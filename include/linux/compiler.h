/* SPDX-License-Identifier: GPL-2.0 */
#ifndef __LINUX_COMPILER_H
#define __LINUX_COMPILER_H

#include <linux/compiler_types.h>

#ifndef __ASSEMBLY__

#ifdef __KERNEL__

/*
 * Note: DISABLE_BRANCH_PROFILING can be used by special lowlevel code
 * to disable branch tracing on a per file basis.
 */
#if defined(CONFIG_TRACE_BRANCH_PROFILING) \
    && !defined(DISABLE_BRANCH_PROFILING) && !defined(__CHECKER__)
void ftrace_likely_update(struct ftrace_likely_data *f, int val,
			  int expect, int is_constant);

#define likely_notrace(x)	__builtin_expect(!!(x), 1)
#define unlikely_notrace(x)	__builtin_expect(!!(x), 0)

#define __branch_check__(x, expect, is_constant) ({			\
			long ______r;					\
			static struct ftrace_likely_data		\
				__aligned(4)				\
				__section(_ftrace_annotated_branch)	\
				______f = {				\
				.data.func = __func__,			\
				.data.file = __FILE__,			\
				.data.line = __LINE__,			\
			};						\
			______r = __builtin_expect(!!(x), expect);	\
			ftrace_likely_update(&______f, ______r,		\
					     expect, is_constant);	\
			______r;					\
		})

/*
 * Using __builtin_constant_p(x) to ignore cases where the return
 * value is always the same.  This idea is taken from a similar patch
 * written by Daniel Walker.
 */
# ifndef likely
#  define likely(x)	(__branch_check__(x, 1, __builtin_constant_p(x)))
# endif
# ifndef unlikely
#  define unlikely(x)	(__branch_check__(x, 0, __builtin_constant_p(x)))
# endif

#ifdef CONFIG_PROFILE_ALL_BRANCHES
/*
 * "Define 'is'", Bill Clinton
 * "Define 'if'", Steven Rostedt
 */
#define if(cond, ...) if ( __trace_if_var( !!(cond , ## __VA_ARGS__) ) )

#define __trace_if_var(cond) (__builtin_constant_p(cond) ? (cond) : __trace_if_value(cond))

#define __trace_if_value(cond) ({			\
	static struct ftrace_branch_data		\
		__aligned(4)				\
		__section(_ftrace_branch)		\
		__if_trace = {				\
			.func = __func__,		\
			.file = __FILE__,		\
			.line = __LINE__,		\
		};					\
	(cond) ?					\
		(__if_trace.miss_hit[1]++,1) :		\
		(__if_trace.miss_hit[0]++,0);		\
})

#endif /* CONFIG_PROFILE_ALL_BRANCHES */

#else
# define likely(x)	__builtin_expect(!!(x), 1)
# define unlikely(x)	__builtin_expect(!!(x), 0)
#endif

/* Optimization barrier */
#ifndef barrier
# define barrier() __memory_barrier()
#endif

#ifndef barrier_data
# define barrier_data(ptr) barrier()
#endif

/* workaround for GCC PR82365 if needed */
#ifndef barrier_before_unreachable
# define barrier_before_unreachable() do { } while (0)
#endif

/* Unreachable code */
#ifdef CONFIG_STACK_VALIDATION
/*
 * These macros help objtool understand GCC code flow for unreachable code.
 * The __COUNTER__ based labels are a hack to make each instance of the macros
 * unique, to convince GCC not to merge duplicate inline asm statements.
 */
#define annotate_reachable() ({						\
	asm volatile("%c0:\n\t"						\
		     ".pushsection .discard.reachable\n\t"		\
		     ".long %c0b - .\n\t"				\
		     ".popsection\n\t" : : "i" (__COUNTER__));		\
})
#define annotate_unreachable() ({					\
	asm volatile("%c0:\n\t"						\
		     ".pushsection .discard.unreachable\n\t"		\
		     ".long %c0b - .\n\t"				\
		     ".popsection\n\t" : : "i" (__COUNTER__));		\
})
#define ASM_UNREACHABLE							\
	"999:\n\t"							\
	".pushsection .discard.unreachable\n\t"				\
	".long 999b - .\n\t"						\
	".popsection\n\t"

/* Annotate a C jump table to allow objtool to follow the code flow */
#define __annotate_jump_table __section(.rodata..c_jump_table)

#else
#define annotate_reachable()
#define annotate_unreachable()
#define __annotate_jump_table
#endif

#ifndef ASM_UNREACHABLE
# define ASM_UNREACHABLE
#endif
#ifndef unreachable
# define unreachable() do {		\
	annotate_unreachable();		\
	__builtin_unreachable();	\
} while (0)
#endif

/*
 * KENTRY - kernel entry point
 * This can be used to annotate symbols (functions or data) that are used
 * without their linker symbol being referenced explicitly. For example,
 * interrupt vector handlers, or functions in the kernel image that are found
 * programatically.
 *
 * Not required for symbols exported with EXPORT_SYMBOL, or initcalls. Those
 * are handled in their own way (with KEEP() in linker scripts).
 *
 * KENTRY can be avoided if the symbols in question are marked as KEEP() in the
 * linker script. For example an architecture could KEEP() its entire
 * boot/exception vector code rather than annotate each function and data.
 */
#ifndef KENTRY
# define KENTRY(sym)						\
	extern typeof(sym) sym;					\
	static const unsigned long __kentry_##sym		\
	__used							\
	__section("___kentry" "+" #sym )			\
	= (unsigned long)&sym;
#endif

#ifndef RELOC_HIDE
# define RELOC_HIDE(ptr, off)					\
  ({ unsigned long __ptr;					\
     __ptr = (unsigned long) (ptr);				\
    (typeof(ptr)) (__ptr + (off)); })
#endif

#ifndef OPTIMIZER_HIDE_VAR
/* Make the optimizer believe the variable can be manipulated arbitrarily. */
#define OPTIMIZER_HIDE_VAR(var)						\
	__asm__ ("" : "=r" (var) : "0" (var))
#endif

/* Not-quite-unique ID. */
#ifndef __UNIQUE_ID
# define __UNIQUE_ID(prefix) __PASTE(__PASTE(__UNIQUE_ID_, prefix), __LINE__)
#endif

#include <uapi/linux/types.h>
#include <linux/kcsan-checks.h>

#define __READ_ONCE_SIZE						\
({									\
	switch (size) {							\
	case 1: *(__u8 *)res = *(volatile __u8 *)p; break;		\
	case 2: *(__u16 *)res = *(volatile __u16 *)p; break;		\
	case 4: *(__u32 *)res = *(volatile __u32 *)p; break;		\
	case 8: *(__u64 *)res = *(volatile __u64 *)p; break;		\
	default:							\
		barrier();						\
		__builtin_memcpy((void *)res, (const void *)p, size);	\
		barrier();						\
	}								\
})

#ifdef CONFIG_KASAN
/*
 * We can't declare function 'inline' because __no_sanitize_address confilcts
 * with inlining. Attempt to inline it may cause a build failure.
 * 	https://gcc.gnu.org/bugzilla/show_bug.cgi?id=67368
 * '__maybe_unused' allows us to avoid defined-but-not-used warnings.
 */
# define __no_kasan_or_inline __no_sanitize_address notrace __maybe_unused
# define __no_sanitize_or_inline __no_kasan_or_inline
#else
# define __no_kasan_or_inline __always_inline
#endif

#define __no_kcsan __no_sanitize_thread
#ifdef __SANITIZE_THREAD__
/*
 * Rely on __SANITIZE_THREAD__ instead of CONFIG_KCSAN, to avoid not inlining in
 * compilation units where instrumentation is disabled. The attribute 'noinline'
 * is required for older compilers, where implicit inlining of very small
 * functions renders __no_sanitize_thread ineffective.
 */
# define __no_kcsan_or_inline __no_kcsan noinline notrace __maybe_unused
# define __no_sanitize_or_inline __no_kcsan_or_inline
#else
# define __no_kcsan_or_inline __always_inline
#endif

#ifndef __no_sanitize_or_inline
#define __no_sanitize_or_inline __always_inline
#endif

static __no_kcsan_or_inline
void __read_once_size(const volatile void *p, void *res, int size)
{
	kcsan_check_atomic_read(p, size);
	__READ_ONCE_SIZE;
}

static __no_sanitize_or_inline
void __read_once_size_nocheck(const volatile void *p, void *res, int size)
{
	__READ_ONCE_SIZE;
}

static __no_kcsan_or_inline
void __write_once_size(volatile void *p, void *res, int size)
{
	kcsan_check_atomic_write(p, size);

	switch (size) {
	case 1: *(volatile __u8 *)p = *(__u8 *)res; break;
	case 2: *(volatile __u16 *)p = *(__u16 *)res; break;
	case 4: *(volatile __u32 *)p = *(__u32 *)res; break;
	case 8: *(volatile __u64 *)p = *(__u64 *)res; break;
	default:
		barrier();
		__builtin_memcpy((void *)p, (const void *)res, size);
		barrier();
	}
}

/*
 * Prevent the compiler from merging or refetching reads or writes. The
 * compiler is also forbidden from reordering successive instances of
 * READ_ONCE and WRITE_ONCE, but only when the compiler is aware of some
 * particular ordering. One way to make the compiler aware of ordering is to
 * put the two invocations of READ_ONCE or WRITE_ONCE in different C
 * statements.
 *
 * These two macros will also work on aggregate data types like structs or
 * unions. If the size of the accessed data type exceeds the word size of
 * the machine (e.g., 32 bits or 64 bits) READ_ONCE() and WRITE_ONCE() will
 * fall back to memcpy(). There's at least two memcpy()s: one for the
 * __builtin_memcpy() and then one for the macro doing the copy of variable
 * - '__u' allocated on the stack.
 *
 * Their two major use cases are: (1) Mediating communication between
 * process-level code and irq/NMI handlers, all running on the same CPU,
 * and (2) Ensuring that the compiler does not fold, spindle, or otherwise
 * mutilate accesses that either do not require ordering or that interact
 * with an explicit memory barrier or atomic instruction that provides the
 * required ordering.
 */
#include <asm/barrier.h>
#include <linux/kasan-checks.h>

#define __READ_ONCE(x, check)						\
({									\
	union { typeof(x) __val; char __c[1]; } __u;			\
	if (check)							\
		__read_once_size(&(x), __u.__c, sizeof(x));		\
	else								\
		__read_once_size_nocheck(&(x), __u.__c, sizeof(x));	\
	smp_read_barrier_depends(); /* Enforce dependency ordering from x */ \
	__u.__val;							\
})
#define READ_ONCE(x) __READ_ONCE(x, 1)

/*
 * Use READ_ONCE_NOCHECK() instead of READ_ONCE() if you need
 * to hide memory access from KASAN.
 */
#define READ_ONCE_NOCHECK(x) __READ_ONCE(x, 0)

static __no_kasan_or_inline
unsigned long read_word_at_a_time(const void *addr)
{
	kasan_check_read(addr, 1);
	return *(unsigned long *)addr;
}

#define WRITE_ONCE(x, val) \
({							\
	union { typeof(x) __val; char __c[1]; } __u =	\
		{ .__val = (__force typeof(x)) (val) }; \
	__write_once_size(&(x), __u.__c, sizeof(x));	\
	__u.__val;					\
})

<<<<<<< HEAD
#include <linux/kcsan.h>

/*
 * data_race(): macro to document that accesses in an expression may conflict with
 * other concurrent accesses resulting in data races, but the resulting
 * behaviour is deemed safe regardless.
 *
 * This macro *does not* affect normal code generation, but is a hint to tooling
 * that data races here should be ignored.
=======
/**
 * data_race - mark an expression as containing intentional data races
 *
 * This data_race() macro is useful for situations in which data races
 * should be forgiven.  One example is diagnostic code that accesses
 * shared variables but is not a part of the core synchronization design.
 *
 * This macro *does not* affect normal code generation, but is a hint
 * to tooling that data races here are to be ignored.
>>>>>>> 2de74632
 */
#define data_race(expr)                                                        \
	({                                                                     \
		typeof(({ expr; })) __val;                                     \
		kcsan_nestable_atomic_begin();                                 \
		__val = ({ expr; });                                           \
		kcsan_nestable_atomic_end();                                   \
		__val;                                                         \
	})
#else

#endif /* __KERNEL__ */

/*
 * Force the compiler to emit 'sym' as a symbol, so that we can reference
 * it from inline assembler. Necessary in case 'sym' could be inlined
 * otherwise, or eliminated entirely due to lack of references that are
 * visible to the compiler.
 */
#define __ADDRESSABLE(sym) \
	static void * __section(.discard.addressable) __used \
		__PASTE(__addressable_##sym, __LINE__) = (void *)&sym;

/**
 * offset_to_ptr - convert a relative memory offset to an absolute pointer
 * @off:	the address of the 32-bit offset value
 */
static inline void *offset_to_ptr(const int *off)
{
	return (void *)((unsigned long)off + *off);
}

#endif /* __ASSEMBLY__ */

/* Compile time object size, -1 for unknown */
#ifndef __compiletime_object_size
# define __compiletime_object_size(obj) -1
#endif
#ifndef __compiletime_warning
# define __compiletime_warning(message)
#endif
#ifndef __compiletime_error
# define __compiletime_error(message)
#endif

#ifdef __OPTIMIZE__
# define __compiletime_assert(condition, msg, prefix, suffix)		\
	do {								\
		extern void prefix ## suffix(void) __compiletime_error(msg); \
		if (!(condition))					\
			prefix ## suffix();				\
	} while (0)
#else
# define __compiletime_assert(condition, msg, prefix, suffix) do { } while (0)
#endif

#define _compiletime_assert(condition, msg, prefix, suffix) \
	__compiletime_assert(condition, msg, prefix, suffix)

/**
 * compiletime_assert - break build and emit msg if condition is false
 * @condition: a compile-time constant condition to check
 * @msg:       a message to emit if condition is false
 *
 * In tradition of POSIX assert, this macro will break the build if the
 * supplied condition is *false*, emitting the supplied error message if the
 * compiler has support to do so.
 */
#define compiletime_assert(condition, msg) \
	_compiletime_assert(condition, msg, __compiletime_assert_, __LINE__)

#define compiletime_assert_atomic_type(t)				\
	compiletime_assert(__native_word(t),				\
		"Need native word sized stores/loads for atomicity.")

/* &a[0] degrades to a pointer: a different type from an array */
#define __must_be_array(a)	BUILD_BUG_ON_ZERO(__same_type((a), &(a)[0]))

#endif /* __LINUX_COMPILER_H */<|MERGE_RESOLUTION|>--- conflicted
+++ resolved
@@ -313,17 +313,6 @@
 	__u.__val;					\
 })
 
-<<<<<<< HEAD
-#include <linux/kcsan.h>
-
-/*
- * data_race(): macro to document that accesses in an expression may conflict with
- * other concurrent accesses resulting in data races, but the resulting
- * behaviour is deemed safe regardless.
- *
- * This macro *does not* affect normal code generation, but is a hint to tooling
- * that data races here should be ignored.
-=======
 /**
  * data_race - mark an expression as containing intentional data races
  *
@@ -333,7 +322,6 @@
  *
  * This macro *does not* affect normal code generation, but is a hint
  * to tooling that data races here are to be ignored.
->>>>>>> 2de74632
  */
 #define data_race(expr)                                                        \
 	({                                                                     \
