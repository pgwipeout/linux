--- conflicted
+++ resolved
@@ -89,12 +89,8 @@
 	struct file_system_type	*fs_type;
 	void			*fs_private;	/* The filesystem's context */
 	union {
-<<<<<<< HEAD
-		struct block_device *bdev;	/* The backing blockdev (if applicable) */
-=======
 		struct block_device	*bdev;	/* The backing blockdev (if applicable) */
 		struct mtd_info		*mtd;	/* The backing mtd (if applicable) */
->>>>>>> d3215f78
 	};
 	struct dentry		*root;		/* The root and superblock */
 	struct user_namespace	*user_ns;	/* The user namespace for this mount */
