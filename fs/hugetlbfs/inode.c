--- conflicted
+++ resolved
@@ -1377,13 +1377,6 @@
 	inode->i_size = size;
 	clear_nlink(inode);
 
-<<<<<<< HEAD
-	file = alloc_file(&path, O_RDWR, &hugetlbfs_file_operations);
-	if (IS_ERR(file))
-		goto out_dentry; /* inode is already attached */
-
-	return file;
-=======
 	if (hugetlb_reserve_pages(inode, 0,
 			size >> huge_page_shift(hstate_inode(inode)), NULL,
 			acctflag))
@@ -1393,7 +1386,6 @@
 					&hugetlbfs_file_operations);
 	if (!IS_ERR(file))
 		return file;
->>>>>>> f6756d7d
 
 	iput(inode);
 out:
