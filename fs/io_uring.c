--- conflicted
+++ resolved
@@ -2817,7 +2817,6 @@
 		.to_wait	= min_events,
 	};
 	struct io_rings *rings = ctx->rings;
-	unsigned nr_timeouts;
 	int ret;
 
 	if (io_cqring_events(rings) >= min_events)
@@ -2836,17 +2835,6 @@
 			return ret;
 	}
 
-<<<<<<< HEAD
-	nr_timeouts = atomic_read(&ctx->cq_timeouts);
-	/*
-	 * Return if we have enough events, or if a timeout occured since
-	 * we started waiting. For timeouts, we always want to return to
-	 * userspace.
-	 */
-	ret = wait_event_interruptible(ctx->wait,
-				io_cqring_events(rings) >= min_events ||
-				atomic_read(&ctx->cq_timeouts) != nr_timeouts);
-=======
 	ret = 0;
 	iowq.nr_timeouts = atomic_read(&ctx->cq_timeouts);
 	do {
@@ -2862,7 +2850,6 @@
 	} while (1);
 	finish_wait(&ctx->wait, &iowq.wq);
 
->>>>>>> dd8f920b
 	restore_saved_sigmask_unless(ret == -ERESTARTSYS);
 	if (ret == -ERESTARTSYS)
 		ret = -EINTR;
