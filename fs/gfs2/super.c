--- conflicted
+++ resolved
@@ -1031,10 +1031,6 @@
 		fs_err(sdp, "retrying...\n");
 		msleep(1000);
 	}
-<<<<<<< HEAD
-	error = 0;
-=======
->>>>>>> 6fb08f1a
 	set_bit(SDF_FS_FROZEN, &sdp->sd_flags);
 out:
 	mutex_unlock(&sdp->sd_freeze_mutex);
