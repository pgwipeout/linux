// SPDX-License-Identifier: GPL-2.0
/*
 * Copyright (C) 2007 Oracle.  All rights reserved.
 */

#include <linux/sched.h>
#include <linux/bio.h>
#include <linux/slab.h>
#include <linux/buffer_head.h>
#include <linux/blkdev.h>
#include <linux/ratelimit.h>
#include <linux/kthread.h>
#include <linux/raid/pq.h>
#include <linux/semaphore.h>
#include <linux/uuid.h>
#include <linux/list_sort.h>
#include "ctree.h"
#include "extent_map.h"
#include "disk-io.h"
#include "transaction.h"
#include "print-tree.h"
#include "volumes.h"
#include "raid56.h"
#include "async-thread.h"
#include "check-integrity.h"
#include "rcu-string.h"
#include "math.h"
#include "dev-replace.h"
#include "sysfs.h"

const struct btrfs_raid_attr btrfs_raid_array[BTRFS_NR_RAID_TYPES] = {
	[BTRFS_RAID_RAID10] = {
		.sub_stripes	= 2,
		.dev_stripes	= 1,
		.devs_max	= 0,	/* 0 == as many as possible */
		.devs_min	= 4,
		.tolerated_failures = 1,
		.devs_increment	= 2,
		.ncopies	= 2,
		.raid_name	= "raid10",
		.bg_flag	= BTRFS_BLOCK_GROUP_RAID10,
		.mindev_error	= BTRFS_ERROR_DEV_RAID10_MIN_NOT_MET,
	},
	[BTRFS_RAID_RAID1] = {
		.sub_stripes	= 1,
		.dev_stripes	= 1,
		.devs_max	= 2,
		.devs_min	= 2,
		.tolerated_failures = 1,
		.devs_increment	= 2,
		.ncopies	= 2,
		.raid_name	= "raid1",
		.bg_flag	= BTRFS_BLOCK_GROUP_RAID1,
		.mindev_error	= BTRFS_ERROR_DEV_RAID1_MIN_NOT_MET,
	},
	[BTRFS_RAID_DUP] = {
		.sub_stripes	= 1,
		.dev_stripes	= 2,
		.devs_max	= 1,
		.devs_min	= 1,
		.tolerated_failures = 0,
		.devs_increment	= 1,
		.ncopies	= 2,
		.raid_name	= "dup",
		.bg_flag	= BTRFS_BLOCK_GROUP_DUP,
		.mindev_error	= 0,
	},
	[BTRFS_RAID_RAID0] = {
		.sub_stripes	= 1,
		.dev_stripes	= 1,
		.devs_max	= 0,
		.devs_min	= 2,
		.tolerated_failures = 0,
		.devs_increment	= 1,
		.ncopies	= 1,
		.raid_name	= "raid0",
		.bg_flag	= BTRFS_BLOCK_GROUP_RAID0,
		.mindev_error	= 0,
	},
	[BTRFS_RAID_SINGLE] = {
		.sub_stripes	= 1,
		.dev_stripes	= 1,
		.devs_max	= 1,
		.devs_min	= 1,
		.tolerated_failures = 0,
		.devs_increment	= 1,
		.ncopies	= 1,
		.raid_name	= "single",
		.bg_flag	= 0,
		.mindev_error	= 0,
	},
	[BTRFS_RAID_RAID5] = {
		.sub_stripes	= 1,
		.dev_stripes	= 1,
		.devs_max	= 0,
		.devs_min	= 2,
		.tolerated_failures = 1,
		.devs_increment	= 1,
		.ncopies	= 2,
		.raid_name	= "raid5",
		.bg_flag	= BTRFS_BLOCK_GROUP_RAID5,
		.mindev_error	= BTRFS_ERROR_DEV_RAID5_MIN_NOT_MET,
	},
	[BTRFS_RAID_RAID6] = {
		.sub_stripes	= 1,
		.dev_stripes	= 1,
		.devs_max	= 0,
		.devs_min	= 3,
		.tolerated_failures = 2,
		.devs_increment	= 1,
		.ncopies	= 3,
		.raid_name	= "raid6",
		.bg_flag	= BTRFS_BLOCK_GROUP_RAID6,
		.mindev_error	= BTRFS_ERROR_DEV_RAID6_MIN_NOT_MET,
	},
};

const char *get_raid_name(enum btrfs_raid_types type)
{
	if (type >= BTRFS_NR_RAID_TYPES)
		return NULL;

	return btrfs_raid_array[type].raid_name;
}

static int init_first_rw_device(struct btrfs_trans_handle *trans,
				struct btrfs_fs_info *fs_info);
static int btrfs_relocate_sys_chunks(struct btrfs_fs_info *fs_info);
static void __btrfs_reset_dev_stats(struct btrfs_device *dev);
static void btrfs_dev_stat_print_on_error(struct btrfs_device *dev);
static void btrfs_dev_stat_print_on_load(struct btrfs_device *device);
static int __btrfs_map_block(struct btrfs_fs_info *fs_info,
			     enum btrfs_map_op op,
			     u64 logical, u64 *length,
			     struct btrfs_bio **bbio_ret,
			     int mirror_num, int need_raid_map);

/*
 * Device locking
 * ==============
 *
 * There are several mutexes that protect manipulation of devices and low-level
 * structures like chunks but not block groups, extents or files
 *
 * uuid_mutex (global lock)
 * ------------------------
 * protects the fs_uuids list that tracks all per-fs fs_devices, resulting from
 * the SCAN_DEV ioctl registration or from mount either implicitly (the first
 * device) or requested by the device= mount option
 *
 * the mutex can be very coarse and can cover long-running operations
 *
 * protects: updates to fs_devices counters like missing devices, rw devices,
 * seeding, structure cloning, openning/closing devices at mount/umount time
 *
 * global::fs_devs - add, remove, updates to the global list
 *
 * does not protect: manipulation of the fs_devices::devices list!
 *
 * btrfs_device::name - renames (write side), read is RCU
 *
 * fs_devices::device_list_mutex (per-fs, with RCU)
 * ------------------------------------------------
 * protects updates to fs_devices::devices, ie. adding and deleting
 *
 * simple list traversal with read-only actions can be done with RCU protection
 *
 * may be used to exclude some operations from running concurrently without any
 * modifications to the list (see write_all_supers)
 *
 * balance_mutex
 * -------------
 * protects balance structures (status, state) and context accessed from
 * several places (internally, ioctl)
 *
 * chunk_mutex
 * -----------
 * protects chunks, adding or removing during allocation, trim or when a new
 * device is added/removed
 *
 * cleaner_mutex
 * -------------
 * a big lock that is held by the cleaner thread and prevents running subvolume
 * cleaning together with relocation or delayed iputs
 *
 *
 * Lock nesting
 * ============
 *
 * uuid_mutex
 *   volume_mutex
 *     device_list_mutex
 *       chunk_mutex
 *     balance_mutex
 *
 *
 * Exclusive operations, BTRFS_FS_EXCL_OP
 * ======================================
 *
 * Maintains the exclusivity of the following operations that apply to the
 * whole filesystem and cannot run in parallel.
 *
 * - Balance (*)
 * - Device add
 * - Device remove
 * - Device replace (*)
 * - Resize
 *
 * The device operations (as above) can be in one of the following states:
 *
 * - Running state
 * - Paused state
 * - Completed state
 *
 * Only device operations marked with (*) can go into the Paused state for the
 * following reasons:
 *
 * - ioctl (only Balance can be Paused through ioctl)
 * - filesystem remounted as read-only
 * - filesystem unmounted and mounted as read-only
 * - system power-cycle and filesystem mounted as read-only
 * - filesystem or device errors leading to forced read-only
 *
 * BTRFS_FS_EXCL_OP flag is set and cleared using atomic operations.
 * During the course of Paused state, the BTRFS_FS_EXCL_OP remains set.
 * A device operation in Paused or Running state can be canceled or resumed
 * either by ioctl (Balance only) or when remounted as read-write.
 * BTRFS_FS_EXCL_OP flag is cleared when the device operation is canceled or
 * completed.
 */

DEFINE_MUTEX(uuid_mutex);
static LIST_HEAD(fs_uuids);
struct list_head *btrfs_get_fs_uuids(void)
{
	return &fs_uuids;
}

/*
 * alloc_fs_devices - allocate struct btrfs_fs_devices
 * @fsid:	if not NULL, copy the uuid to fs_devices::fsid
 *
 * Return a pointer to a new struct btrfs_fs_devices on success, or ERR_PTR().
 * The returned struct is not linked onto any lists and can be destroyed with
 * kfree() right away.
 */
static struct btrfs_fs_devices *alloc_fs_devices(const u8 *fsid)
{
	struct btrfs_fs_devices *fs_devs;

	fs_devs = kzalloc(sizeof(*fs_devs), GFP_KERNEL);
	if (!fs_devs)
		return ERR_PTR(-ENOMEM);

	mutex_init(&fs_devs->device_list_mutex);

	INIT_LIST_HEAD(&fs_devs->devices);
	INIT_LIST_HEAD(&fs_devs->resized_devices);
	INIT_LIST_HEAD(&fs_devs->alloc_list);
	INIT_LIST_HEAD(&fs_devs->fs_list);
	if (fsid)
		memcpy(fs_devs->fsid, fsid, BTRFS_FSID_SIZE);

	return fs_devs;
}

void btrfs_free_device(struct btrfs_device *device)
{
	rcu_string_free(device->name);
	bio_put(device->flush_bio);
	kfree(device);
}

static void free_fs_devices(struct btrfs_fs_devices *fs_devices)
{
	struct btrfs_device *device;
	WARN_ON(fs_devices->opened);
	while (!list_empty(&fs_devices->devices)) {
		device = list_entry(fs_devices->devices.next,
				    struct btrfs_device, dev_list);
		list_del(&device->dev_list);
		btrfs_free_device(device);
	}
	kfree(fs_devices);
}

static void btrfs_kobject_uevent(struct block_device *bdev,
				 enum kobject_action action)
{
	int ret;

	ret = kobject_uevent(&disk_to_dev(bdev->bd_disk)->kobj, action);
	if (ret)
		pr_warn("BTRFS: Sending event '%d' to kobject: '%s' (%p): failed\n",
			action,
			kobject_name(&disk_to_dev(bdev->bd_disk)->kobj),
			&disk_to_dev(bdev->bd_disk)->kobj);
}

void __exit btrfs_cleanup_fs_uuids(void)
{
	struct btrfs_fs_devices *fs_devices;

	while (!list_empty(&fs_uuids)) {
		fs_devices = list_entry(fs_uuids.next,
					struct btrfs_fs_devices, fs_list);
		list_del(&fs_devices->fs_list);
		free_fs_devices(fs_devices);
	}
}

/*
 * Returns a pointer to a new btrfs_device on success; ERR_PTR() on error.
 * Returned struct is not linked onto any lists and must be destroyed using
 * btrfs_free_device.
 */
static struct btrfs_device *__alloc_device(void)
{
	struct btrfs_device *dev;

	dev = kzalloc(sizeof(*dev), GFP_KERNEL);
	if (!dev)
		return ERR_PTR(-ENOMEM);

	/*
	 * Preallocate a bio that's always going to be used for flushing device
	 * barriers and matches the device lifespan
	 */
	dev->flush_bio = bio_alloc_bioset(GFP_KERNEL, 0, NULL);
	if (!dev->flush_bio) {
		kfree(dev);
		return ERR_PTR(-ENOMEM);
	}

	INIT_LIST_HEAD(&dev->dev_list);
	INIT_LIST_HEAD(&dev->dev_alloc_list);
	INIT_LIST_HEAD(&dev->resized_list);

	spin_lock_init(&dev->io_lock);

	atomic_set(&dev->reada_in_flight, 0);
	atomic_set(&dev->dev_stats_ccnt, 0);
	btrfs_device_data_ordered_init(dev);
	INIT_RADIX_TREE(&dev->reada_zones, GFP_NOFS & ~__GFP_DIRECT_RECLAIM);
	INIT_RADIX_TREE(&dev->reada_extents, GFP_NOFS & ~__GFP_DIRECT_RECLAIM);

	return dev;
}

/*
 * Find a device specified by @devid or @uuid in the list of @fs_devices, or
 * return NULL.
 *
 * If devid and uuid are both specified, the match must be exact, otherwise
 * only devid is used.
 */
static struct btrfs_device *find_device(struct btrfs_fs_devices *fs_devices,
		u64 devid, const u8 *uuid)
{
	struct btrfs_device *dev;

	list_for_each_entry(dev, &fs_devices->devices, dev_list) {
		if (dev->devid == devid &&
		    (!uuid || !memcmp(dev->uuid, uuid, BTRFS_UUID_SIZE))) {
			return dev;
		}
	}
	return NULL;
}

static noinline struct btrfs_fs_devices *find_fsid(u8 *fsid)
{
	struct btrfs_fs_devices *fs_devices;

	list_for_each_entry(fs_devices, &fs_uuids, fs_list) {
		if (memcmp(fsid, fs_devices->fsid, BTRFS_FSID_SIZE) == 0)
			return fs_devices;
	}
	return NULL;
}

static int
btrfs_get_bdev_and_sb(const char *device_path, fmode_t flags, void *holder,
		      int flush, struct block_device **bdev,
		      struct buffer_head **bh)
{
	int ret;

	*bdev = blkdev_get_by_path(device_path, flags, holder);

	if (IS_ERR(*bdev)) {
		ret = PTR_ERR(*bdev);
		goto error;
	}

	if (flush)
		filemap_write_and_wait((*bdev)->bd_inode->i_mapping);
	ret = set_blocksize(*bdev, BTRFS_BDEV_BLOCKSIZE);
	if (ret) {
		blkdev_put(*bdev, flags);
		goto error;
	}
	invalidate_bdev(*bdev);
	*bh = btrfs_read_dev_super(*bdev);
	if (IS_ERR(*bh)) {
		ret = PTR_ERR(*bh);
		blkdev_put(*bdev, flags);
		goto error;
	}

	return 0;

error:
	*bdev = NULL;
	*bh = NULL;
	return ret;
}

static void requeue_list(struct btrfs_pending_bios *pending_bios,
			struct bio *head, struct bio *tail)
{

	struct bio *old_head;

	old_head = pending_bios->head;
	pending_bios->head = head;
	if (pending_bios->tail)
		tail->bi_next = old_head;
	else
		pending_bios->tail = tail;
}

/*
 * we try to collect pending bios for a device so we don't get a large
 * number of procs sending bios down to the same device.  This greatly
 * improves the schedulers ability to collect and merge the bios.
 *
 * But, it also turns into a long list of bios to process and that is sure
 * to eventually make the worker thread block.  The solution here is to
 * make some progress and then put this work struct back at the end of
 * the list if the block device is congested.  This way, multiple devices
 * can make progress from a single worker thread.
 */
static noinline void run_scheduled_bios(struct btrfs_device *device)
{
	struct btrfs_fs_info *fs_info = device->fs_info;
	struct bio *pending;
	struct backing_dev_info *bdi;
	struct btrfs_pending_bios *pending_bios;
	struct bio *tail;
	struct bio *cur;
	int again = 0;
	unsigned long num_run;
	unsigned long batch_run = 0;
	unsigned long last_waited = 0;
	int force_reg = 0;
	int sync_pending = 0;
	struct blk_plug plug;

	/*
	 * this function runs all the bios we've collected for
	 * a particular device.  We don't want to wander off to
	 * another device without first sending all of these down.
	 * So, setup a plug here and finish it off before we return
	 */
	blk_start_plug(&plug);

	bdi = device->bdev->bd_bdi;

loop:
	spin_lock(&device->io_lock);

loop_lock:
	num_run = 0;

	/* take all the bios off the list at once and process them
	 * later on (without the lock held).  But, remember the
	 * tail and other pointers so the bios can be properly reinserted
	 * into the list if we hit congestion
	 */
	if (!force_reg && device->pending_sync_bios.head) {
		pending_bios = &device->pending_sync_bios;
		force_reg = 1;
	} else {
		pending_bios = &device->pending_bios;
		force_reg = 0;
	}

	pending = pending_bios->head;
	tail = pending_bios->tail;
	WARN_ON(pending && !tail);

	/*
	 * if pending was null this time around, no bios need processing
	 * at all and we can stop.  Otherwise it'll loop back up again
	 * and do an additional check so no bios are missed.
	 *
	 * device->running_pending is used to synchronize with the
	 * schedule_bio code.
	 */
	if (device->pending_sync_bios.head == NULL &&
	    device->pending_bios.head == NULL) {
		again = 0;
		device->running_pending = 0;
	} else {
		again = 1;
		device->running_pending = 1;
	}

	pending_bios->head = NULL;
	pending_bios->tail = NULL;

	spin_unlock(&device->io_lock);

	while (pending) {

		rmb();
		/* we want to work on both lists, but do more bios on the
		 * sync list than the regular list
		 */
		if ((num_run > 32 &&
		    pending_bios != &device->pending_sync_bios &&
		    device->pending_sync_bios.head) ||
		   (num_run > 64 && pending_bios == &device->pending_sync_bios &&
		    device->pending_bios.head)) {
			spin_lock(&device->io_lock);
			requeue_list(pending_bios, pending, tail);
			goto loop_lock;
		}

		cur = pending;
		pending = pending->bi_next;
		cur->bi_next = NULL;

		BUG_ON(atomic_read(&cur->__bi_cnt) == 0);

		/*
		 * if we're doing the sync list, record that our
		 * plug has some sync requests on it
		 *
		 * If we're doing the regular list and there are
		 * sync requests sitting around, unplug before
		 * we add more
		 */
		if (pending_bios == &device->pending_sync_bios) {
			sync_pending = 1;
		} else if (sync_pending) {
			blk_finish_plug(&plug);
			blk_start_plug(&plug);
			sync_pending = 0;
		}

		btrfsic_submit_bio(cur);
		num_run++;
		batch_run++;

		cond_resched();

		/*
		 * we made progress, there is more work to do and the bdi
		 * is now congested.  Back off and let other work structs
		 * run instead
		 */
		if (pending && bdi_write_congested(bdi) && batch_run > 8 &&
		    fs_info->fs_devices->open_devices > 1) {
			struct io_context *ioc;

			ioc = current->io_context;

			/*
			 * the main goal here is that we don't want to
			 * block if we're going to be able to submit
			 * more requests without blocking.
			 *
			 * This code does two great things, it pokes into
			 * the elevator code from a filesystem _and_
			 * it makes assumptions about how batching works.
			 */
			if (ioc && ioc->nr_batch_requests > 0 &&
			    time_before(jiffies, ioc->last_waited + HZ/50UL) &&
			    (last_waited == 0 ||
			     ioc->last_waited == last_waited)) {
				/*
				 * we want to go through our batch of
				 * requests and stop.  So, we copy out
				 * the ioc->last_waited time and test
				 * against it before looping
				 */
				last_waited = ioc->last_waited;
				cond_resched();
				continue;
			}
			spin_lock(&device->io_lock);
			requeue_list(pending_bios, pending, tail);
			device->running_pending = 1;

			spin_unlock(&device->io_lock);
			btrfs_queue_work(fs_info->submit_workers,
					 &device->work);
			goto done;
		}
	}

	cond_resched();
	if (again)
		goto loop;

	spin_lock(&device->io_lock);
	if (device->pending_bios.head || device->pending_sync_bios.head)
		goto loop_lock;
	spin_unlock(&device->io_lock);

done:
	blk_finish_plug(&plug);
}

static void pending_bios_fn(struct btrfs_work *work)
{
	struct btrfs_device *device;

	device = container_of(work, struct btrfs_device, work);
	run_scheduled_bios(device);
}

/*
 *  Search and remove all stale (devices which are not mounted) devices.
 *  When both inputs are NULL, it will search and release all stale devices.
 *  path:	Optional. When provided will it release all unmounted devices
 *		matching this path only.
 *  skip_dev:	Optional. Will skip this device when searching for the stale
 *		devices.
 */
static void btrfs_free_stale_devices(const char *path,
				     struct btrfs_device *skip_device)
{
	struct btrfs_fs_devices *fs_devices, *tmp_fs_devices;
	struct btrfs_device *device, *tmp_device;

	list_for_each_entry_safe(fs_devices, tmp_fs_devices, &fs_uuids, fs_list) {
		mutex_lock(&fs_devices->device_list_mutex);
		if (fs_devices->opened) {
			mutex_unlock(&fs_devices->device_list_mutex);
			continue;
		}

		list_for_each_entry_safe(device, tmp_device,
					 &fs_devices->devices, dev_list) {
			int not_found = 0;

			if (skip_device && skip_device == device)
				continue;
			if (path && !device->name)
				continue;

			rcu_read_lock();
			if (path)
				not_found = strcmp(rcu_str_deref(device->name),
						   path);
			rcu_read_unlock();
			if (not_found)
				continue;

			/* delete the stale device */
			fs_devices->num_devices--;
			list_del(&device->dev_list);
			btrfs_free_device(device);

			if (fs_devices->num_devices == 0)
				break;
		}
		mutex_unlock(&fs_devices->device_list_mutex);
		if (fs_devices->num_devices == 0) {
			btrfs_sysfs_remove_fsid(fs_devices);
			list_del(&fs_devices->fs_list);
			free_fs_devices(fs_devices);
		}
	}
}

static int btrfs_open_one_device(struct btrfs_fs_devices *fs_devices,
			struct btrfs_device *device, fmode_t flags,
			void *holder)
{
	struct request_queue *q;
	struct block_device *bdev;
	struct buffer_head *bh;
	struct btrfs_super_block *disk_super;
	u64 devid;
	int ret;

	if (device->bdev)
		return -EINVAL;
	if (!device->name)
		return -EINVAL;

	ret = btrfs_get_bdev_and_sb(device->name->str, flags, holder, 1,
				    &bdev, &bh);
	if (ret)
		return ret;

	disk_super = (struct btrfs_super_block *)bh->b_data;
	devid = btrfs_stack_device_id(&disk_super->dev_item);
	if (devid != device->devid)
		goto error_brelse;

	if (memcmp(device->uuid, disk_super->dev_item.uuid, BTRFS_UUID_SIZE))
		goto error_brelse;

	device->generation = btrfs_super_generation(disk_super);

	if (btrfs_super_flags(disk_super) & BTRFS_SUPER_FLAG_SEEDING) {
		clear_bit(BTRFS_DEV_STATE_WRITEABLE, &device->dev_state);
		fs_devices->seeding = 1;
	} else {
		if (bdev_read_only(bdev))
			clear_bit(BTRFS_DEV_STATE_WRITEABLE, &device->dev_state);
		else
			set_bit(BTRFS_DEV_STATE_WRITEABLE, &device->dev_state);
	}

	q = bdev_get_queue(bdev);
	if (!blk_queue_nonrot(q))
		fs_devices->rotating = 1;

	device->bdev = bdev;
	clear_bit(BTRFS_DEV_STATE_IN_FS_METADATA, &device->dev_state);
	device->mode = flags;

	fs_devices->open_devices++;
	if (test_bit(BTRFS_DEV_STATE_WRITEABLE, &device->dev_state) &&
	    device->devid != BTRFS_DEV_REPLACE_DEVID) {
		fs_devices->rw_devices++;
		list_add_tail(&device->dev_alloc_list, &fs_devices->alloc_list);
	}
	brelse(bh);

	return 0;

error_brelse:
	brelse(bh);
	blkdev_put(bdev, flags);

	return -EINVAL;
}

/*
 * Add new device to list of registered devices
 *
 * Returns:
 * device pointer which was just added or updated when successful
 * error pointer when failed
 */
static noinline struct btrfs_device *device_list_add(const char *path,
			   struct btrfs_super_block *disk_super,
			   bool *new_device_added)
{
	struct btrfs_device *device;
	struct btrfs_fs_devices *fs_devices;
	struct rcu_string *name;
	u64 found_transid = btrfs_super_generation(disk_super);
	u64 devid = btrfs_stack_device_id(&disk_super->dev_item);

	fs_devices = find_fsid(disk_super->fsid);
	if (!fs_devices) {
		fs_devices = alloc_fs_devices(disk_super->fsid);
		if (IS_ERR(fs_devices))
			return ERR_CAST(fs_devices);

		mutex_lock(&fs_devices->device_list_mutex);
		list_add(&fs_devices->fs_list, &fs_uuids);

		device = NULL;
	} else {
		mutex_lock(&fs_devices->device_list_mutex);
		device = find_device(fs_devices, devid,
				disk_super->dev_item.uuid);
	}

	if (!device) {
		if (fs_devices->opened) {
			mutex_unlock(&fs_devices->device_list_mutex);
			return ERR_PTR(-EBUSY);
		}

		device = btrfs_alloc_device(NULL, &devid,
					    disk_super->dev_item.uuid);
		if (IS_ERR(device)) {
			mutex_unlock(&fs_devices->device_list_mutex);
			/* we can safely leave the fs_devices entry around */
			return device;
		}

		name = rcu_string_strdup(path, GFP_NOFS);
		if (!name) {
			btrfs_free_device(device);
			mutex_unlock(&fs_devices->device_list_mutex);
			return ERR_PTR(-ENOMEM);
		}
		rcu_assign_pointer(device->name, name);

		list_add_rcu(&device->dev_list, &fs_devices->devices);
		fs_devices->num_devices++;

		device->fs_devices = fs_devices;
		*new_device_added = true;

		if (disk_super->label[0])
			pr_info("BTRFS: device label %s devid %llu transid %llu %s\n",
				disk_super->label, devid, found_transid, path);
		else
			pr_info("BTRFS: device fsid %pU devid %llu transid %llu %s\n",
				disk_super->fsid, devid, found_transid, path);

	} else if (!device->name || strcmp(device->name->str, path)) {
		/*
		 * When FS is already mounted.
		 * 1. If you are here and if the device->name is NULL that
		 *    means this device was missing at time of FS mount.
		 * 2. If you are here and if the device->name is different
		 *    from 'path' that means either
		 *      a. The same device disappeared and reappeared with
		 *         different name. or
		 *      b. The missing-disk-which-was-replaced, has
		 *         reappeared now.
		 *
		 * We must allow 1 and 2a above. But 2b would be a spurious
		 * and unintentional.
		 *
		 * Further in case of 1 and 2a above, the disk at 'path'
		 * would have missed some transaction when it was away and
		 * in case of 2a the stale bdev has to be updated as well.
		 * 2b must not be allowed at all time.
		 */

		/*
		 * For now, we do allow update to btrfs_fs_device through the
		 * btrfs dev scan cli after FS has been mounted.  We're still
		 * tracking a problem where systems fail mount by subvolume id
		 * when we reject replacement on a mounted FS.
		 */
		if (!fs_devices->opened && found_transid < device->generation) {
			/*
			 * That is if the FS is _not_ mounted and if you
			 * are here, that means there is more than one
			 * disk with same uuid and devid.We keep the one
			 * with larger generation number or the last-in if
			 * generation are equal.
			 */
			mutex_unlock(&fs_devices->device_list_mutex);
			return ERR_PTR(-EEXIST);
		}

		name = rcu_string_strdup(path, GFP_NOFS);
		if (!name) {
			mutex_unlock(&fs_devices->device_list_mutex);
			return ERR_PTR(-ENOMEM);
		}
		rcu_string_free(device->name);
		rcu_assign_pointer(device->name, name);
		if (test_bit(BTRFS_DEV_STATE_MISSING, &device->dev_state)) {
			fs_devices->missing_devices--;
			clear_bit(BTRFS_DEV_STATE_MISSING, &device->dev_state);
		}
	}

	/*
	 * Unmount does not free the btrfs_device struct but would zero
	 * generation along with most of the other members. So just update
	 * it back. We need it to pick the disk with largest generation
	 * (as above).
	 */
	if (!fs_devices->opened)
		device->generation = found_transid;

	fs_devices->total_devices = btrfs_super_num_devices(disk_super);

	mutex_unlock(&fs_devices->device_list_mutex);
	return device;
}

static struct btrfs_fs_devices *clone_fs_devices(struct btrfs_fs_devices *orig)
{
	struct btrfs_fs_devices *fs_devices;
	struct btrfs_device *device;
	struct btrfs_device *orig_dev;

	fs_devices = alloc_fs_devices(orig->fsid);
	if (IS_ERR(fs_devices))
		return fs_devices;

	mutex_lock(&orig->device_list_mutex);
	fs_devices->total_devices = orig->total_devices;

	/* We have held the volume lock, it is safe to get the devices. */
	list_for_each_entry(orig_dev, &orig->devices, dev_list) {
		struct rcu_string *name;

		device = btrfs_alloc_device(NULL, &orig_dev->devid,
					    orig_dev->uuid);
		if (IS_ERR(device))
			goto error;

		/*
		 * This is ok to do without rcu read locked because we hold the
		 * uuid mutex so nothing we touch in here is going to disappear.
		 */
		if (orig_dev->name) {
			name = rcu_string_strdup(orig_dev->name->str,
					GFP_KERNEL);
			if (!name) {
				btrfs_free_device(device);
				goto error;
			}
			rcu_assign_pointer(device->name, name);
		}

		list_add(&device->dev_list, &fs_devices->devices);
		device->fs_devices = fs_devices;
		fs_devices->num_devices++;
	}
	mutex_unlock(&orig->device_list_mutex);
	return fs_devices;
error:
	mutex_unlock(&orig->device_list_mutex);
	free_fs_devices(fs_devices);
	return ERR_PTR(-ENOMEM);
}

/*
 * After we have read the system tree and know devids belonging to
 * this filesystem, remove the device which does not belong there.
 */
void btrfs_free_extra_devids(struct btrfs_fs_devices *fs_devices, int step)
{
	struct btrfs_device *device, *next;
	struct btrfs_device *latest_dev = NULL;
	struct btrfs_fs_devices *parent_fs_devices = fs_devices;

	mutex_lock(&parent_fs_devices->device_list_mutex);
again:
	/* This is the initialized path, it is safe to release the devices. */
	list_for_each_entry_safe(device, next, &fs_devices->devices, dev_list) {
		if (test_bit(BTRFS_DEV_STATE_IN_FS_METADATA,
							&device->dev_state)) {
			if (!test_bit(BTRFS_DEV_STATE_REPLACE_TGT,
			     &device->dev_state) &&
			     (!latest_dev ||
			      device->generation > latest_dev->generation)) {
				latest_dev = device;
			}
			continue;
		}

		if (device->devid == BTRFS_DEV_REPLACE_DEVID) {
			/*
			 * In the first step, keep the device which has
			 * the correct fsid and the devid that is used
			 * for the dev_replace procedure.
			 * In the second step, the dev_replace state is
			 * read from the device tree and it is known
			 * whether the procedure is really active or
			 * not, which means whether this device is
			 * used or whether it should be removed.
			 */
			if (step == 0 || test_bit(BTRFS_DEV_STATE_REPLACE_TGT,
						  &device->dev_state)) {
				continue;
			}
		}
		if (device->bdev) {
			blkdev_put(device->bdev, device->mode);
			device->bdev = NULL;
			fs_devices->open_devices--;
		}
		if (test_bit(BTRFS_DEV_STATE_WRITEABLE, &device->dev_state)) {
			list_del_init(&device->dev_alloc_list);
			clear_bit(BTRFS_DEV_STATE_WRITEABLE, &device->dev_state);
			if (!test_bit(BTRFS_DEV_STATE_REPLACE_TGT,
				      &device->dev_state))
				fs_devices->rw_devices--;
		}
		list_del_init(&device->dev_list);
		fs_devices->num_devices--;
		btrfs_free_device(device);
	}

	if (fs_devices->seed) {
		fs_devices = fs_devices->seed;
		goto again;
	}

	fs_devices->latest_bdev = latest_dev->bdev;
	mutex_unlock(&parent_fs_devices->device_list_mutex);
}

static void free_device_rcu(struct rcu_head *head)
{
	struct btrfs_device *device;

	device = container_of(head, struct btrfs_device, rcu);
	btrfs_free_device(device);
}

static void btrfs_close_bdev(struct btrfs_device *device)
{
	if (!device->bdev)
		return;

	if (test_bit(BTRFS_DEV_STATE_WRITEABLE, &device->dev_state)) {
		sync_blockdev(device->bdev);
		invalidate_bdev(device->bdev);
	}

	blkdev_put(device->bdev, device->mode);
}

static void btrfs_close_one_device(struct btrfs_device *device)
{
	struct btrfs_fs_devices *fs_devices = device->fs_devices;
	struct btrfs_device *new_device;
	struct rcu_string *name;

	if (device->bdev)
		fs_devices->open_devices--;

	if (test_bit(BTRFS_DEV_STATE_WRITEABLE, &device->dev_state) &&
	    device->devid != BTRFS_DEV_REPLACE_DEVID) {
		list_del_init(&device->dev_alloc_list);
		fs_devices->rw_devices--;
	}

	if (test_bit(BTRFS_DEV_STATE_MISSING, &device->dev_state))
		fs_devices->missing_devices--;

	btrfs_close_bdev(device);

	new_device = btrfs_alloc_device(NULL, &device->devid,
					device->uuid);
	BUG_ON(IS_ERR(new_device)); /* -ENOMEM */

	/* Safe because we are under uuid_mutex */
	if (device->name) {
		name = rcu_string_strdup(device->name->str, GFP_NOFS);
		BUG_ON(!name); /* -ENOMEM */
		rcu_assign_pointer(new_device->name, name);
	}

	list_replace_rcu(&device->dev_list, &new_device->dev_list);
	new_device->fs_devices = device->fs_devices;

	call_rcu(&device->rcu, free_device_rcu);
}

static int close_fs_devices(struct btrfs_fs_devices *fs_devices)
{
	struct btrfs_device *device, *tmp;

	if (--fs_devices->opened > 0)
		return 0;

	mutex_lock(&fs_devices->device_list_mutex);
	list_for_each_entry_safe(device, tmp, &fs_devices->devices, dev_list) {
		btrfs_close_one_device(device);
	}
	WARN_ON(fs_devices->open_devices);
	WARN_ON(fs_devices->rw_devices);
	fs_devices->opened = 0;
	fs_devices->seeding = 0;

	mutex_unlock(&fs_devices->device_list_mutex);

	return 0;
}

int btrfs_close_devices(struct btrfs_fs_devices *fs_devices)
{
	struct btrfs_fs_devices *seed_devices = NULL;
	int ret;

	mutex_lock(&uuid_mutex);
	ret = close_fs_devices(fs_devices);
	if (!fs_devices->opened) {
		seed_devices = fs_devices->seed;
		fs_devices->seed = NULL;
	}
	mutex_unlock(&uuid_mutex);

	while (seed_devices) {
		fs_devices = seed_devices;
		seed_devices = fs_devices->seed;
		close_fs_devices(fs_devices);
		free_fs_devices(fs_devices);
	}
	return ret;
}

static int open_fs_devices(struct btrfs_fs_devices *fs_devices,
				fmode_t flags, void *holder)
{
	struct btrfs_device *device;
	struct btrfs_device *latest_dev = NULL;
	int ret = 0;

	flags |= FMODE_EXCL;

	list_for_each_entry(device, &fs_devices->devices, dev_list) {
		/* Just open everything we can; ignore failures here */
		if (btrfs_open_one_device(fs_devices, device, flags, holder))
			continue;

		if (!latest_dev ||
		    device->generation > latest_dev->generation)
			latest_dev = device;
	}
	if (fs_devices->open_devices == 0) {
		ret = -EINVAL;
		goto out;
	}
	fs_devices->opened = 1;
	fs_devices->latest_bdev = latest_dev->bdev;
	fs_devices->total_rw_bytes = 0;
out:
	return ret;
}

static int devid_cmp(void *priv, struct list_head *a, struct list_head *b)
{
	struct btrfs_device *dev1, *dev2;

	dev1 = list_entry(a, struct btrfs_device, dev_list);
	dev2 = list_entry(b, struct btrfs_device, dev_list);

	if (dev1->devid < dev2->devid)
		return -1;
	else if (dev1->devid > dev2->devid)
		return 1;
	return 0;
}

int btrfs_open_devices(struct btrfs_fs_devices *fs_devices,
		       fmode_t flags, void *holder)
{
	int ret;

<<<<<<< HEAD
	mutex_lock(&uuid_mutex);
=======
	lockdep_assert_held(&uuid_mutex);

>>>>>>> bc9dbbd1
	mutex_lock(&fs_devices->device_list_mutex);
	if (fs_devices->opened) {
		fs_devices->opened++;
		ret = 0;
	} else {
		list_sort(NULL, &fs_devices->devices, devid_cmp);
		ret = open_fs_devices(fs_devices, flags, holder);
	}
	mutex_unlock(&fs_devices->device_list_mutex);
	mutex_unlock(&uuid_mutex);

	return ret;
}

static void btrfs_release_disk_super(struct page *page)
{
	kunmap(page);
	put_page(page);
}

static int btrfs_read_disk_super(struct block_device *bdev, u64 bytenr,
				 struct page **page,
				 struct btrfs_super_block **disk_super)
{
	void *p;
	pgoff_t index;

	/* make sure our super fits in the device */
	if (bytenr + PAGE_SIZE >= i_size_read(bdev->bd_inode))
		return 1;

	/* make sure our super fits in the page */
	if (sizeof(**disk_super) > PAGE_SIZE)
		return 1;

	/* make sure our super doesn't straddle pages on disk */
	index = bytenr >> PAGE_SHIFT;
	if ((bytenr + sizeof(**disk_super) - 1) >> PAGE_SHIFT != index)
		return 1;

	/* pull in the page with our super */
	*page = read_cache_page_gfp(bdev->bd_inode->i_mapping,
				   index, GFP_KERNEL);

	if (IS_ERR_OR_NULL(*page))
		return 1;

	p = kmap(*page);

	/* align our pointer to the offset of the super block */
	*disk_super = p + (bytenr & ~PAGE_MASK);

	if (btrfs_super_bytenr(*disk_super) != bytenr ||
	    btrfs_super_magic(*disk_super) != BTRFS_MAGIC) {
		btrfs_release_disk_super(*page);
		return 1;
	}

	if ((*disk_super)->label[0] &&
		(*disk_super)->label[BTRFS_LABEL_SIZE - 1])
		(*disk_super)->label[BTRFS_LABEL_SIZE - 1] = '\0';

	return 0;
}

/*
 * Look for a btrfs signature on a device. This may be called out of the mount path
 * and we are not allowed to call set_blocksize during the scan. The superblock
 * is read via pagecache
 */
int btrfs_scan_one_device(const char *path, fmode_t flags, void *holder,
			  struct btrfs_fs_devices **fs_devices_ret)
{
	struct btrfs_super_block *disk_super;
	bool new_device_added = false;
	struct btrfs_device *device;
	struct block_device *bdev;
	struct page *page;
	int ret = 0;
	u64 bytenr;

	lockdep_assert_held(&uuid_mutex);

	/*
	 * we would like to check all the supers, but that would make
	 * a btrfs mount succeed after a mkfs from a different FS.
	 * So, we need to add a special mount option to scan for
	 * later supers, using BTRFS_SUPER_MIRROR_MAX instead
	 */
	bytenr = btrfs_sb_offset(0);
	flags |= FMODE_EXCL;

	bdev = blkdev_get_by_path(path, flags, holder);
	if (IS_ERR(bdev))
		return PTR_ERR(bdev);

	if (btrfs_read_disk_super(bdev, bytenr, &page, &disk_super)) {
		ret = -EINVAL;
		goto error_bdev_put;
	}

	device = device_list_add(path, disk_super, &new_device_added);
	if (IS_ERR(device)) {
		ret = PTR_ERR(device);
	} else {
		*fs_devices_ret = device->fs_devices;
		if (new_device_added)
			btrfs_free_stale_devices(path, device);
	}

	btrfs_release_disk_super(page);

error_bdev_put:
	blkdev_put(bdev, flags);

	return ret;
}

static int contains_pending_extent(struct btrfs_transaction *transaction,
				   struct btrfs_device *device,
				   u64 *start, u64 len)
{
	struct btrfs_fs_info *fs_info = device->fs_info;
	struct extent_map *em;
	struct list_head *search_list = &fs_info->pinned_chunks;
	int ret = 0;
	u64 physical_start = *start;

	if (transaction)
		search_list = &transaction->pending_chunks;
again:
	list_for_each_entry(em, search_list, list) {
		struct map_lookup *map;
		int i;

		map = em->map_lookup;
		for (i = 0; i < map->num_stripes; i++) {
			u64 end;

			if (map->stripes[i].dev != device)
				continue;
			if (map->stripes[i].physical >= physical_start + len ||
			    map->stripes[i].physical + em->orig_block_len <=
			    physical_start)
				continue;
			/*
			 * Make sure that while processing the pinned list we do
			 * not override our *start with a lower value, because
			 * we can have pinned chunks that fall within this
			 * device hole and that have lower physical addresses
			 * than the pending chunks we processed before. If we
			 * do not take this special care we can end up getting
			 * 2 pending chunks that start at the same physical
			 * device offsets because the end offset of a pinned
			 * chunk can be equal to the start offset of some
			 * pending chunk.
			 */
			end = map->stripes[i].physical + em->orig_block_len;
			if (end > *start) {
				*start = end;
				ret = 1;
			}
		}
	}
	if (search_list != &fs_info->pinned_chunks) {
		search_list = &fs_info->pinned_chunks;
		goto again;
	}

	return ret;
}


/*
 * find_free_dev_extent_start - find free space in the specified device
 * @device:	  the device which we search the free space in
 * @num_bytes:	  the size of the free space that we need
 * @search_start: the position from which to begin the search
 * @start:	  store the start of the free space.
 * @len:	  the size of the free space. that we find, or the size
 *		  of the max free space if we don't find suitable free space
 *
 * this uses a pretty simple search, the expectation is that it is
 * called very infrequently and that a given device has a small number
 * of extents
 *
 * @start is used to store the start of the free space if we find. But if we
 * don't find suitable free space, it will be used to store the start position
 * of the max free space.
 *
 * @len is used to store the size of the free space that we find.
 * But if we don't find suitable free space, it is used to store the size of
 * the max free space.
 */
int find_free_dev_extent_start(struct btrfs_transaction *transaction,
			       struct btrfs_device *device, u64 num_bytes,
			       u64 search_start, u64 *start, u64 *len)
{
	struct btrfs_fs_info *fs_info = device->fs_info;
	struct btrfs_root *root = fs_info->dev_root;
	struct btrfs_key key;
	struct btrfs_dev_extent *dev_extent;
	struct btrfs_path *path;
	u64 hole_size;
	u64 max_hole_start;
	u64 max_hole_size;
	u64 extent_end;
	u64 search_end = device->total_bytes;
	int ret;
	int slot;
	struct extent_buffer *l;

	/*
	 * We don't want to overwrite the superblock on the drive nor any area
	 * used by the boot loader (grub for example), so we make sure to start
	 * at an offset of at least 1MB.
	 */
	search_start = max_t(u64, search_start, SZ_1M);

	path = btrfs_alloc_path();
	if (!path)
		return -ENOMEM;

	max_hole_start = search_start;
	max_hole_size = 0;

again:
	if (search_start >= search_end ||
		test_bit(BTRFS_DEV_STATE_REPLACE_TGT, &device->dev_state)) {
		ret = -ENOSPC;
		goto out;
	}

	path->reada = READA_FORWARD;
	path->search_commit_root = 1;
	path->skip_locking = 1;

	key.objectid = device->devid;
	key.offset = search_start;
	key.type = BTRFS_DEV_EXTENT_KEY;

	ret = btrfs_search_slot(NULL, root, &key, path, 0, 0);
	if (ret < 0)
		goto out;
	if (ret > 0) {
		ret = btrfs_previous_item(root, path, key.objectid, key.type);
		if (ret < 0)
			goto out;
	}

	while (1) {
		l = path->nodes[0];
		slot = path->slots[0];
		if (slot >= btrfs_header_nritems(l)) {
			ret = btrfs_next_leaf(root, path);
			if (ret == 0)
				continue;
			if (ret < 0)
				goto out;

			break;
		}
		btrfs_item_key_to_cpu(l, &key, slot);

		if (key.objectid < device->devid)
			goto next;

		if (key.objectid > device->devid)
			break;

		if (key.type != BTRFS_DEV_EXTENT_KEY)
			goto next;

		if (key.offset > search_start) {
			hole_size = key.offset - search_start;

			/*
			 * Have to check before we set max_hole_start, otherwise
			 * we could end up sending back this offset anyway.
			 */
			if (contains_pending_extent(transaction, device,
						    &search_start,
						    hole_size)) {
				if (key.offset >= search_start) {
					hole_size = key.offset - search_start;
				} else {
					WARN_ON_ONCE(1);
					hole_size = 0;
				}
			}

			if (hole_size > max_hole_size) {
				max_hole_start = search_start;
				max_hole_size = hole_size;
			}

			/*
			 * If this free space is greater than which we need,
			 * it must be the max free space that we have found
			 * until now, so max_hole_start must point to the start
			 * of this free space and the length of this free space
			 * is stored in max_hole_size. Thus, we return
			 * max_hole_start and max_hole_size and go back to the
			 * caller.
			 */
			if (hole_size >= num_bytes) {
				ret = 0;
				goto out;
			}
		}

		dev_extent = btrfs_item_ptr(l, slot, struct btrfs_dev_extent);
		extent_end = key.offset + btrfs_dev_extent_length(l,
								  dev_extent);
		if (extent_end > search_start)
			search_start = extent_end;
next:
		path->slots[0]++;
		cond_resched();
	}

	/*
	 * At this point, search_start should be the end of
	 * allocated dev extents, and when shrinking the device,
	 * search_end may be smaller than search_start.
	 */
	if (search_end > search_start) {
		hole_size = search_end - search_start;

		if (contains_pending_extent(transaction, device, &search_start,
					    hole_size)) {
			btrfs_release_path(path);
			goto again;
		}

		if (hole_size > max_hole_size) {
			max_hole_start = search_start;
			max_hole_size = hole_size;
		}
	}

	/* See above. */
	if (max_hole_size < num_bytes)
		ret = -ENOSPC;
	else
		ret = 0;

out:
	btrfs_free_path(path);
	*start = max_hole_start;
	if (len)
		*len = max_hole_size;
	return ret;
}

int find_free_dev_extent(struct btrfs_trans_handle *trans,
			 struct btrfs_device *device, u64 num_bytes,
			 u64 *start, u64 *len)
{
	/* FIXME use last free of some kind */
	return find_free_dev_extent_start(trans->transaction, device,
					  num_bytes, 0, start, len);
}

static int btrfs_free_dev_extent(struct btrfs_trans_handle *trans,
			  struct btrfs_device *device,
			  u64 start, u64 *dev_extent_len)
{
	struct btrfs_fs_info *fs_info = device->fs_info;
	struct btrfs_root *root = fs_info->dev_root;
	int ret;
	struct btrfs_path *path;
	struct btrfs_key key;
	struct btrfs_key found_key;
	struct extent_buffer *leaf = NULL;
	struct btrfs_dev_extent *extent = NULL;

	path = btrfs_alloc_path();
	if (!path)
		return -ENOMEM;

	key.objectid = device->devid;
	key.offset = start;
	key.type = BTRFS_DEV_EXTENT_KEY;
again:
	ret = btrfs_search_slot(trans, root, &key, path, -1, 1);
	if (ret > 0) {
		ret = btrfs_previous_item(root, path, key.objectid,
					  BTRFS_DEV_EXTENT_KEY);
		if (ret)
			goto out;
		leaf = path->nodes[0];
		btrfs_item_key_to_cpu(leaf, &found_key, path->slots[0]);
		extent = btrfs_item_ptr(leaf, path->slots[0],
					struct btrfs_dev_extent);
		BUG_ON(found_key.offset > start || found_key.offset +
		       btrfs_dev_extent_length(leaf, extent) < start);
		key = found_key;
		btrfs_release_path(path);
		goto again;
	} else if (ret == 0) {
		leaf = path->nodes[0];
		extent = btrfs_item_ptr(leaf, path->slots[0],
					struct btrfs_dev_extent);
	} else {
		btrfs_handle_fs_error(fs_info, ret, "Slot search failed");
		goto out;
	}

	*dev_extent_len = btrfs_dev_extent_length(leaf, extent);

	ret = btrfs_del_item(trans, root, path);
	if (ret) {
		btrfs_handle_fs_error(fs_info, ret,
				      "Failed to remove dev extent item");
	} else {
		set_bit(BTRFS_TRANS_HAVE_FREE_BGS, &trans->transaction->flags);
	}
out:
	btrfs_free_path(path);
	return ret;
}

static int btrfs_alloc_dev_extent(struct btrfs_trans_handle *trans,
				  struct btrfs_device *device,
				  u64 chunk_offset, u64 start, u64 num_bytes)
{
	int ret;
	struct btrfs_path *path;
	struct btrfs_fs_info *fs_info = device->fs_info;
	struct btrfs_root *root = fs_info->dev_root;
	struct btrfs_dev_extent *extent;
	struct extent_buffer *leaf;
	struct btrfs_key key;

	WARN_ON(!test_bit(BTRFS_DEV_STATE_IN_FS_METADATA, &device->dev_state));
	WARN_ON(test_bit(BTRFS_DEV_STATE_REPLACE_TGT, &device->dev_state));
	path = btrfs_alloc_path();
	if (!path)
		return -ENOMEM;

	key.objectid = device->devid;
	key.offset = start;
	key.type = BTRFS_DEV_EXTENT_KEY;
	ret = btrfs_insert_empty_item(trans, root, path, &key,
				      sizeof(*extent));
	if (ret)
		goto out;

	leaf = path->nodes[0];
	extent = btrfs_item_ptr(leaf, path->slots[0],
				struct btrfs_dev_extent);
	btrfs_set_dev_extent_chunk_tree(leaf, extent,
					BTRFS_CHUNK_TREE_OBJECTID);
	btrfs_set_dev_extent_chunk_objectid(leaf, extent,
					    BTRFS_FIRST_CHUNK_TREE_OBJECTID);
	btrfs_set_dev_extent_chunk_offset(leaf, extent, chunk_offset);

	btrfs_set_dev_extent_length(leaf, extent, num_bytes);
	btrfs_mark_buffer_dirty(leaf);
out:
	btrfs_free_path(path);
	return ret;
}

static u64 find_next_chunk(struct btrfs_fs_info *fs_info)
{
	struct extent_map_tree *em_tree;
	struct extent_map *em;
	struct rb_node *n;
	u64 ret = 0;

	em_tree = &fs_info->mapping_tree.map_tree;
	read_lock(&em_tree->lock);
	n = rb_last(&em_tree->map);
	if (n) {
		em = rb_entry(n, struct extent_map, rb_node);
		ret = em->start + em->len;
	}
	read_unlock(&em_tree->lock);

	return ret;
}

static noinline int find_next_devid(struct btrfs_fs_info *fs_info,
				    u64 *devid_ret)
{
	int ret;
	struct btrfs_key key;
	struct btrfs_key found_key;
	struct btrfs_path *path;

	path = btrfs_alloc_path();
	if (!path)
		return -ENOMEM;

	key.objectid = BTRFS_DEV_ITEMS_OBJECTID;
	key.type = BTRFS_DEV_ITEM_KEY;
	key.offset = (u64)-1;

	ret = btrfs_search_slot(NULL, fs_info->chunk_root, &key, path, 0, 0);
	if (ret < 0)
		goto error;

	BUG_ON(ret == 0); /* Corruption */

	ret = btrfs_previous_item(fs_info->chunk_root, path,
				  BTRFS_DEV_ITEMS_OBJECTID,
				  BTRFS_DEV_ITEM_KEY);
	if (ret) {
		*devid_ret = 1;
	} else {
		btrfs_item_key_to_cpu(path->nodes[0], &found_key,
				      path->slots[0]);
		*devid_ret = found_key.offset + 1;
	}
	ret = 0;
error:
	btrfs_free_path(path);
	return ret;
}

/*
 * the device information is stored in the chunk root
 * the btrfs_device struct should be fully filled in
 */
static int btrfs_add_dev_item(struct btrfs_trans_handle *trans,
			    struct btrfs_fs_info *fs_info,
			    struct btrfs_device *device)
{
	struct btrfs_root *root = fs_info->chunk_root;
	int ret;
	struct btrfs_path *path;
	struct btrfs_dev_item *dev_item;
	struct extent_buffer *leaf;
	struct btrfs_key key;
	unsigned long ptr;

	path = btrfs_alloc_path();
	if (!path)
		return -ENOMEM;

	key.objectid = BTRFS_DEV_ITEMS_OBJECTID;
	key.type = BTRFS_DEV_ITEM_KEY;
	key.offset = device->devid;

	ret = btrfs_insert_empty_item(trans, root, path, &key,
				      sizeof(*dev_item));
	if (ret)
		goto out;

	leaf = path->nodes[0];
	dev_item = btrfs_item_ptr(leaf, path->slots[0], struct btrfs_dev_item);

	btrfs_set_device_id(leaf, dev_item, device->devid);
	btrfs_set_device_generation(leaf, dev_item, 0);
	btrfs_set_device_type(leaf, dev_item, device->type);
	btrfs_set_device_io_align(leaf, dev_item, device->io_align);
	btrfs_set_device_io_width(leaf, dev_item, device->io_width);
	btrfs_set_device_sector_size(leaf, dev_item, device->sector_size);
	btrfs_set_device_total_bytes(leaf, dev_item,
				     btrfs_device_get_disk_total_bytes(device));
	btrfs_set_device_bytes_used(leaf, dev_item,
				    btrfs_device_get_bytes_used(device));
	btrfs_set_device_group(leaf, dev_item, 0);
	btrfs_set_device_seek_speed(leaf, dev_item, 0);
	btrfs_set_device_bandwidth(leaf, dev_item, 0);
	btrfs_set_device_start_offset(leaf, dev_item, 0);

	ptr = btrfs_device_uuid(dev_item);
	write_extent_buffer(leaf, device->uuid, ptr, BTRFS_UUID_SIZE);
	ptr = btrfs_device_fsid(dev_item);
	write_extent_buffer(leaf, fs_info->fsid, ptr, BTRFS_FSID_SIZE);
	btrfs_mark_buffer_dirty(leaf);

	ret = 0;
out:
	btrfs_free_path(path);
	return ret;
}

/*
 * Function to update ctime/mtime for a given device path.
 * Mainly used for ctime/mtime based probe like libblkid.
 */
static void update_dev_time(const char *path_name)
{
	struct file *filp;

	filp = filp_open(path_name, O_RDWR, 0);
	if (IS_ERR(filp))
		return;
	file_update_time(filp);
	filp_close(filp, NULL);
}

static int btrfs_rm_dev_item(struct btrfs_trans_handle *trans,
			     struct btrfs_device *device)
{
	struct btrfs_root *root = trans->fs_info->chunk_root;
	struct btrfs_path *path;
	struct btrfs_key key;
	int ret;

	path = btrfs_alloc_path();
	if (!path)
		return -ENOMEM;

	key.objectid = BTRFS_DEV_ITEMS_OBJECTID;
	key.type = BTRFS_DEV_ITEM_KEY;
	key.offset = device->devid;

	ret = btrfs_search_slot(trans, root, &key, path, -1, 1);
	if (ret > 0) {
		ret = -ENOENT;
		goto out;
	}

	ret = btrfs_del_item(trans, root, path);

out:
	btrfs_free_path(path);
	return ret;
}

/*
 * Verify that @num_devices satisfies the RAID profile constraints in the whole
 * filesystem. It's up to the caller to adjust that number regarding eg. device
 * replace.
 */
static int btrfs_check_raid_min_devices(struct btrfs_fs_info *fs_info,
		u64 num_devices)
{
	u64 all_avail;
	unsigned seq;
	int i;

	do {
		seq = read_seqbegin(&fs_info->profiles_lock);

		all_avail = fs_info->avail_data_alloc_bits |
			    fs_info->avail_system_alloc_bits |
			    fs_info->avail_metadata_alloc_bits;
	} while (read_seqretry(&fs_info->profiles_lock, seq));

	for (i = 0; i < BTRFS_NR_RAID_TYPES; i++) {
		if (!(all_avail & btrfs_raid_array[i].bg_flag))
			continue;

		if (num_devices < btrfs_raid_array[i].devs_min) {
			int ret = btrfs_raid_array[i].mindev_error;

			if (ret)
				return ret;
		}
	}

	return 0;
}

static struct btrfs_device * btrfs_find_next_active_device(
		struct btrfs_fs_devices *fs_devs, struct btrfs_device *device)
{
	struct btrfs_device *next_device;

	list_for_each_entry(next_device, &fs_devs->devices, dev_list) {
		if (next_device != device &&
		    !test_bit(BTRFS_DEV_STATE_MISSING, &next_device->dev_state)
		    && next_device->bdev)
			return next_device;
	}

	return NULL;
}

/*
 * Helper function to check if the given device is part of s_bdev / latest_bdev
 * and replace it with the provided or the next active device, in the context
 * where this function called, there should be always be another device (or
 * this_dev) which is active.
 */
void btrfs_assign_next_active_device(struct btrfs_fs_info *fs_info,
		struct btrfs_device *device, struct btrfs_device *this_dev)
{
	struct btrfs_device *next_device;

	if (this_dev)
		next_device = this_dev;
	else
		next_device = btrfs_find_next_active_device(fs_info->fs_devices,
								device);
	ASSERT(next_device);

	if (fs_info->sb->s_bdev &&
			(fs_info->sb->s_bdev == device->bdev))
		fs_info->sb->s_bdev = next_device->bdev;

	if (fs_info->fs_devices->latest_bdev == device->bdev)
		fs_info->fs_devices->latest_bdev = next_device->bdev;
}

static inline u64 btrfs_num_devices(struct btrfs_fs_info *fs_info)
{
	u64 num_devices = fs_info->fs_devices->num_devices;

	btrfs_dev_replace_read_lock(&fs_info->dev_replace);
	if (btrfs_dev_replace_is_ongoing(&fs_info->dev_replace)) {
		WARN_ON(num_devices < 1);
		num_devices--;
	}
	btrfs_dev_replace_read_unlock(&fs_info->dev_replace);

	return num_devices;
}

static struct btrfs_device *btrfs_device_delete_able(
				struct btrfs_fs_info *fs_info,
				const char *device_path, u64 devid)
{
	int ret;
	struct btrfs_device *device;

	ret = btrfs_check_raid_min_devices(fs_info,
					   btrfs_num_devices(fs_info) - 1);
	if (ret)
		return ERR_PTR(ret);

	ret = btrfs_find_device_by_devspec(fs_info, devid, device_path,
					   &device);
	if (ret)
		return ERR_PTR(ret);

	if (test_bit(BTRFS_DEV_STATE_REPLACE_TGT, &device->dev_state))
		return ERR_PTR(BTRFS_ERROR_DEV_TGT_REPLACE);

	if (test_bit(BTRFS_DEV_STATE_WRITEABLE, &device->dev_state) &&
	    fs_info->fs_devices->rw_devices == 1)
		return ERR_PTR(BTRFS_ERROR_DEV_ONLY_WRITABLE);

	return device;
}

int btrfs_rm_device(struct btrfs_fs_info *fs_info, const char *device_path,
		u64 devid)
{
	struct btrfs_device *device;
	struct btrfs_trans_handle *trans;
	struct btrfs_fs_devices *cur_devices;
	struct btrfs_root *root = fs_info->dev_root;
	struct btrfs_fs_devices *fs_devices = fs_info->fs_devices;
	u64 num_devices;
	int ret = 0;

	mutex_lock(&uuid_mutex);

	device = btrfs_device_delete_able(fs_info, device_path, devid);
	if (IS_ERR(device)) {
		ret = PTR_ERR(device);
		goto out;
	}

	if (test_bit(BTRFS_DEV_STATE_WRITEABLE, &device->dev_state)) {
		mutex_lock(&fs_info->chunk_mutex);
		list_del_init(&device->dev_alloc_list);
		device->fs_devices->rw_devices--;
		mutex_unlock(&fs_info->chunk_mutex);
	}

	mutex_unlock(&uuid_mutex);
	ret = btrfs_shrink_device(device, 0);
	mutex_lock(&uuid_mutex);
	if (ret)
		goto error_undo;

	trans = btrfs_start_transaction(root, 0);
	if (IS_ERR(trans)) {
		ret = PTR_ERR(trans);
		goto error_undo;
	}

	ret = btrfs_rm_dev_item(trans, device);
	if (ret) {
		btrfs_abort_transaction(trans, ret);
		btrfs_end_transaction(trans);
		goto error_undo;
	}

	clear_bit(BTRFS_DEV_STATE_IN_FS_METADATA, &device->dev_state);
	btrfs_scrub_cancel_dev(fs_info, device);

	/*
	 * the device list mutex makes sure that we don't change
	 * the device list while someone else is writing out all
	 * the device supers. Whoever is writing all supers, should
	 * lock the device list mutex before getting the number of
	 * devices in the super block (super_copy). Conversely,
	 * whoever updates the number of devices in the super block
	 * (super_copy) should hold the device list mutex.
	 */

	/*
	 * In normal cases the cur_devices == fs_devices. But in case
	 * of deleting a seed device, the cur_devices should point to
	 * its own fs_devices listed under the fs_devices->seed.
	 */
	cur_devices = device->fs_devices;
	mutex_lock(&fs_devices->device_list_mutex);
	list_del_rcu(&device->dev_list);

	cur_devices->num_devices--;
	cur_devices->total_devices--;
	/* Update total_devices of the parent fs_devices if it's seed */
	if (cur_devices != fs_devices)
		fs_devices->total_devices--;

	if (test_bit(BTRFS_DEV_STATE_MISSING, &device->dev_state))
		cur_devices->missing_devices--;

	btrfs_assign_next_active_device(fs_info, device, NULL);

	if (device->bdev) {
		cur_devices->open_devices--;
		/* remove sysfs entry */
		btrfs_sysfs_rm_device_link(fs_devices, device);
	}

	num_devices = btrfs_super_num_devices(fs_info->super_copy) - 1;
	btrfs_set_super_num_devices(fs_info->super_copy, num_devices);
	mutex_unlock(&fs_devices->device_list_mutex);

	/*
	 * at this point, the device is zero sized and detached from
	 * the devices list.  All that's left is to zero out the old
	 * supers and free the device.
	 */
	if (test_bit(BTRFS_DEV_STATE_WRITEABLE, &device->dev_state))
		btrfs_scratch_superblocks(device->bdev, device->name->str);

	btrfs_close_bdev(device);
	call_rcu(&device->rcu, free_device_rcu);

	if (cur_devices->open_devices == 0) {
		while (fs_devices) {
			if (fs_devices->seed == cur_devices) {
				fs_devices->seed = cur_devices->seed;
				break;
			}
			fs_devices = fs_devices->seed;
		}
		cur_devices->seed = NULL;
		close_fs_devices(cur_devices);
		free_fs_devices(cur_devices);
	}

	ret = btrfs_commit_transaction(trans);
out:
	mutex_unlock(&uuid_mutex);
	return ret;

error_undo:
	if (test_bit(BTRFS_DEV_STATE_WRITEABLE, &device->dev_state)) {
		mutex_lock(&fs_info->chunk_mutex);
		list_add(&device->dev_alloc_list,
			 &fs_devices->alloc_list);
		device->fs_devices->rw_devices++;
		mutex_unlock(&fs_info->chunk_mutex);
	}
	goto out;
}

void btrfs_rm_dev_replace_remove_srcdev(struct btrfs_fs_info *fs_info,
					struct btrfs_device *srcdev)
{
	struct btrfs_fs_devices *fs_devices;

	lockdep_assert_held(&fs_info->fs_devices->device_list_mutex);

	/*
	 * in case of fs with no seed, srcdev->fs_devices will point
	 * to fs_devices of fs_info. However when the dev being replaced is
	 * a seed dev it will point to the seed's local fs_devices. In short
	 * srcdev will have its correct fs_devices in both the cases.
	 */
	fs_devices = srcdev->fs_devices;

	list_del_rcu(&srcdev->dev_list);
	list_del(&srcdev->dev_alloc_list);
	fs_devices->num_devices--;
	if (test_bit(BTRFS_DEV_STATE_MISSING, &srcdev->dev_state))
		fs_devices->missing_devices--;

	if (test_bit(BTRFS_DEV_STATE_WRITEABLE, &srcdev->dev_state))
		fs_devices->rw_devices--;

	if (srcdev->bdev)
		fs_devices->open_devices--;
}

void btrfs_rm_dev_replace_free_srcdev(struct btrfs_fs_info *fs_info,
				      struct btrfs_device *srcdev)
{
	struct btrfs_fs_devices *fs_devices = srcdev->fs_devices;

	if (test_bit(BTRFS_DEV_STATE_WRITEABLE, &srcdev->dev_state)) {
		/* zero out the old super if it is writable */
		btrfs_scratch_superblocks(srcdev->bdev, srcdev->name->str);
	}

	btrfs_close_bdev(srcdev);
	call_rcu(&srcdev->rcu, free_device_rcu);

	/* if this is no devs we rather delete the fs_devices */
	if (!fs_devices->num_devices) {
		struct btrfs_fs_devices *tmp_fs_devices;

		/*
		 * On a mounted FS, num_devices can't be zero unless it's a
		 * seed. In case of a seed device being replaced, the replace
		 * target added to the sprout FS, so there will be no more
		 * device left under the seed FS.
		 */
		ASSERT(fs_devices->seeding);

		tmp_fs_devices = fs_info->fs_devices;
		while (tmp_fs_devices) {
			if (tmp_fs_devices->seed == fs_devices) {
				tmp_fs_devices->seed = fs_devices->seed;
				break;
			}
			tmp_fs_devices = tmp_fs_devices->seed;
		}
		fs_devices->seed = NULL;
		close_fs_devices(fs_devices);
		free_fs_devices(fs_devices);
	}
}

void btrfs_destroy_dev_replace_tgtdev(struct btrfs_fs_info *fs_info,
				      struct btrfs_device *tgtdev)
{
	struct btrfs_fs_devices *fs_devices = fs_info->fs_devices;

	WARN_ON(!tgtdev);
	mutex_lock(&fs_devices->device_list_mutex);

	btrfs_sysfs_rm_device_link(fs_devices, tgtdev);

	if (tgtdev->bdev)
		fs_devices->open_devices--;

	fs_devices->num_devices--;

	btrfs_assign_next_active_device(fs_info, tgtdev, NULL);

	list_del_rcu(&tgtdev->dev_list);

	mutex_unlock(&fs_devices->device_list_mutex);

	/*
	 * The update_dev_time() with in btrfs_scratch_superblocks()
	 * may lead to a call to btrfs_show_devname() which will try
	 * to hold device_list_mutex. And here this device
	 * is already out of device list, so we don't have to hold
	 * the device_list_mutex lock.
	 */
	btrfs_scratch_superblocks(tgtdev->bdev, tgtdev->name->str);

	btrfs_close_bdev(tgtdev);
	call_rcu(&tgtdev->rcu, free_device_rcu);
}

static int btrfs_find_device_by_path(struct btrfs_fs_info *fs_info,
				     const char *device_path,
				     struct btrfs_device **device)
{
	int ret = 0;
	struct btrfs_super_block *disk_super;
	u64 devid;
	u8 *dev_uuid;
	struct block_device *bdev;
	struct buffer_head *bh;

	*device = NULL;
	ret = btrfs_get_bdev_and_sb(device_path, FMODE_READ,
				    fs_info->bdev_holder, 0, &bdev, &bh);
	if (ret)
		return ret;
	disk_super = (struct btrfs_super_block *)bh->b_data;
	devid = btrfs_stack_device_id(&disk_super->dev_item);
	dev_uuid = disk_super->dev_item.uuid;
	*device = btrfs_find_device(fs_info, devid, dev_uuid, disk_super->fsid);
	brelse(bh);
	if (!*device)
		ret = -ENOENT;
	blkdev_put(bdev, FMODE_READ);
	return ret;
}

int btrfs_find_device_missing_or_by_path(struct btrfs_fs_info *fs_info,
					 const char *device_path,
					 struct btrfs_device **device)
{
	*device = NULL;
	if (strcmp(device_path, "missing") == 0) {
		struct list_head *devices;
		struct btrfs_device *tmp;

		devices = &fs_info->fs_devices->devices;
		list_for_each_entry(tmp, devices, dev_list) {
			if (test_bit(BTRFS_DEV_STATE_IN_FS_METADATA,
					&tmp->dev_state) && !tmp->bdev) {
				*device = tmp;
				break;
			}
		}

		if (!*device)
			return BTRFS_ERROR_DEV_MISSING_NOT_FOUND;

		return 0;
	} else {
		return btrfs_find_device_by_path(fs_info, device_path, device);
	}
}

/*
 * Lookup a device given by device id, or the path if the id is 0.
 */
int btrfs_find_device_by_devspec(struct btrfs_fs_info *fs_info, u64 devid,
				 const char *devpath,
				 struct btrfs_device **device)
{
	int ret;

	if (devid) {
		ret = 0;
		*device = btrfs_find_device(fs_info, devid, NULL, NULL);
		if (!*device)
			ret = -ENOENT;
	} else {
		if (!devpath || !devpath[0])
			return -EINVAL;

		ret = btrfs_find_device_missing_or_by_path(fs_info, devpath,
							   device);
	}
	return ret;
}

/*
 * does all the dirty work required for changing file system's UUID.
 */
static int btrfs_prepare_sprout(struct btrfs_fs_info *fs_info)
{
	struct btrfs_fs_devices *fs_devices = fs_info->fs_devices;
	struct btrfs_fs_devices *old_fs_devices;
	struct btrfs_fs_devices *seed_devices;
	struct btrfs_super_block *disk_super = fs_info->super_copy;
	struct btrfs_device *device;
	u64 super_flags;

	lockdep_assert_held(&uuid_mutex);
	if (!fs_devices->seeding)
		return -EINVAL;

	seed_devices = alloc_fs_devices(NULL);
	if (IS_ERR(seed_devices))
		return PTR_ERR(seed_devices);

	memcpy(seed_devices, fs_devices, sizeof(*seed_devices));
	seed_devices->opened = 1;
	INIT_LIST_HEAD(&seed_devices->devices);
	INIT_LIST_HEAD(&seed_devices->alloc_list);
	mutex_init(&seed_devices->device_list_mutex);

	mutex_lock(&fs_devices->device_list_mutex);
	list_splice_init_rcu(&fs_devices->devices, &seed_devices->devices,
			      synchronize_rcu);
	list_for_each_entry(device, &seed_devices->devices, dev_list)
		device->fs_devices = seed_devices;

	mutex_lock(&fs_info->chunk_mutex);
	list_splice_init(&fs_devices->alloc_list, &seed_devices->alloc_list);
	mutex_unlock(&fs_info->chunk_mutex);

	fs_devices->seeding = 0;
	fs_devices->num_devices = 0;
	fs_devices->open_devices = 0;
	fs_devices->missing_devices = 0;
	fs_devices->rotating = 0;
	fs_devices->seed = seed_devices;

	generate_random_uuid(fs_devices->fsid);
	memcpy(fs_info->fsid, fs_devices->fsid, BTRFS_FSID_SIZE);
	memcpy(disk_super->fsid, fs_devices->fsid, BTRFS_FSID_SIZE);
	mutex_unlock(&fs_devices->device_list_mutex);

	super_flags = btrfs_super_flags(disk_super) &
		      ~BTRFS_SUPER_FLAG_SEEDING;
	btrfs_set_super_flags(disk_super, super_flags);

	/*
	 * As the above code hijacked the original seed fs_devices, now
	 * create a new one for the original seed FSID.
	 */
	list_for_each_entry(device, &fs_devices->seed->devices, dev_list) {
		if (!device->name)
			continue;
		btrfs_scan_one_device(device->name->str, FMODE_READ,
				      fs_info->bdev_holder, &old_fs_devices);
	}

	return 0;
}

/*
 * Store the expected generation for seed devices in device items.
 */
static int btrfs_finish_sprout(struct btrfs_trans_handle *trans,
			       struct btrfs_fs_info *fs_info)
{
	struct btrfs_root *root = fs_info->chunk_root;
	struct btrfs_path *path;
	struct extent_buffer *leaf;
	struct btrfs_dev_item *dev_item;
	struct btrfs_device *device;
	struct btrfs_key key;
	u8 fs_uuid[BTRFS_FSID_SIZE];
	u8 dev_uuid[BTRFS_UUID_SIZE];
	u64 devid;
	int ret;

	path = btrfs_alloc_path();
	if (!path)
		return -ENOMEM;

	key.objectid = BTRFS_DEV_ITEMS_OBJECTID;
	key.offset = 0;
	key.type = BTRFS_DEV_ITEM_KEY;

	while (1) {
		ret = btrfs_search_slot(trans, root, &key, path, 0, 1);
		if (ret < 0)
			goto error;

		leaf = path->nodes[0];
next_slot:
		if (path->slots[0] >= btrfs_header_nritems(leaf)) {
			ret = btrfs_next_leaf(root, path);
			if (ret > 0)
				break;
			if (ret < 0)
				goto error;
			leaf = path->nodes[0];
			btrfs_item_key_to_cpu(leaf, &key, path->slots[0]);
			btrfs_release_path(path);
			continue;
		}

		btrfs_item_key_to_cpu(leaf, &key, path->slots[0]);
		if (key.objectid != BTRFS_DEV_ITEMS_OBJECTID ||
		    key.type != BTRFS_DEV_ITEM_KEY)
			break;

		dev_item = btrfs_item_ptr(leaf, path->slots[0],
					  struct btrfs_dev_item);
		devid = btrfs_device_id(leaf, dev_item);
		read_extent_buffer(leaf, dev_uuid, btrfs_device_uuid(dev_item),
				   BTRFS_UUID_SIZE);
		read_extent_buffer(leaf, fs_uuid, btrfs_device_fsid(dev_item),
				   BTRFS_FSID_SIZE);
		device = btrfs_find_device(fs_info, devid, dev_uuid, fs_uuid);
		BUG_ON(!device); /* Logic error */

		if (device->fs_devices->seeding) {
			btrfs_set_device_generation(leaf, dev_item,
						    device->generation);
			btrfs_mark_buffer_dirty(leaf);
		}

		path->slots[0]++;
		goto next_slot;
	}
	ret = 0;
error:
	btrfs_free_path(path);
	return ret;
}

int btrfs_init_new_device(struct btrfs_fs_info *fs_info, const char *device_path)
{
	struct btrfs_root *root = fs_info->dev_root;
	struct request_queue *q;
	struct btrfs_trans_handle *trans;
	struct btrfs_device *device;
	struct block_device *bdev;
	struct super_block *sb = fs_info->sb;
	struct rcu_string *name;
	struct btrfs_fs_devices *fs_devices = fs_info->fs_devices;
	u64 tmp;
	int seeding_dev = 0;
	int ret = 0;
	bool unlocked = false;

	if (sb_rdonly(sb) && !fs_devices->seeding)
		return -EROFS;

	bdev = blkdev_get_by_path(device_path, FMODE_WRITE | FMODE_EXCL,
				  fs_info->bdev_holder);
	if (IS_ERR(bdev))
		return PTR_ERR(bdev);

	if (fs_devices->seeding) {
		seeding_dev = 1;
		down_write(&sb->s_umount);
		mutex_lock(&uuid_mutex);
	}

	filemap_write_and_wait(bdev->bd_inode->i_mapping);

	mutex_lock(&fs_devices->device_list_mutex);
	list_for_each_entry(device, &fs_devices->devices, dev_list) {
		if (device->bdev == bdev) {
			ret = -EEXIST;
			mutex_unlock(
				&fs_devices->device_list_mutex);
			goto error;
		}
	}
	mutex_unlock(&fs_devices->device_list_mutex);

	device = btrfs_alloc_device(fs_info, NULL, NULL);
	if (IS_ERR(device)) {
		/* we can safely leave the fs_devices entry around */
		ret = PTR_ERR(device);
		goto error;
	}

	name = rcu_string_strdup(device_path, GFP_KERNEL);
	if (!name) {
		ret = -ENOMEM;
		goto error_free_device;
	}
	rcu_assign_pointer(device->name, name);

	trans = btrfs_start_transaction(root, 0);
	if (IS_ERR(trans)) {
		ret = PTR_ERR(trans);
		goto error_free_device;
	}

	q = bdev_get_queue(bdev);
	set_bit(BTRFS_DEV_STATE_WRITEABLE, &device->dev_state);
	device->generation = trans->transid;
	device->io_width = fs_info->sectorsize;
	device->io_align = fs_info->sectorsize;
	device->sector_size = fs_info->sectorsize;
	device->total_bytes = round_down(i_size_read(bdev->bd_inode),
					 fs_info->sectorsize);
	device->disk_total_bytes = device->total_bytes;
	device->commit_total_bytes = device->total_bytes;
	device->fs_info = fs_info;
	device->bdev = bdev;
	set_bit(BTRFS_DEV_STATE_IN_FS_METADATA, &device->dev_state);
	clear_bit(BTRFS_DEV_STATE_REPLACE_TGT, &device->dev_state);
	device->mode = FMODE_EXCL;
	device->dev_stats_valid = 1;
	set_blocksize(device->bdev, BTRFS_BDEV_BLOCKSIZE);

	if (seeding_dev) {
		sb->s_flags &= ~SB_RDONLY;
		ret = btrfs_prepare_sprout(fs_info);
		if (ret) {
			btrfs_abort_transaction(trans, ret);
			goto error_trans;
		}
	}

	device->fs_devices = fs_devices;

	mutex_lock(&fs_devices->device_list_mutex);
	mutex_lock(&fs_info->chunk_mutex);
	list_add_rcu(&device->dev_list, &fs_devices->devices);
	list_add(&device->dev_alloc_list, &fs_devices->alloc_list);
	fs_devices->num_devices++;
	fs_devices->open_devices++;
	fs_devices->rw_devices++;
	fs_devices->total_devices++;
	fs_devices->total_rw_bytes += device->total_bytes;

	atomic64_add(device->total_bytes, &fs_info->free_chunk_space);

	if (!blk_queue_nonrot(q))
		fs_devices->rotating = 1;

	tmp = btrfs_super_total_bytes(fs_info->super_copy);
	btrfs_set_super_total_bytes(fs_info->super_copy,
		round_down(tmp + device->total_bytes, fs_info->sectorsize));

	tmp = btrfs_super_num_devices(fs_info->super_copy);
	btrfs_set_super_num_devices(fs_info->super_copy, tmp + 1);

	/* add sysfs device entry */
	btrfs_sysfs_add_device_link(fs_devices, device);

	/*
	 * we've got more storage, clear any full flags on the space
	 * infos
	 */
	btrfs_clear_space_info_full(fs_info);

	mutex_unlock(&fs_info->chunk_mutex);
	mutex_unlock(&fs_devices->device_list_mutex);

	if (seeding_dev) {
		mutex_lock(&fs_info->chunk_mutex);
		ret = init_first_rw_device(trans, fs_info);
		mutex_unlock(&fs_info->chunk_mutex);
		if (ret) {
			btrfs_abort_transaction(trans, ret);
			goto error_sysfs;
		}
	}

	ret = btrfs_add_dev_item(trans, fs_info, device);
	if (ret) {
		btrfs_abort_transaction(trans, ret);
		goto error_sysfs;
	}

	if (seeding_dev) {
		char fsid_buf[BTRFS_UUID_UNPARSED_SIZE];

		ret = btrfs_finish_sprout(trans, fs_info);
		if (ret) {
			btrfs_abort_transaction(trans, ret);
			goto error_sysfs;
		}

		/* Sprouting would change fsid of the mounted root,
		 * so rename the fsid on the sysfs
		 */
		snprintf(fsid_buf, BTRFS_UUID_UNPARSED_SIZE, "%pU",
						fs_info->fsid);
		if (kobject_rename(&fs_devices->fsid_kobj, fsid_buf))
			btrfs_warn(fs_info,
				   "sysfs: failed to create fsid for sprout");
	}

	ret = btrfs_commit_transaction(trans);

	if (seeding_dev) {
		mutex_unlock(&uuid_mutex);
		up_write(&sb->s_umount);
		unlocked = true;

		if (ret) /* transaction commit */
			return ret;

		ret = btrfs_relocate_sys_chunks(fs_info);
		if (ret < 0)
			btrfs_handle_fs_error(fs_info, ret,
				    "Failed to relocate sys chunks after device initialization. This can be fixed using the \"btrfs balance\" command.");
		trans = btrfs_attach_transaction(root);
		if (IS_ERR(trans)) {
			if (PTR_ERR(trans) == -ENOENT)
				return 0;
			ret = PTR_ERR(trans);
			trans = NULL;
			goto error_sysfs;
		}
		ret = btrfs_commit_transaction(trans);
	}

	/* Update ctime/mtime for libblkid */
	update_dev_time(device_path);
	return ret;

error_sysfs:
	btrfs_sysfs_rm_device_link(fs_devices, device);
error_trans:
	if (seeding_dev)
		sb->s_flags |= SB_RDONLY;
	if (trans)
		btrfs_end_transaction(trans);
error_free_device:
	btrfs_free_device(device);
error:
	blkdev_put(bdev, FMODE_EXCL);
	if (seeding_dev && !unlocked) {
		mutex_unlock(&uuid_mutex);
		up_write(&sb->s_umount);
	}
	return ret;
}

static noinline int btrfs_update_device(struct btrfs_trans_handle *trans,
					struct btrfs_device *device)
{
	int ret;
	struct btrfs_path *path;
	struct btrfs_root *root = device->fs_info->chunk_root;
	struct btrfs_dev_item *dev_item;
	struct extent_buffer *leaf;
	struct btrfs_key key;

	path = btrfs_alloc_path();
	if (!path)
		return -ENOMEM;

	key.objectid = BTRFS_DEV_ITEMS_OBJECTID;
	key.type = BTRFS_DEV_ITEM_KEY;
	key.offset = device->devid;

	ret = btrfs_search_slot(trans, root, &key, path, 0, 1);
	if (ret < 0)
		goto out;

	if (ret > 0) {
		ret = -ENOENT;
		goto out;
	}

	leaf = path->nodes[0];
	dev_item = btrfs_item_ptr(leaf, path->slots[0], struct btrfs_dev_item);

	btrfs_set_device_id(leaf, dev_item, device->devid);
	btrfs_set_device_type(leaf, dev_item, device->type);
	btrfs_set_device_io_align(leaf, dev_item, device->io_align);
	btrfs_set_device_io_width(leaf, dev_item, device->io_width);
	btrfs_set_device_sector_size(leaf, dev_item, device->sector_size);
	btrfs_set_device_total_bytes(leaf, dev_item,
				     btrfs_device_get_disk_total_bytes(device));
	btrfs_set_device_bytes_used(leaf, dev_item,
				    btrfs_device_get_bytes_used(device));
	btrfs_mark_buffer_dirty(leaf);

out:
	btrfs_free_path(path);
	return ret;
}

int btrfs_grow_device(struct btrfs_trans_handle *trans,
		      struct btrfs_device *device, u64 new_size)
{
	struct btrfs_fs_info *fs_info = device->fs_info;
	struct btrfs_super_block *super_copy = fs_info->super_copy;
	struct btrfs_fs_devices *fs_devices;
	u64 old_total;
	u64 diff;

	if (!test_bit(BTRFS_DEV_STATE_WRITEABLE, &device->dev_state))
		return -EACCES;

	new_size = round_down(new_size, fs_info->sectorsize);

	mutex_lock(&fs_info->chunk_mutex);
	old_total = btrfs_super_total_bytes(super_copy);
	diff = round_down(new_size - device->total_bytes, fs_info->sectorsize);

	if (new_size <= device->total_bytes ||
	    test_bit(BTRFS_DEV_STATE_REPLACE_TGT, &device->dev_state)) {
		mutex_unlock(&fs_info->chunk_mutex);
		return -EINVAL;
	}

	fs_devices = fs_info->fs_devices;

	btrfs_set_super_total_bytes(super_copy,
			round_down(old_total + diff, fs_info->sectorsize));
	device->fs_devices->total_rw_bytes += diff;

	btrfs_device_set_total_bytes(device, new_size);
	btrfs_device_set_disk_total_bytes(device, new_size);
	btrfs_clear_space_info_full(device->fs_info);
	if (list_empty(&device->resized_list))
		list_add_tail(&device->resized_list,
			      &fs_devices->resized_devices);
	mutex_unlock(&fs_info->chunk_mutex);

	return btrfs_update_device(trans, device);
}

static int btrfs_free_chunk(struct btrfs_trans_handle *trans,
			    struct btrfs_fs_info *fs_info, u64 chunk_offset)
{
	struct btrfs_root *root = fs_info->chunk_root;
	int ret;
	struct btrfs_path *path;
	struct btrfs_key key;

	path = btrfs_alloc_path();
	if (!path)
		return -ENOMEM;

	key.objectid = BTRFS_FIRST_CHUNK_TREE_OBJECTID;
	key.offset = chunk_offset;
	key.type = BTRFS_CHUNK_ITEM_KEY;

	ret = btrfs_search_slot(trans, root, &key, path, -1, 1);
	if (ret < 0)
		goto out;
	else if (ret > 0) { /* Logic error or corruption */
		btrfs_handle_fs_error(fs_info, -ENOENT,
				      "Failed lookup while freeing chunk.");
		ret = -ENOENT;
		goto out;
	}

	ret = btrfs_del_item(trans, root, path);
	if (ret < 0)
		btrfs_handle_fs_error(fs_info, ret,
				      "Failed to delete chunk item.");
out:
	btrfs_free_path(path);
	return ret;
}

static int btrfs_del_sys_chunk(struct btrfs_fs_info *fs_info, u64 chunk_offset)
{
	struct btrfs_super_block *super_copy = fs_info->super_copy;
	struct btrfs_disk_key *disk_key;
	struct btrfs_chunk *chunk;
	u8 *ptr;
	int ret = 0;
	u32 num_stripes;
	u32 array_size;
	u32 len = 0;
	u32 cur;
	struct btrfs_key key;

	mutex_lock(&fs_info->chunk_mutex);
	array_size = btrfs_super_sys_array_size(super_copy);

	ptr = super_copy->sys_chunk_array;
	cur = 0;

	while (cur < array_size) {
		disk_key = (struct btrfs_disk_key *)ptr;
		btrfs_disk_key_to_cpu(&key, disk_key);

		len = sizeof(*disk_key);

		if (key.type == BTRFS_CHUNK_ITEM_KEY) {
			chunk = (struct btrfs_chunk *)(ptr + len);
			num_stripes = btrfs_stack_chunk_num_stripes(chunk);
			len += btrfs_chunk_item_size(num_stripes);
		} else {
			ret = -EIO;
			break;
		}
		if (key.objectid == BTRFS_FIRST_CHUNK_TREE_OBJECTID &&
		    key.offset == chunk_offset) {
			memmove(ptr, ptr + len, array_size - (cur + len));
			array_size -= len;
			btrfs_set_super_sys_array_size(super_copy, array_size);
		} else {
			ptr += len;
			cur += len;
		}
	}
	mutex_unlock(&fs_info->chunk_mutex);
	return ret;
}

static struct extent_map *get_chunk_map(struct btrfs_fs_info *fs_info,
					u64 logical, u64 length)
{
	struct extent_map_tree *em_tree;
	struct extent_map *em;

	em_tree = &fs_info->mapping_tree.map_tree;
	read_lock(&em_tree->lock);
	em = lookup_extent_mapping(em_tree, logical, length);
	read_unlock(&em_tree->lock);

	if (!em) {
		btrfs_crit(fs_info, "unable to find logical %llu length %llu",
			   logical, length);
		return ERR_PTR(-EINVAL);
	}

	if (em->start > logical || em->start + em->len < logical) {
		btrfs_crit(fs_info,
			   "found a bad mapping, wanted %llu-%llu, found %llu-%llu",
			   logical, length, em->start, em->start + em->len);
		free_extent_map(em);
		return ERR_PTR(-EINVAL);
	}

	/* callers are responsible for dropping em's ref. */
	return em;
}

int btrfs_remove_chunk(struct btrfs_trans_handle *trans,
		       struct btrfs_fs_info *fs_info, u64 chunk_offset)
{
	struct extent_map *em;
	struct map_lookup *map;
	u64 dev_extent_len = 0;
	int i, ret = 0;
	struct btrfs_fs_devices *fs_devices = fs_info->fs_devices;

	em = get_chunk_map(fs_info, chunk_offset, 1);
	if (IS_ERR(em)) {
		/*
		 * This is a logic error, but we don't want to just rely on the
		 * user having built with ASSERT enabled, so if ASSERT doesn't
		 * do anything we still error out.
		 */
		ASSERT(0);
		return PTR_ERR(em);
	}
	map = em->map_lookup;
	mutex_lock(&fs_info->chunk_mutex);
	check_system_chunk(trans, map->type);
	mutex_unlock(&fs_info->chunk_mutex);

	/*
	 * Take the device list mutex to prevent races with the final phase of
	 * a device replace operation that replaces the device object associated
	 * with map stripes (dev-replace.c:btrfs_dev_replace_finishing()).
	 */
	mutex_lock(&fs_devices->device_list_mutex);
	for (i = 0; i < map->num_stripes; i++) {
		struct btrfs_device *device = map->stripes[i].dev;
		ret = btrfs_free_dev_extent(trans, device,
					    map->stripes[i].physical,
					    &dev_extent_len);
		if (ret) {
			mutex_unlock(&fs_devices->device_list_mutex);
			btrfs_abort_transaction(trans, ret);
			goto out;
		}

		if (device->bytes_used > 0) {
			mutex_lock(&fs_info->chunk_mutex);
			btrfs_device_set_bytes_used(device,
					device->bytes_used - dev_extent_len);
			atomic64_add(dev_extent_len, &fs_info->free_chunk_space);
			btrfs_clear_space_info_full(fs_info);
			mutex_unlock(&fs_info->chunk_mutex);
		}

		if (map->stripes[i].dev) {
			ret = btrfs_update_device(trans, map->stripes[i].dev);
			if (ret) {
				mutex_unlock(&fs_devices->device_list_mutex);
				btrfs_abort_transaction(trans, ret);
				goto out;
			}
		}
	}
	mutex_unlock(&fs_devices->device_list_mutex);

	ret = btrfs_free_chunk(trans, fs_info, chunk_offset);
	if (ret) {
		btrfs_abort_transaction(trans, ret);
		goto out;
	}

	trace_btrfs_chunk_free(fs_info, map, chunk_offset, em->len);

	if (map->type & BTRFS_BLOCK_GROUP_SYSTEM) {
		ret = btrfs_del_sys_chunk(fs_info, chunk_offset);
		if (ret) {
			btrfs_abort_transaction(trans, ret);
			goto out;
		}
	}

	ret = btrfs_remove_block_group(trans, chunk_offset, em);
	if (ret) {
		btrfs_abort_transaction(trans, ret);
		goto out;
	}

out:
	/* once for us */
	free_extent_map(em);
	return ret;
}

static int btrfs_relocate_chunk(struct btrfs_fs_info *fs_info, u64 chunk_offset)
{
	struct btrfs_root *root = fs_info->chunk_root;
	struct btrfs_trans_handle *trans;
	int ret;

	/*
	 * Prevent races with automatic removal of unused block groups.
	 * After we relocate and before we remove the chunk with offset
	 * chunk_offset, automatic removal of the block group can kick in,
	 * resulting in a failure when calling btrfs_remove_chunk() below.
	 *
	 * Make sure to acquire this mutex before doing a tree search (dev
	 * or chunk trees) to find chunks. Otherwise the cleaner kthread might
	 * call btrfs_remove_chunk() (through btrfs_delete_unused_bgs()) after
	 * we release the path used to search the chunk/dev tree and before
	 * the current task acquires this mutex and calls us.
	 */
	lockdep_assert_held(&fs_info->delete_unused_bgs_mutex);

	ret = btrfs_can_relocate(fs_info, chunk_offset);
	if (ret)
		return -ENOSPC;

	/* step one, relocate all the extents inside this chunk */
	btrfs_scrub_pause(fs_info);
	ret = btrfs_relocate_block_group(fs_info, chunk_offset);
	btrfs_scrub_continue(fs_info);
	if (ret)
		return ret;

	/*
	 * We add the kobjects here (and after forcing data chunk creation)
	 * since relocation is the only place we'll create chunks of a new
	 * type at runtime.  The only place where we'll remove the last
	 * chunk of a type is the call immediately below this one.  Even
	 * so, we're protected against races with the cleaner thread since
	 * we're covered by the delete_unused_bgs_mutex.
	 */
	btrfs_add_raid_kobjects(fs_info);

	trans = btrfs_start_trans_remove_block_group(root->fs_info,
						     chunk_offset);
	if (IS_ERR(trans)) {
		ret = PTR_ERR(trans);
		btrfs_handle_fs_error(root->fs_info, ret, NULL);
		return ret;
	}

	/*
	 * step two, delete the device extents and the
	 * chunk tree entries
	 */
	ret = btrfs_remove_chunk(trans, fs_info, chunk_offset);
	btrfs_end_transaction(trans);
	return ret;
}

static int btrfs_relocate_sys_chunks(struct btrfs_fs_info *fs_info)
{
	struct btrfs_root *chunk_root = fs_info->chunk_root;
	struct btrfs_path *path;
	struct extent_buffer *leaf;
	struct btrfs_chunk *chunk;
	struct btrfs_key key;
	struct btrfs_key found_key;
	u64 chunk_type;
	bool retried = false;
	int failed = 0;
	int ret;

	path = btrfs_alloc_path();
	if (!path)
		return -ENOMEM;

again:
	key.objectid = BTRFS_FIRST_CHUNK_TREE_OBJECTID;
	key.offset = (u64)-1;
	key.type = BTRFS_CHUNK_ITEM_KEY;

	while (1) {
		mutex_lock(&fs_info->delete_unused_bgs_mutex);
		ret = btrfs_search_slot(NULL, chunk_root, &key, path, 0, 0);
		if (ret < 0) {
			mutex_unlock(&fs_info->delete_unused_bgs_mutex);
			goto error;
		}
		BUG_ON(ret == 0); /* Corruption */

		ret = btrfs_previous_item(chunk_root, path, key.objectid,
					  key.type);
		if (ret)
			mutex_unlock(&fs_info->delete_unused_bgs_mutex);
		if (ret < 0)
			goto error;
		if (ret > 0)
			break;

		leaf = path->nodes[0];
		btrfs_item_key_to_cpu(leaf, &found_key, path->slots[0]);

		chunk = btrfs_item_ptr(leaf, path->slots[0],
				       struct btrfs_chunk);
		chunk_type = btrfs_chunk_type(leaf, chunk);
		btrfs_release_path(path);

		if (chunk_type & BTRFS_BLOCK_GROUP_SYSTEM) {
			ret = btrfs_relocate_chunk(fs_info, found_key.offset);
			if (ret == -ENOSPC)
				failed++;
			else
				BUG_ON(ret);
		}
		mutex_unlock(&fs_info->delete_unused_bgs_mutex);

		if (found_key.offset == 0)
			break;
		key.offset = found_key.offset - 1;
	}
	ret = 0;
	if (failed && !retried) {
		failed = 0;
		retried = true;
		goto again;
	} else if (WARN_ON(failed && retried)) {
		ret = -ENOSPC;
	}
error:
	btrfs_free_path(path);
	return ret;
}

/*
 * return 1 : allocate a data chunk successfully,
 * return <0: errors during allocating a data chunk,
 * return 0 : no need to allocate a data chunk.
 */
static int btrfs_may_alloc_data_chunk(struct btrfs_fs_info *fs_info,
				      u64 chunk_offset)
{
	struct btrfs_block_group_cache *cache;
	u64 bytes_used;
	u64 chunk_type;

	cache = btrfs_lookup_block_group(fs_info, chunk_offset);
	ASSERT(cache);
	chunk_type = cache->flags;
	btrfs_put_block_group(cache);

	if (chunk_type & BTRFS_BLOCK_GROUP_DATA) {
		spin_lock(&fs_info->data_sinfo->lock);
		bytes_used = fs_info->data_sinfo->bytes_used;
		spin_unlock(&fs_info->data_sinfo->lock);

		if (!bytes_used) {
			struct btrfs_trans_handle *trans;
			int ret;

			trans =	btrfs_join_transaction(fs_info->tree_root);
			if (IS_ERR(trans))
				return PTR_ERR(trans);

			ret = btrfs_force_chunk_alloc(trans,
						      BTRFS_BLOCK_GROUP_DATA);
			btrfs_end_transaction(trans);
			if (ret < 0)
				return ret;

			btrfs_add_raid_kobjects(fs_info);

			return 1;
		}
	}
	return 0;
}

static int insert_balance_item(struct btrfs_fs_info *fs_info,
			       struct btrfs_balance_control *bctl)
{
	struct btrfs_root *root = fs_info->tree_root;
	struct btrfs_trans_handle *trans;
	struct btrfs_balance_item *item;
	struct btrfs_disk_balance_args disk_bargs;
	struct btrfs_path *path;
	struct extent_buffer *leaf;
	struct btrfs_key key;
	int ret, err;

	path = btrfs_alloc_path();
	if (!path)
		return -ENOMEM;

	trans = btrfs_start_transaction(root, 0);
	if (IS_ERR(trans)) {
		btrfs_free_path(path);
		return PTR_ERR(trans);
	}

	key.objectid = BTRFS_BALANCE_OBJECTID;
	key.type = BTRFS_TEMPORARY_ITEM_KEY;
	key.offset = 0;

	ret = btrfs_insert_empty_item(trans, root, path, &key,
				      sizeof(*item));
	if (ret)
		goto out;

	leaf = path->nodes[0];
	item = btrfs_item_ptr(leaf, path->slots[0], struct btrfs_balance_item);

	memzero_extent_buffer(leaf, (unsigned long)item, sizeof(*item));

	btrfs_cpu_balance_args_to_disk(&disk_bargs, &bctl->data);
	btrfs_set_balance_data(leaf, item, &disk_bargs);
	btrfs_cpu_balance_args_to_disk(&disk_bargs, &bctl->meta);
	btrfs_set_balance_meta(leaf, item, &disk_bargs);
	btrfs_cpu_balance_args_to_disk(&disk_bargs, &bctl->sys);
	btrfs_set_balance_sys(leaf, item, &disk_bargs);

	btrfs_set_balance_flags(leaf, item, bctl->flags);

	btrfs_mark_buffer_dirty(leaf);
out:
	btrfs_free_path(path);
	err = btrfs_commit_transaction(trans);
	if (err && !ret)
		ret = err;
	return ret;
}

static int del_balance_item(struct btrfs_fs_info *fs_info)
{
	struct btrfs_root *root = fs_info->tree_root;
	struct btrfs_trans_handle *trans;
	struct btrfs_path *path;
	struct btrfs_key key;
	int ret, err;

	path = btrfs_alloc_path();
	if (!path)
		return -ENOMEM;

	trans = btrfs_start_transaction(root, 0);
	if (IS_ERR(trans)) {
		btrfs_free_path(path);
		return PTR_ERR(trans);
	}

	key.objectid = BTRFS_BALANCE_OBJECTID;
	key.type = BTRFS_TEMPORARY_ITEM_KEY;
	key.offset = 0;

	ret = btrfs_search_slot(trans, root, &key, path, -1, 1);
	if (ret < 0)
		goto out;
	if (ret > 0) {
		ret = -ENOENT;
		goto out;
	}

	ret = btrfs_del_item(trans, root, path);
out:
	btrfs_free_path(path);
	err = btrfs_commit_transaction(trans);
	if (err && !ret)
		ret = err;
	return ret;
}

/*
 * This is a heuristic used to reduce the number of chunks balanced on
 * resume after balance was interrupted.
 */
static void update_balance_args(struct btrfs_balance_control *bctl)
{
	/*
	 * Turn on soft mode for chunk types that were being converted.
	 */
	if (bctl->data.flags & BTRFS_BALANCE_ARGS_CONVERT)
		bctl->data.flags |= BTRFS_BALANCE_ARGS_SOFT;
	if (bctl->sys.flags & BTRFS_BALANCE_ARGS_CONVERT)
		bctl->sys.flags |= BTRFS_BALANCE_ARGS_SOFT;
	if (bctl->meta.flags & BTRFS_BALANCE_ARGS_CONVERT)
		bctl->meta.flags |= BTRFS_BALANCE_ARGS_SOFT;

	/*
	 * Turn on usage filter if is not already used.  The idea is
	 * that chunks that we have already balanced should be
	 * reasonably full.  Don't do it for chunks that are being
	 * converted - that will keep us from relocating unconverted
	 * (albeit full) chunks.
	 */
	if (!(bctl->data.flags & BTRFS_BALANCE_ARGS_USAGE) &&
	    !(bctl->data.flags & BTRFS_BALANCE_ARGS_USAGE_RANGE) &&
	    !(bctl->data.flags & BTRFS_BALANCE_ARGS_CONVERT)) {
		bctl->data.flags |= BTRFS_BALANCE_ARGS_USAGE;
		bctl->data.usage = 90;
	}
	if (!(bctl->sys.flags & BTRFS_BALANCE_ARGS_USAGE) &&
	    !(bctl->sys.flags & BTRFS_BALANCE_ARGS_USAGE_RANGE) &&
	    !(bctl->sys.flags & BTRFS_BALANCE_ARGS_CONVERT)) {
		bctl->sys.flags |= BTRFS_BALANCE_ARGS_USAGE;
		bctl->sys.usage = 90;
	}
	if (!(bctl->meta.flags & BTRFS_BALANCE_ARGS_USAGE) &&
	    !(bctl->meta.flags & BTRFS_BALANCE_ARGS_USAGE_RANGE) &&
	    !(bctl->meta.flags & BTRFS_BALANCE_ARGS_CONVERT)) {
		bctl->meta.flags |= BTRFS_BALANCE_ARGS_USAGE;
		bctl->meta.usage = 90;
	}
}

/*
 * Clear the balance status in fs_info and delete the balance item from disk.
 */
static void reset_balance_state(struct btrfs_fs_info *fs_info)
{
	struct btrfs_balance_control *bctl = fs_info->balance_ctl;
	int ret;

	BUG_ON(!fs_info->balance_ctl);

	spin_lock(&fs_info->balance_lock);
	fs_info->balance_ctl = NULL;
	spin_unlock(&fs_info->balance_lock);

	kfree(bctl);
	ret = del_balance_item(fs_info);
	if (ret)
		btrfs_handle_fs_error(fs_info, ret, NULL);
}

/*
 * Balance filters.  Return 1 if chunk should be filtered out
 * (should not be balanced).
 */
static int chunk_profiles_filter(u64 chunk_type,
				 struct btrfs_balance_args *bargs)
{
	chunk_type = chunk_to_extended(chunk_type) &
				BTRFS_EXTENDED_PROFILE_MASK;

	if (bargs->profiles & chunk_type)
		return 0;

	return 1;
}

static int chunk_usage_range_filter(struct btrfs_fs_info *fs_info, u64 chunk_offset,
			      struct btrfs_balance_args *bargs)
{
	struct btrfs_block_group_cache *cache;
	u64 chunk_used;
	u64 user_thresh_min;
	u64 user_thresh_max;
	int ret = 1;

	cache = btrfs_lookup_block_group(fs_info, chunk_offset);
	chunk_used = btrfs_block_group_used(&cache->item);

	if (bargs->usage_min == 0)
		user_thresh_min = 0;
	else
		user_thresh_min = div_factor_fine(cache->key.offset,
					bargs->usage_min);

	if (bargs->usage_max == 0)
		user_thresh_max = 1;
	else if (bargs->usage_max > 100)
		user_thresh_max = cache->key.offset;
	else
		user_thresh_max = div_factor_fine(cache->key.offset,
					bargs->usage_max);

	if (user_thresh_min <= chunk_used && chunk_used < user_thresh_max)
		ret = 0;

	btrfs_put_block_group(cache);
	return ret;
}

static int chunk_usage_filter(struct btrfs_fs_info *fs_info,
		u64 chunk_offset, struct btrfs_balance_args *bargs)
{
	struct btrfs_block_group_cache *cache;
	u64 chunk_used, user_thresh;
	int ret = 1;

	cache = btrfs_lookup_block_group(fs_info, chunk_offset);
	chunk_used = btrfs_block_group_used(&cache->item);

	if (bargs->usage_min == 0)
		user_thresh = 1;
	else if (bargs->usage > 100)
		user_thresh = cache->key.offset;
	else
		user_thresh = div_factor_fine(cache->key.offset,
					      bargs->usage);

	if (chunk_used < user_thresh)
		ret = 0;

	btrfs_put_block_group(cache);
	return ret;
}

static int chunk_devid_filter(struct extent_buffer *leaf,
			      struct btrfs_chunk *chunk,
			      struct btrfs_balance_args *bargs)
{
	struct btrfs_stripe *stripe;
	int num_stripes = btrfs_chunk_num_stripes(leaf, chunk);
	int i;

	for (i = 0; i < num_stripes; i++) {
		stripe = btrfs_stripe_nr(chunk, i);
		if (btrfs_stripe_devid(leaf, stripe) == bargs->devid)
			return 0;
	}

	return 1;
}

/* [pstart, pend) */
static int chunk_drange_filter(struct extent_buffer *leaf,
			       struct btrfs_chunk *chunk,
			       struct btrfs_balance_args *bargs)
{
	struct btrfs_stripe *stripe;
	int num_stripes = btrfs_chunk_num_stripes(leaf, chunk);
	u64 stripe_offset;
	u64 stripe_length;
	int factor;
	int i;

	if (!(bargs->flags & BTRFS_BALANCE_ARGS_DEVID))
		return 0;

	if (btrfs_chunk_type(leaf, chunk) & (BTRFS_BLOCK_GROUP_DUP |
	     BTRFS_BLOCK_GROUP_RAID1 | BTRFS_BLOCK_GROUP_RAID10)) {
		factor = num_stripes / 2;
	} else if (btrfs_chunk_type(leaf, chunk) & BTRFS_BLOCK_GROUP_RAID5) {
		factor = num_stripes - 1;
	} else if (btrfs_chunk_type(leaf, chunk) & BTRFS_BLOCK_GROUP_RAID6) {
		factor = num_stripes - 2;
	} else {
		factor = num_stripes;
	}

	for (i = 0; i < num_stripes; i++) {
		stripe = btrfs_stripe_nr(chunk, i);
		if (btrfs_stripe_devid(leaf, stripe) != bargs->devid)
			continue;

		stripe_offset = btrfs_stripe_offset(leaf, stripe);
		stripe_length = btrfs_chunk_length(leaf, chunk);
		stripe_length = div_u64(stripe_length, factor);

		if (stripe_offset < bargs->pend &&
		    stripe_offset + stripe_length > bargs->pstart)
			return 0;
	}

	return 1;
}

/* [vstart, vend) */
static int chunk_vrange_filter(struct extent_buffer *leaf,
			       struct btrfs_chunk *chunk,
			       u64 chunk_offset,
			       struct btrfs_balance_args *bargs)
{
	if (chunk_offset < bargs->vend &&
	    chunk_offset + btrfs_chunk_length(leaf, chunk) > bargs->vstart)
		/* at least part of the chunk is inside this vrange */
		return 0;

	return 1;
}

static int chunk_stripes_range_filter(struct extent_buffer *leaf,
			       struct btrfs_chunk *chunk,
			       struct btrfs_balance_args *bargs)
{
	int num_stripes = btrfs_chunk_num_stripes(leaf, chunk);

	if (bargs->stripes_min <= num_stripes
			&& num_stripes <= bargs->stripes_max)
		return 0;

	return 1;
}

static int chunk_soft_convert_filter(u64 chunk_type,
				     struct btrfs_balance_args *bargs)
{
	if (!(bargs->flags & BTRFS_BALANCE_ARGS_CONVERT))
		return 0;

	chunk_type = chunk_to_extended(chunk_type) &
				BTRFS_EXTENDED_PROFILE_MASK;

	if (bargs->target == chunk_type)
		return 1;

	return 0;
}

static int should_balance_chunk(struct btrfs_fs_info *fs_info,
				struct extent_buffer *leaf,
				struct btrfs_chunk *chunk, u64 chunk_offset)
{
	struct btrfs_balance_control *bctl = fs_info->balance_ctl;
	struct btrfs_balance_args *bargs = NULL;
	u64 chunk_type = btrfs_chunk_type(leaf, chunk);

	/* type filter */
	if (!((chunk_type & BTRFS_BLOCK_GROUP_TYPE_MASK) &
	      (bctl->flags & BTRFS_BALANCE_TYPE_MASK))) {
		return 0;
	}

	if (chunk_type & BTRFS_BLOCK_GROUP_DATA)
		bargs = &bctl->data;
	else if (chunk_type & BTRFS_BLOCK_GROUP_SYSTEM)
		bargs = &bctl->sys;
	else if (chunk_type & BTRFS_BLOCK_GROUP_METADATA)
		bargs = &bctl->meta;

	/* profiles filter */
	if ((bargs->flags & BTRFS_BALANCE_ARGS_PROFILES) &&
	    chunk_profiles_filter(chunk_type, bargs)) {
		return 0;
	}

	/* usage filter */
	if ((bargs->flags & BTRFS_BALANCE_ARGS_USAGE) &&
	    chunk_usage_filter(fs_info, chunk_offset, bargs)) {
		return 0;
	} else if ((bargs->flags & BTRFS_BALANCE_ARGS_USAGE_RANGE) &&
	    chunk_usage_range_filter(fs_info, chunk_offset, bargs)) {
		return 0;
	}

	/* devid filter */
	if ((bargs->flags & BTRFS_BALANCE_ARGS_DEVID) &&
	    chunk_devid_filter(leaf, chunk, bargs)) {
		return 0;
	}

	/* drange filter, makes sense only with devid filter */
	if ((bargs->flags & BTRFS_BALANCE_ARGS_DRANGE) &&
	    chunk_drange_filter(leaf, chunk, bargs)) {
		return 0;
	}

	/* vrange filter */
	if ((bargs->flags & BTRFS_BALANCE_ARGS_VRANGE) &&
	    chunk_vrange_filter(leaf, chunk, chunk_offset, bargs)) {
		return 0;
	}

	/* stripes filter */
	if ((bargs->flags & BTRFS_BALANCE_ARGS_STRIPES_RANGE) &&
	    chunk_stripes_range_filter(leaf, chunk, bargs)) {
		return 0;
	}

	/* soft profile changing mode */
	if ((bargs->flags & BTRFS_BALANCE_ARGS_SOFT) &&
	    chunk_soft_convert_filter(chunk_type, bargs)) {
		return 0;
	}

	/*
	 * limited by count, must be the last filter
	 */
	if ((bargs->flags & BTRFS_BALANCE_ARGS_LIMIT)) {
		if (bargs->limit == 0)
			return 0;
		else
			bargs->limit--;
	} else if ((bargs->flags & BTRFS_BALANCE_ARGS_LIMIT_RANGE)) {
		/*
		 * Same logic as the 'limit' filter; the minimum cannot be
		 * determined here because we do not have the global information
		 * about the count of all chunks that satisfy the filters.
		 */
		if (bargs->limit_max == 0)
			return 0;
		else
			bargs->limit_max--;
	}

	return 1;
}

static int __btrfs_balance(struct btrfs_fs_info *fs_info)
{
	struct btrfs_balance_control *bctl = fs_info->balance_ctl;
	struct btrfs_root *chunk_root = fs_info->chunk_root;
	struct btrfs_root *dev_root = fs_info->dev_root;
	struct list_head *devices;
	struct btrfs_device *device;
	u64 old_size;
	u64 size_to_free;
	u64 chunk_type;
	struct btrfs_chunk *chunk;
	struct btrfs_path *path = NULL;
	struct btrfs_key key;
	struct btrfs_key found_key;
	struct btrfs_trans_handle *trans;
	struct extent_buffer *leaf;
	int slot;
	int ret;
	int enospc_errors = 0;
	bool counting = true;
	/* The single value limit and min/max limits use the same bytes in the */
	u64 limit_data = bctl->data.limit;
	u64 limit_meta = bctl->meta.limit;
	u64 limit_sys = bctl->sys.limit;
	u32 count_data = 0;
	u32 count_meta = 0;
	u32 count_sys = 0;
	int chunk_reserved = 0;

	/* step one make some room on all the devices */
	devices = &fs_info->fs_devices->devices;
	list_for_each_entry(device, devices, dev_list) {
		old_size = btrfs_device_get_total_bytes(device);
		size_to_free = div_factor(old_size, 1);
		size_to_free = min_t(u64, size_to_free, SZ_1M);
		if (!test_bit(BTRFS_DEV_STATE_WRITEABLE, &device->dev_state) ||
		    btrfs_device_get_total_bytes(device) -
		    btrfs_device_get_bytes_used(device) > size_to_free ||
		    test_bit(BTRFS_DEV_STATE_REPLACE_TGT, &device->dev_state))
			continue;

		ret = btrfs_shrink_device(device, old_size - size_to_free);
		if (ret == -ENOSPC)
			break;
		if (ret) {
			/* btrfs_shrink_device never returns ret > 0 */
			WARN_ON(ret > 0);
			goto error;
		}

		trans = btrfs_start_transaction(dev_root, 0);
		if (IS_ERR(trans)) {
			ret = PTR_ERR(trans);
			btrfs_info_in_rcu(fs_info,
		 "resize: unable to start transaction after shrinking device %s (error %d), old size %llu, new size %llu",
					  rcu_str_deref(device->name), ret,
					  old_size, old_size - size_to_free);
			goto error;
		}

		ret = btrfs_grow_device(trans, device, old_size);
		if (ret) {
			btrfs_end_transaction(trans);
			/* btrfs_grow_device never returns ret > 0 */
			WARN_ON(ret > 0);
			btrfs_info_in_rcu(fs_info,
		 "resize: unable to grow device after shrinking device %s (error %d), old size %llu, new size %llu",
					  rcu_str_deref(device->name), ret,
					  old_size, old_size - size_to_free);
			goto error;
		}

		btrfs_end_transaction(trans);
	}

	/* step two, relocate all the chunks */
	path = btrfs_alloc_path();
	if (!path) {
		ret = -ENOMEM;
		goto error;
	}

	/* zero out stat counters */
	spin_lock(&fs_info->balance_lock);
	memset(&bctl->stat, 0, sizeof(bctl->stat));
	spin_unlock(&fs_info->balance_lock);
again:
	if (!counting) {
		/*
		 * The single value limit and min/max limits use the same bytes
		 * in the
		 */
		bctl->data.limit = limit_data;
		bctl->meta.limit = limit_meta;
		bctl->sys.limit = limit_sys;
	}
	key.objectid = BTRFS_FIRST_CHUNK_TREE_OBJECTID;
	key.offset = (u64)-1;
	key.type = BTRFS_CHUNK_ITEM_KEY;

	while (1) {
		if ((!counting && atomic_read(&fs_info->balance_pause_req)) ||
		    atomic_read(&fs_info->balance_cancel_req)) {
			ret = -ECANCELED;
			goto error;
		}

		mutex_lock(&fs_info->delete_unused_bgs_mutex);
		ret = btrfs_search_slot(NULL, chunk_root, &key, path, 0, 0);
		if (ret < 0) {
			mutex_unlock(&fs_info->delete_unused_bgs_mutex);
			goto error;
		}

		/*
		 * this shouldn't happen, it means the last relocate
		 * failed
		 */
		if (ret == 0)
			BUG(); /* FIXME break ? */

		ret = btrfs_previous_item(chunk_root, path, 0,
					  BTRFS_CHUNK_ITEM_KEY);
		if (ret) {
			mutex_unlock(&fs_info->delete_unused_bgs_mutex);
			ret = 0;
			break;
		}

		leaf = path->nodes[0];
		slot = path->slots[0];
		btrfs_item_key_to_cpu(leaf, &found_key, slot);

		if (found_key.objectid != key.objectid) {
			mutex_unlock(&fs_info->delete_unused_bgs_mutex);
			break;
		}

		chunk = btrfs_item_ptr(leaf, slot, struct btrfs_chunk);
		chunk_type = btrfs_chunk_type(leaf, chunk);

		if (!counting) {
			spin_lock(&fs_info->balance_lock);
			bctl->stat.considered++;
			spin_unlock(&fs_info->balance_lock);
		}

		ret = should_balance_chunk(fs_info, leaf, chunk,
					   found_key.offset);

		btrfs_release_path(path);
		if (!ret) {
			mutex_unlock(&fs_info->delete_unused_bgs_mutex);
			goto loop;
		}

		if (counting) {
			mutex_unlock(&fs_info->delete_unused_bgs_mutex);
			spin_lock(&fs_info->balance_lock);
			bctl->stat.expected++;
			spin_unlock(&fs_info->balance_lock);

			if (chunk_type & BTRFS_BLOCK_GROUP_DATA)
				count_data++;
			else if (chunk_type & BTRFS_BLOCK_GROUP_SYSTEM)
				count_sys++;
			else if (chunk_type & BTRFS_BLOCK_GROUP_METADATA)
				count_meta++;

			goto loop;
		}

		/*
		 * Apply limit_min filter, no need to check if the LIMITS
		 * filter is used, limit_min is 0 by default
		 */
		if (((chunk_type & BTRFS_BLOCK_GROUP_DATA) &&
					count_data < bctl->data.limit_min)
				|| ((chunk_type & BTRFS_BLOCK_GROUP_METADATA) &&
					count_meta < bctl->meta.limit_min)
				|| ((chunk_type & BTRFS_BLOCK_GROUP_SYSTEM) &&
					count_sys < bctl->sys.limit_min)) {
			mutex_unlock(&fs_info->delete_unused_bgs_mutex);
			goto loop;
		}

		if (!chunk_reserved) {
			/*
			 * We may be relocating the only data chunk we have,
			 * which could potentially end up with losing data's
			 * raid profile, so lets allocate an empty one in
			 * advance.
			 */
			ret = btrfs_may_alloc_data_chunk(fs_info,
							 found_key.offset);
			if (ret < 0) {
				mutex_unlock(&fs_info->delete_unused_bgs_mutex);
				goto error;
			} else if (ret == 1) {
				chunk_reserved = 1;
			}
		}

		ret = btrfs_relocate_chunk(fs_info, found_key.offset);
		mutex_unlock(&fs_info->delete_unused_bgs_mutex);
		if (ret && ret != -ENOSPC)
			goto error;
		if (ret == -ENOSPC) {
			enospc_errors++;
		} else {
			spin_lock(&fs_info->balance_lock);
			bctl->stat.completed++;
			spin_unlock(&fs_info->balance_lock);
		}
loop:
		if (found_key.offset == 0)
			break;
		key.offset = found_key.offset - 1;
	}

	if (counting) {
		btrfs_release_path(path);
		counting = false;
		goto again;
	}
error:
	btrfs_free_path(path);
	if (enospc_errors) {
		btrfs_info(fs_info, "%d enospc errors during balance",
			   enospc_errors);
		if (!ret)
			ret = -ENOSPC;
	}

	return ret;
}

/**
 * alloc_profile_is_valid - see if a given profile is valid and reduced
 * @flags: profile to validate
 * @extended: if true @flags is treated as an extended profile
 */
static int alloc_profile_is_valid(u64 flags, int extended)
{
	u64 mask = (extended ? BTRFS_EXTENDED_PROFILE_MASK :
			       BTRFS_BLOCK_GROUP_PROFILE_MASK);

	flags &= ~BTRFS_BLOCK_GROUP_TYPE_MASK;

	/* 1) check that all other bits are zeroed */
	if (flags & ~mask)
		return 0;

	/* 2) see if profile is reduced */
	if (flags == 0)
		return !extended; /* "0" is valid for usual profiles */

	/* true if exactly one bit set */
	return (flags & (flags - 1)) == 0;
}

static inline int balance_need_close(struct btrfs_fs_info *fs_info)
{
	/* cancel requested || normal exit path */
	return atomic_read(&fs_info->balance_cancel_req) ||
		(atomic_read(&fs_info->balance_pause_req) == 0 &&
		 atomic_read(&fs_info->balance_cancel_req) == 0);
}

/* Non-zero return value signifies invalidity */
static inline int validate_convert_profile(struct btrfs_balance_args *bctl_arg,
		u64 allowed)
{
	return ((bctl_arg->flags & BTRFS_BALANCE_ARGS_CONVERT) &&
		(!alloc_profile_is_valid(bctl_arg->target, 1) ||
		 (bctl_arg->target & ~allowed)));
}

/*
 * Should be called with balance mutexe held
 */
int btrfs_balance(struct btrfs_fs_info *fs_info,
		  struct btrfs_balance_control *bctl,
		  struct btrfs_ioctl_balance_args *bargs)
{
	u64 meta_target, data_target;
	u64 allowed;
	int mixed = 0;
	int ret;
	u64 num_devices;
	unsigned seq;

	if (btrfs_fs_closing(fs_info) ||
	    atomic_read(&fs_info->balance_pause_req) ||
	    atomic_read(&fs_info->balance_cancel_req)) {
		ret = -EINVAL;
		goto out;
	}

	allowed = btrfs_super_incompat_flags(fs_info->super_copy);
	if (allowed & BTRFS_FEATURE_INCOMPAT_MIXED_GROUPS)
		mixed = 1;

	/*
	 * In case of mixed groups both data and meta should be picked,
	 * and identical options should be given for both of them.
	 */
	allowed = BTRFS_BALANCE_DATA | BTRFS_BALANCE_METADATA;
	if (mixed && (bctl->flags & allowed)) {
		if (!(bctl->flags & BTRFS_BALANCE_DATA) ||
		    !(bctl->flags & BTRFS_BALANCE_METADATA) ||
		    memcmp(&bctl->data, &bctl->meta, sizeof(bctl->data))) {
			btrfs_err(fs_info,
	  "balance: mixed groups data and metadata options must be the same");
			ret = -EINVAL;
			goto out;
		}
	}

	num_devices = btrfs_num_devices(fs_info);

	allowed = BTRFS_AVAIL_ALLOC_BIT_SINGLE | BTRFS_BLOCK_GROUP_DUP;
	if (num_devices > 1)
		allowed |= (BTRFS_BLOCK_GROUP_RAID0 | BTRFS_BLOCK_GROUP_RAID1);
	if (num_devices > 2)
		allowed |= BTRFS_BLOCK_GROUP_RAID5;
	if (num_devices > 3)
		allowed |= (BTRFS_BLOCK_GROUP_RAID10 |
			    BTRFS_BLOCK_GROUP_RAID6);
	if (validate_convert_profile(&bctl->data, allowed)) {
		int index = btrfs_bg_flags_to_raid_index(bctl->data.target);

		btrfs_err(fs_info,
			  "balance: invalid convert data profile %s",
			  get_raid_name(index));
		ret = -EINVAL;
		goto out;
	}
	if (validate_convert_profile(&bctl->meta, allowed)) {
		int index = btrfs_bg_flags_to_raid_index(bctl->meta.target);

		btrfs_err(fs_info,
			  "balance: invalid convert metadata profile %s",
			  get_raid_name(index));
		ret = -EINVAL;
		goto out;
	}
	if (validate_convert_profile(&bctl->sys, allowed)) {
		int index = btrfs_bg_flags_to_raid_index(bctl->sys.target);

		btrfs_err(fs_info,
			  "balance: invalid convert system profile %s",
			  get_raid_name(index));
		ret = -EINVAL;
		goto out;
	}

	/* allow to reduce meta or sys integrity only if force set */
	allowed = BTRFS_BLOCK_GROUP_DUP | BTRFS_BLOCK_GROUP_RAID1 |
			BTRFS_BLOCK_GROUP_RAID10 |
			BTRFS_BLOCK_GROUP_RAID5 |
			BTRFS_BLOCK_GROUP_RAID6;
	do {
		seq = read_seqbegin(&fs_info->profiles_lock);

		if (((bctl->sys.flags & BTRFS_BALANCE_ARGS_CONVERT) &&
		     (fs_info->avail_system_alloc_bits & allowed) &&
		     !(bctl->sys.target & allowed)) ||
		    ((bctl->meta.flags & BTRFS_BALANCE_ARGS_CONVERT) &&
		     (fs_info->avail_metadata_alloc_bits & allowed) &&
		     !(bctl->meta.target & allowed))) {
			if (bctl->flags & BTRFS_BALANCE_FORCE) {
				btrfs_info(fs_info,
				"balance: force reducing metadata integrity");
			} else {
				btrfs_err(fs_info,
	"balance: reduces metadata integrity, use --force if you want this");
				ret = -EINVAL;
				goto out;
			}
		}
	} while (read_seqretry(&fs_info->profiles_lock, seq));

	/* if we're not converting, the target field is uninitialized */
	meta_target = (bctl->meta.flags & BTRFS_BALANCE_ARGS_CONVERT) ?
		bctl->meta.target : fs_info->avail_metadata_alloc_bits;
	data_target = (bctl->data.flags & BTRFS_BALANCE_ARGS_CONVERT) ?
		bctl->data.target : fs_info->avail_data_alloc_bits;
	if (btrfs_get_num_tolerated_disk_barrier_failures(meta_target) <
		btrfs_get_num_tolerated_disk_barrier_failures(data_target)) {
		int meta_index = btrfs_bg_flags_to_raid_index(meta_target);
		int data_index = btrfs_bg_flags_to_raid_index(data_target);

		btrfs_warn(fs_info,
	"balance: metadata profile %s has lower redundancy than data profile %s",
			   get_raid_name(meta_index), get_raid_name(data_index));
	}

	ret = insert_balance_item(fs_info, bctl);
	if (ret && ret != -EEXIST)
		goto out;

	if (!(bctl->flags & BTRFS_BALANCE_RESUME)) {
		BUG_ON(ret == -EEXIST);
		BUG_ON(fs_info->balance_ctl);
		spin_lock(&fs_info->balance_lock);
		fs_info->balance_ctl = bctl;
		spin_unlock(&fs_info->balance_lock);
	} else {
		BUG_ON(ret != -EEXIST);
		spin_lock(&fs_info->balance_lock);
		update_balance_args(bctl);
		spin_unlock(&fs_info->balance_lock);
	}

	ASSERT(!test_bit(BTRFS_FS_BALANCE_RUNNING, &fs_info->flags));
	set_bit(BTRFS_FS_BALANCE_RUNNING, &fs_info->flags);
	mutex_unlock(&fs_info->balance_mutex);

	ret = __btrfs_balance(fs_info);

	mutex_lock(&fs_info->balance_mutex);
	clear_bit(BTRFS_FS_BALANCE_RUNNING, &fs_info->flags);

	if (bargs) {
		memset(bargs, 0, sizeof(*bargs));
		btrfs_update_ioctl_balance_args(fs_info, bargs);
	}

	if ((ret && ret != -ECANCELED && ret != -ENOSPC) ||
	    balance_need_close(fs_info)) {
		reset_balance_state(fs_info);
		clear_bit(BTRFS_FS_EXCL_OP, &fs_info->flags);
	}

	wake_up(&fs_info->balance_wait_q);

	return ret;
out:
	if (bctl->flags & BTRFS_BALANCE_RESUME)
		reset_balance_state(fs_info);
	else
		kfree(bctl);
	clear_bit(BTRFS_FS_EXCL_OP, &fs_info->flags);

	return ret;
}

static int balance_kthread(void *data)
{
	struct btrfs_fs_info *fs_info = data;
	int ret = 0;

	mutex_lock(&fs_info->balance_mutex);
	if (fs_info->balance_ctl) {
		btrfs_info(fs_info, "balance: resuming");
		ret = btrfs_balance(fs_info, fs_info->balance_ctl, NULL);
	}
	mutex_unlock(&fs_info->balance_mutex);

	return ret;
}

int btrfs_resume_balance_async(struct btrfs_fs_info *fs_info)
{
	struct task_struct *tsk;

	mutex_lock(&fs_info->balance_mutex);
	if (!fs_info->balance_ctl) {
		mutex_unlock(&fs_info->balance_mutex);
		return 0;
	}
	mutex_unlock(&fs_info->balance_mutex);

	if (btrfs_test_opt(fs_info, SKIP_BALANCE)) {
		btrfs_info(fs_info, "balance: resume skipped");
		return 0;
	}

	/*
	 * A ro->rw remount sequence should continue with the paused balance
	 * regardless of who pauses it, system or the user as of now, so set
	 * the resume flag.
	 */
	spin_lock(&fs_info->balance_lock);
	fs_info->balance_ctl->flags |= BTRFS_BALANCE_RESUME;
	spin_unlock(&fs_info->balance_lock);

	tsk = kthread_run(balance_kthread, fs_info, "btrfs-balance");
	return PTR_ERR_OR_ZERO(tsk);
}

int btrfs_recover_balance(struct btrfs_fs_info *fs_info)
{
	struct btrfs_balance_control *bctl;
	struct btrfs_balance_item *item;
	struct btrfs_disk_balance_args disk_bargs;
	struct btrfs_path *path;
	struct extent_buffer *leaf;
	struct btrfs_key key;
	int ret;

	path = btrfs_alloc_path();
	if (!path)
		return -ENOMEM;

	key.objectid = BTRFS_BALANCE_OBJECTID;
	key.type = BTRFS_TEMPORARY_ITEM_KEY;
	key.offset = 0;

	ret = btrfs_search_slot(NULL, fs_info->tree_root, &key, path, 0, 0);
	if (ret < 0)
		goto out;
	if (ret > 0) { /* ret = -ENOENT; */
		ret = 0;
		goto out;
	}

	bctl = kzalloc(sizeof(*bctl), GFP_NOFS);
	if (!bctl) {
		ret = -ENOMEM;
		goto out;
	}

	leaf = path->nodes[0];
	item = btrfs_item_ptr(leaf, path->slots[0], struct btrfs_balance_item);

	bctl->flags = btrfs_balance_flags(leaf, item);
	bctl->flags |= BTRFS_BALANCE_RESUME;

	btrfs_balance_data(leaf, item, &disk_bargs);
	btrfs_disk_balance_args_to_cpu(&bctl->data, &disk_bargs);
	btrfs_balance_meta(leaf, item, &disk_bargs);
	btrfs_disk_balance_args_to_cpu(&bctl->meta, &disk_bargs);
	btrfs_balance_sys(leaf, item, &disk_bargs);
	btrfs_disk_balance_args_to_cpu(&bctl->sys, &disk_bargs);

	/*
	 * This should never happen, as the paused balance state is recovered
	 * during mount without any chance of other exclusive ops to collide.
	 *
	 * This gives the exclusive op status to balance and keeps in paused
	 * state until user intervention (cancel or umount). If the ownership
	 * cannot be assigned, show a message but do not fail. The balance
	 * is in a paused state and must have fs_info::balance_ctl properly
	 * set up.
	 */
	if (test_and_set_bit(BTRFS_FS_EXCL_OP, &fs_info->flags))
		btrfs_warn(fs_info,
	"balance: cannot set exclusive op status, resume manually");

	mutex_lock(&fs_info->balance_mutex);
	BUG_ON(fs_info->balance_ctl);
	spin_lock(&fs_info->balance_lock);
	fs_info->balance_ctl = bctl;
	spin_unlock(&fs_info->balance_lock);
	mutex_unlock(&fs_info->balance_mutex);
out:
	btrfs_free_path(path);
	return ret;
}

int btrfs_pause_balance(struct btrfs_fs_info *fs_info)
{
	int ret = 0;

	mutex_lock(&fs_info->balance_mutex);
	if (!fs_info->balance_ctl) {
		mutex_unlock(&fs_info->balance_mutex);
		return -ENOTCONN;
	}

	if (test_bit(BTRFS_FS_BALANCE_RUNNING, &fs_info->flags)) {
		atomic_inc(&fs_info->balance_pause_req);
		mutex_unlock(&fs_info->balance_mutex);

		wait_event(fs_info->balance_wait_q,
			   !test_bit(BTRFS_FS_BALANCE_RUNNING, &fs_info->flags));

		mutex_lock(&fs_info->balance_mutex);
		/* we are good with balance_ctl ripped off from under us */
		BUG_ON(test_bit(BTRFS_FS_BALANCE_RUNNING, &fs_info->flags));
		atomic_dec(&fs_info->balance_pause_req);
	} else {
		ret = -ENOTCONN;
	}

	mutex_unlock(&fs_info->balance_mutex);
	return ret;
}

int btrfs_cancel_balance(struct btrfs_fs_info *fs_info)
{
	mutex_lock(&fs_info->balance_mutex);
	if (!fs_info->balance_ctl) {
		mutex_unlock(&fs_info->balance_mutex);
		return -ENOTCONN;
	}

	/*
	 * A paused balance with the item stored on disk can be resumed at
	 * mount time if the mount is read-write. Otherwise it's still paused
	 * and we must not allow cancelling as it deletes the item.
	 */
	if (sb_rdonly(fs_info->sb)) {
		mutex_unlock(&fs_info->balance_mutex);
		return -EROFS;
	}

	atomic_inc(&fs_info->balance_cancel_req);
	/*
	 * if we are running just wait and return, balance item is
	 * deleted in btrfs_balance in this case
	 */
	if (test_bit(BTRFS_FS_BALANCE_RUNNING, &fs_info->flags)) {
		mutex_unlock(&fs_info->balance_mutex);
		wait_event(fs_info->balance_wait_q,
			   !test_bit(BTRFS_FS_BALANCE_RUNNING, &fs_info->flags));
		mutex_lock(&fs_info->balance_mutex);
	} else {
		mutex_unlock(&fs_info->balance_mutex);
		/*
		 * Lock released to allow other waiters to continue, we'll
		 * reexamine the status again.
		 */
		mutex_lock(&fs_info->balance_mutex);

		if (fs_info->balance_ctl) {
			reset_balance_state(fs_info);
			clear_bit(BTRFS_FS_EXCL_OP, &fs_info->flags);
			btrfs_info(fs_info, "balance: canceled");
		}
	}

	BUG_ON(fs_info->balance_ctl ||
		test_bit(BTRFS_FS_BALANCE_RUNNING, &fs_info->flags));
	atomic_dec(&fs_info->balance_cancel_req);
	mutex_unlock(&fs_info->balance_mutex);
	return 0;
}

static int btrfs_uuid_scan_kthread(void *data)
{
	struct btrfs_fs_info *fs_info = data;
	struct btrfs_root *root = fs_info->tree_root;
	struct btrfs_key key;
	struct btrfs_path *path = NULL;
	int ret = 0;
	struct extent_buffer *eb;
	int slot;
	struct btrfs_root_item root_item;
	u32 item_size;
	struct btrfs_trans_handle *trans = NULL;

	path = btrfs_alloc_path();
	if (!path) {
		ret = -ENOMEM;
		goto out;
	}

	key.objectid = 0;
	key.type = BTRFS_ROOT_ITEM_KEY;
	key.offset = 0;

	while (1) {
		ret = btrfs_search_forward(root, &key, path,
				BTRFS_OLDEST_GENERATION);
		if (ret) {
			if (ret > 0)
				ret = 0;
			break;
		}

		if (key.type != BTRFS_ROOT_ITEM_KEY ||
		    (key.objectid < BTRFS_FIRST_FREE_OBJECTID &&
		     key.objectid != BTRFS_FS_TREE_OBJECTID) ||
		    key.objectid > BTRFS_LAST_FREE_OBJECTID)
			goto skip;

		eb = path->nodes[0];
		slot = path->slots[0];
		item_size = btrfs_item_size_nr(eb, slot);
		if (item_size < sizeof(root_item))
			goto skip;

		read_extent_buffer(eb, &root_item,
				   btrfs_item_ptr_offset(eb, slot),
				   (int)sizeof(root_item));
		if (btrfs_root_refs(&root_item) == 0)
			goto skip;

		if (!btrfs_is_empty_uuid(root_item.uuid) ||
		    !btrfs_is_empty_uuid(root_item.received_uuid)) {
			if (trans)
				goto update_tree;

			btrfs_release_path(path);
			/*
			 * 1 - subvol uuid item
			 * 1 - received_subvol uuid item
			 */
			trans = btrfs_start_transaction(fs_info->uuid_root, 2);
			if (IS_ERR(trans)) {
				ret = PTR_ERR(trans);
				break;
			}
			continue;
		} else {
			goto skip;
		}
update_tree:
		if (!btrfs_is_empty_uuid(root_item.uuid)) {
			ret = btrfs_uuid_tree_add(trans, root_item.uuid,
						  BTRFS_UUID_KEY_SUBVOL,
						  key.objectid);
			if (ret < 0) {
				btrfs_warn(fs_info, "uuid_tree_add failed %d",
					ret);
				break;
			}
		}

		if (!btrfs_is_empty_uuid(root_item.received_uuid)) {
			ret = btrfs_uuid_tree_add(trans,
						  root_item.received_uuid,
						 BTRFS_UUID_KEY_RECEIVED_SUBVOL,
						  key.objectid);
			if (ret < 0) {
				btrfs_warn(fs_info, "uuid_tree_add failed %d",
					ret);
				break;
			}
		}

skip:
		if (trans) {
			ret = btrfs_end_transaction(trans);
			trans = NULL;
			if (ret)
				break;
		}

		btrfs_release_path(path);
		if (key.offset < (u64)-1) {
			key.offset++;
		} else if (key.type < BTRFS_ROOT_ITEM_KEY) {
			key.offset = 0;
			key.type = BTRFS_ROOT_ITEM_KEY;
		} else if (key.objectid < (u64)-1) {
			key.offset = 0;
			key.type = BTRFS_ROOT_ITEM_KEY;
			key.objectid++;
		} else {
			break;
		}
		cond_resched();
	}

out:
	btrfs_free_path(path);
	if (trans && !IS_ERR(trans))
		btrfs_end_transaction(trans);
	if (ret)
		btrfs_warn(fs_info, "btrfs_uuid_scan_kthread failed %d", ret);
	else
		set_bit(BTRFS_FS_UPDATE_UUID_TREE_GEN, &fs_info->flags);
	up(&fs_info->uuid_tree_rescan_sem);
	return 0;
}

/*
 * Callback for btrfs_uuid_tree_iterate().
 * returns:
 * 0	check succeeded, the entry is not outdated.
 * < 0	if an error occurred.
 * > 0	if the check failed, which means the caller shall remove the entry.
 */
static int btrfs_check_uuid_tree_entry(struct btrfs_fs_info *fs_info,
				       u8 *uuid, u8 type, u64 subid)
{
	struct btrfs_key key;
	int ret = 0;
	struct btrfs_root *subvol_root;

	if (type != BTRFS_UUID_KEY_SUBVOL &&
	    type != BTRFS_UUID_KEY_RECEIVED_SUBVOL)
		goto out;

	key.objectid = subid;
	key.type = BTRFS_ROOT_ITEM_KEY;
	key.offset = (u64)-1;
	subvol_root = btrfs_read_fs_root_no_name(fs_info, &key);
	if (IS_ERR(subvol_root)) {
		ret = PTR_ERR(subvol_root);
		if (ret == -ENOENT)
			ret = 1;
		goto out;
	}

	switch (type) {
	case BTRFS_UUID_KEY_SUBVOL:
		if (memcmp(uuid, subvol_root->root_item.uuid, BTRFS_UUID_SIZE))
			ret = 1;
		break;
	case BTRFS_UUID_KEY_RECEIVED_SUBVOL:
		if (memcmp(uuid, subvol_root->root_item.received_uuid,
			   BTRFS_UUID_SIZE))
			ret = 1;
		break;
	}

out:
	return ret;
}

static int btrfs_uuid_rescan_kthread(void *data)
{
	struct btrfs_fs_info *fs_info = (struct btrfs_fs_info *)data;
	int ret;

	/*
	 * 1st step is to iterate through the existing UUID tree and
	 * to delete all entries that contain outdated data.
	 * 2nd step is to add all missing entries to the UUID tree.
	 */
	ret = btrfs_uuid_tree_iterate(fs_info, btrfs_check_uuid_tree_entry);
	if (ret < 0) {
		btrfs_warn(fs_info, "iterating uuid_tree failed %d", ret);
		up(&fs_info->uuid_tree_rescan_sem);
		return ret;
	}
	return btrfs_uuid_scan_kthread(data);
}

int btrfs_create_uuid_tree(struct btrfs_fs_info *fs_info)
{
	struct btrfs_trans_handle *trans;
	struct btrfs_root *tree_root = fs_info->tree_root;
	struct btrfs_root *uuid_root;
	struct task_struct *task;
	int ret;

	/*
	 * 1 - root node
	 * 1 - root item
	 */
	trans = btrfs_start_transaction(tree_root, 2);
	if (IS_ERR(trans))
		return PTR_ERR(trans);

	uuid_root = btrfs_create_tree(trans, fs_info,
				      BTRFS_UUID_TREE_OBJECTID);
	if (IS_ERR(uuid_root)) {
		ret = PTR_ERR(uuid_root);
		btrfs_abort_transaction(trans, ret);
		btrfs_end_transaction(trans);
		return ret;
	}

	fs_info->uuid_root = uuid_root;

	ret = btrfs_commit_transaction(trans);
	if (ret)
		return ret;

	down(&fs_info->uuid_tree_rescan_sem);
	task = kthread_run(btrfs_uuid_scan_kthread, fs_info, "btrfs-uuid");
	if (IS_ERR(task)) {
		/* fs_info->update_uuid_tree_gen remains 0 in all error case */
		btrfs_warn(fs_info, "failed to start uuid_scan task");
		up(&fs_info->uuid_tree_rescan_sem);
		return PTR_ERR(task);
	}

	return 0;
}

int btrfs_check_uuid_tree(struct btrfs_fs_info *fs_info)
{
	struct task_struct *task;

	down(&fs_info->uuid_tree_rescan_sem);
	task = kthread_run(btrfs_uuid_rescan_kthread, fs_info, "btrfs-uuid");
	if (IS_ERR(task)) {
		/* fs_info->update_uuid_tree_gen remains 0 in all error case */
		btrfs_warn(fs_info, "failed to start uuid_rescan task");
		up(&fs_info->uuid_tree_rescan_sem);
		return PTR_ERR(task);
	}

	return 0;
}

/*
 * shrinking a device means finding all of the device extents past
 * the new size, and then following the back refs to the chunks.
 * The chunk relocation code actually frees the device extent
 */
int btrfs_shrink_device(struct btrfs_device *device, u64 new_size)
{
	struct btrfs_fs_info *fs_info = device->fs_info;
	struct btrfs_root *root = fs_info->dev_root;
	struct btrfs_trans_handle *trans;
	struct btrfs_dev_extent *dev_extent = NULL;
	struct btrfs_path *path;
	u64 length;
	u64 chunk_offset;
	int ret;
	int slot;
	int failed = 0;
	bool retried = false;
	bool checked_pending_chunks = false;
	struct extent_buffer *l;
	struct btrfs_key key;
	struct btrfs_super_block *super_copy = fs_info->super_copy;
	u64 old_total = btrfs_super_total_bytes(super_copy);
	u64 old_size = btrfs_device_get_total_bytes(device);
	u64 diff;

	new_size = round_down(new_size, fs_info->sectorsize);
	diff = round_down(old_size - new_size, fs_info->sectorsize);

	if (test_bit(BTRFS_DEV_STATE_REPLACE_TGT, &device->dev_state))
		return -EINVAL;

	path = btrfs_alloc_path();
	if (!path)
		return -ENOMEM;

	path->reada = READA_BACK;

	mutex_lock(&fs_info->chunk_mutex);

	btrfs_device_set_total_bytes(device, new_size);
	if (test_bit(BTRFS_DEV_STATE_WRITEABLE, &device->dev_state)) {
		device->fs_devices->total_rw_bytes -= diff;
		atomic64_sub(diff, &fs_info->free_chunk_space);
	}
	mutex_unlock(&fs_info->chunk_mutex);

again:
	key.objectid = device->devid;
	key.offset = (u64)-1;
	key.type = BTRFS_DEV_EXTENT_KEY;

	do {
		mutex_lock(&fs_info->delete_unused_bgs_mutex);
		ret = btrfs_search_slot(NULL, root, &key, path, 0, 0);
		if (ret < 0) {
			mutex_unlock(&fs_info->delete_unused_bgs_mutex);
			goto done;
		}

		ret = btrfs_previous_item(root, path, 0, key.type);
		if (ret)
			mutex_unlock(&fs_info->delete_unused_bgs_mutex);
		if (ret < 0)
			goto done;
		if (ret) {
			ret = 0;
			btrfs_release_path(path);
			break;
		}

		l = path->nodes[0];
		slot = path->slots[0];
		btrfs_item_key_to_cpu(l, &key, path->slots[0]);

		if (key.objectid != device->devid) {
			mutex_unlock(&fs_info->delete_unused_bgs_mutex);
			btrfs_release_path(path);
			break;
		}

		dev_extent = btrfs_item_ptr(l, slot, struct btrfs_dev_extent);
		length = btrfs_dev_extent_length(l, dev_extent);

		if (key.offset + length <= new_size) {
			mutex_unlock(&fs_info->delete_unused_bgs_mutex);
			btrfs_release_path(path);
			break;
		}

		chunk_offset = btrfs_dev_extent_chunk_offset(l, dev_extent);
		btrfs_release_path(path);

		/*
		 * We may be relocating the only data chunk we have,
		 * which could potentially end up with losing data's
		 * raid profile, so lets allocate an empty one in
		 * advance.
		 */
		ret = btrfs_may_alloc_data_chunk(fs_info, chunk_offset);
		if (ret < 0) {
			mutex_unlock(&fs_info->delete_unused_bgs_mutex);
			goto done;
		}

		ret = btrfs_relocate_chunk(fs_info, chunk_offset);
		mutex_unlock(&fs_info->delete_unused_bgs_mutex);
		if (ret && ret != -ENOSPC)
			goto done;
		if (ret == -ENOSPC)
			failed++;
	} while (key.offset-- > 0);

	if (failed && !retried) {
		failed = 0;
		retried = true;
		goto again;
	} else if (failed && retried) {
		ret = -ENOSPC;
		goto done;
	}

	/* Shrinking succeeded, else we would be at "done". */
	trans = btrfs_start_transaction(root, 0);
	if (IS_ERR(trans)) {
		ret = PTR_ERR(trans);
		goto done;
	}

	mutex_lock(&fs_info->chunk_mutex);

	/*
	 * We checked in the above loop all device extents that were already in
	 * the device tree. However before we have updated the device's
	 * total_bytes to the new size, we might have had chunk allocations that
	 * have not complete yet (new block groups attached to transaction
	 * handles), and therefore their device extents were not yet in the
	 * device tree and we missed them in the loop above. So if we have any
	 * pending chunk using a device extent that overlaps the device range
	 * that we can not use anymore, commit the current transaction and
	 * repeat the search on the device tree - this way we guarantee we will
	 * not have chunks using device extents that end beyond 'new_size'.
	 */
	if (!checked_pending_chunks) {
		u64 start = new_size;
		u64 len = old_size - new_size;

		if (contains_pending_extent(trans->transaction, device,
					    &start, len)) {
			mutex_unlock(&fs_info->chunk_mutex);
			checked_pending_chunks = true;
			failed = 0;
			retried = false;
			ret = btrfs_commit_transaction(trans);
			if (ret)
				goto done;
			goto again;
		}
	}

	btrfs_device_set_disk_total_bytes(device, new_size);
	if (list_empty(&device->resized_list))
		list_add_tail(&device->resized_list,
			      &fs_info->fs_devices->resized_devices);

	WARN_ON(diff > old_total);
	btrfs_set_super_total_bytes(super_copy,
			round_down(old_total - diff, fs_info->sectorsize));
	mutex_unlock(&fs_info->chunk_mutex);

	/* Now btrfs_update_device() will change the on-disk size. */
	ret = btrfs_update_device(trans, device);
	btrfs_end_transaction(trans);
done:
	btrfs_free_path(path);
	if (ret) {
		mutex_lock(&fs_info->chunk_mutex);
		btrfs_device_set_total_bytes(device, old_size);
		if (test_bit(BTRFS_DEV_STATE_WRITEABLE, &device->dev_state))
			device->fs_devices->total_rw_bytes += diff;
		atomic64_add(diff, &fs_info->free_chunk_space);
		mutex_unlock(&fs_info->chunk_mutex);
	}
	return ret;
}

static int btrfs_add_system_chunk(struct btrfs_fs_info *fs_info,
			   struct btrfs_key *key,
			   struct btrfs_chunk *chunk, int item_size)
{
	struct btrfs_super_block *super_copy = fs_info->super_copy;
	struct btrfs_disk_key disk_key;
	u32 array_size;
	u8 *ptr;

	mutex_lock(&fs_info->chunk_mutex);
	array_size = btrfs_super_sys_array_size(super_copy);
	if (array_size + item_size + sizeof(disk_key)
			> BTRFS_SYSTEM_CHUNK_ARRAY_SIZE) {
		mutex_unlock(&fs_info->chunk_mutex);
		return -EFBIG;
	}

	ptr = super_copy->sys_chunk_array + array_size;
	btrfs_cpu_key_to_disk(&disk_key, key);
	memcpy(ptr, &disk_key, sizeof(disk_key));
	ptr += sizeof(disk_key);
	memcpy(ptr, chunk, item_size);
	item_size += sizeof(disk_key);
	btrfs_set_super_sys_array_size(super_copy, array_size + item_size);
	mutex_unlock(&fs_info->chunk_mutex);

	return 0;
}

/*
 * sort the devices in descending order by max_avail, total_avail
 */
static int btrfs_cmp_device_info(const void *a, const void *b)
{
	const struct btrfs_device_info *di_a = a;
	const struct btrfs_device_info *di_b = b;

	if (di_a->max_avail > di_b->max_avail)
		return -1;
	if (di_a->max_avail < di_b->max_avail)
		return 1;
	if (di_a->total_avail > di_b->total_avail)
		return -1;
	if (di_a->total_avail < di_b->total_avail)
		return 1;
	return 0;
}

static void check_raid56_incompat_flag(struct btrfs_fs_info *info, u64 type)
{
	if (!(type & BTRFS_BLOCK_GROUP_RAID56_MASK))
		return;

	btrfs_set_fs_incompat(info, RAID56);
}

#define BTRFS_MAX_DEVS(info) ((BTRFS_MAX_ITEM_SIZE(info)	\
			- sizeof(struct btrfs_chunk))		\
			/ sizeof(struct btrfs_stripe) + 1)

#define BTRFS_MAX_DEVS_SYS_CHUNK ((BTRFS_SYSTEM_CHUNK_ARRAY_SIZE	\
				- 2 * sizeof(struct btrfs_disk_key)	\
				- 2 * sizeof(struct btrfs_chunk))	\
				/ sizeof(struct btrfs_stripe) + 1)

static int __btrfs_alloc_chunk(struct btrfs_trans_handle *trans,
			       u64 start, u64 type)
{
	struct btrfs_fs_info *info = trans->fs_info;
	struct btrfs_fs_devices *fs_devices = info->fs_devices;
	struct btrfs_device *device;
	struct map_lookup *map = NULL;
	struct extent_map_tree *em_tree;
	struct extent_map *em;
	struct btrfs_device_info *devices_info = NULL;
	u64 total_avail;
	int num_stripes;	/* total number of stripes to allocate */
	int data_stripes;	/* number of stripes that count for
				   block group size */
	int sub_stripes;	/* sub_stripes info for map */
	int dev_stripes;	/* stripes per dev */
	int devs_max;		/* max devs to use */
	int devs_min;		/* min devs needed */
	int devs_increment;	/* ndevs has to be a multiple of this */
	int ncopies;		/* how many copies to data has */
	int ret;
	u64 max_stripe_size;
	u64 max_chunk_size;
	u64 stripe_size;
	u64 num_bytes;
	int ndevs;
	int i;
	int j;
	int index;

	BUG_ON(!alloc_profile_is_valid(type, 0));

	if (list_empty(&fs_devices->alloc_list)) {
		if (btrfs_test_opt(info, ENOSPC_DEBUG))
			btrfs_debug(info, "%s: no writable device", __func__);
		return -ENOSPC;
	}

	index = btrfs_bg_flags_to_raid_index(type);

	sub_stripes = btrfs_raid_array[index].sub_stripes;
	dev_stripes = btrfs_raid_array[index].dev_stripes;
	devs_max = btrfs_raid_array[index].devs_max;
	devs_min = btrfs_raid_array[index].devs_min;
	devs_increment = btrfs_raid_array[index].devs_increment;
	ncopies = btrfs_raid_array[index].ncopies;

	if (type & BTRFS_BLOCK_GROUP_DATA) {
		max_stripe_size = SZ_1G;
		max_chunk_size = BTRFS_MAX_DATA_CHUNK_SIZE;
		if (!devs_max)
			devs_max = BTRFS_MAX_DEVS(info);
	} else if (type & BTRFS_BLOCK_GROUP_METADATA) {
		/* for larger filesystems, use larger metadata chunks */
		if (fs_devices->total_rw_bytes > 50ULL * SZ_1G)
			max_stripe_size = SZ_1G;
		else
			max_stripe_size = SZ_256M;
		max_chunk_size = max_stripe_size;
		if (!devs_max)
			devs_max = BTRFS_MAX_DEVS(info);
	} else if (type & BTRFS_BLOCK_GROUP_SYSTEM) {
		max_stripe_size = SZ_32M;
		max_chunk_size = 2 * max_stripe_size;
		if (!devs_max)
			devs_max = BTRFS_MAX_DEVS_SYS_CHUNK;
	} else {
		btrfs_err(info, "invalid chunk type 0x%llx requested",
		       type);
		BUG_ON(1);
	}

	/* we don't want a chunk larger than 10% of writeable space */
	max_chunk_size = min(div_factor(fs_devices->total_rw_bytes, 1),
			     max_chunk_size);

	devices_info = kcalloc(fs_devices->rw_devices, sizeof(*devices_info),
			       GFP_NOFS);
	if (!devices_info)
		return -ENOMEM;

	/*
	 * in the first pass through the devices list, we gather information
	 * about the available holes on each device.
	 */
	ndevs = 0;
	list_for_each_entry(device, &fs_devices->alloc_list, dev_alloc_list) {
		u64 max_avail;
		u64 dev_offset;

		if (!test_bit(BTRFS_DEV_STATE_WRITEABLE, &device->dev_state)) {
			WARN(1, KERN_ERR
			       "BTRFS: read-only device in alloc_list\n");
			continue;
		}

		if (!test_bit(BTRFS_DEV_STATE_IN_FS_METADATA,
					&device->dev_state) ||
		    test_bit(BTRFS_DEV_STATE_REPLACE_TGT, &device->dev_state))
			continue;

		if (device->total_bytes > device->bytes_used)
			total_avail = device->total_bytes - device->bytes_used;
		else
			total_avail = 0;

		/* If there is no space on this device, skip it. */
		if (total_avail == 0)
			continue;

		ret = find_free_dev_extent(trans, device,
					   max_stripe_size * dev_stripes,
					   &dev_offset, &max_avail);
		if (ret && ret != -ENOSPC)
			goto error;

		if (ret == 0)
			max_avail = max_stripe_size * dev_stripes;

		if (max_avail < BTRFS_STRIPE_LEN * dev_stripes) {
			if (btrfs_test_opt(info, ENOSPC_DEBUG))
				btrfs_debug(info,
			"%s: devid %llu has no free space, have=%llu want=%u",
					    __func__, device->devid, max_avail,
					    BTRFS_STRIPE_LEN * dev_stripes);
			continue;
		}

		if (ndevs == fs_devices->rw_devices) {
			WARN(1, "%s: found more than %llu devices\n",
			     __func__, fs_devices->rw_devices);
			break;
		}
		devices_info[ndevs].dev_offset = dev_offset;
		devices_info[ndevs].max_avail = max_avail;
		devices_info[ndevs].total_avail = total_avail;
		devices_info[ndevs].dev = device;
		++ndevs;
	}

	/*
	 * now sort the devices by hole size / available space
	 */
	sort(devices_info, ndevs, sizeof(struct btrfs_device_info),
	     btrfs_cmp_device_info, NULL);

	/* round down to number of usable stripes */
	ndevs = round_down(ndevs, devs_increment);

	if (ndevs < devs_min) {
		ret = -ENOSPC;
		if (btrfs_test_opt(info, ENOSPC_DEBUG)) {
			btrfs_debug(info,
	"%s: not enough devices with free space: have=%d minimum required=%d",
				    __func__, ndevs, devs_min);
		}
		goto error;
	}

	ndevs = min(ndevs, devs_max);

	/*
	 * The primary goal is to maximize the number of stripes, so use as
	 * many devices as possible, even if the stripes are not maximum sized.
	 *
	 * The DUP profile stores more than one stripe per device, the
	 * max_avail is the total size so we have to adjust.
	 */
	stripe_size = div_u64(devices_info[ndevs - 1].max_avail, dev_stripes);
	num_stripes = ndevs * dev_stripes;

	/*
	 * this will have to be fixed for RAID1 and RAID10 over
	 * more drives
	 */
	data_stripes = num_stripes / ncopies;

	if (type & BTRFS_BLOCK_GROUP_RAID5)
		data_stripes = num_stripes - 1;

	if (type & BTRFS_BLOCK_GROUP_RAID6)
		data_stripes = num_stripes - 2;

	/*
	 * Use the number of data stripes to figure out how big this chunk
	 * is really going to be in terms of logical address space,
	 * and compare that answer with the max chunk size
	 */
	if (stripe_size * data_stripes > max_chunk_size) {
		stripe_size = div_u64(max_chunk_size, data_stripes);

		/* bump the answer up to a 16MB boundary */
		stripe_size = round_up(stripe_size, SZ_16M);

		/*
		 * But don't go higher than the limits we found while searching
		 * for free extents
		 */
		stripe_size = min(devices_info[ndevs - 1].max_avail,
				  stripe_size);
	}

	/* align to BTRFS_STRIPE_LEN */
	stripe_size = round_down(stripe_size, BTRFS_STRIPE_LEN);

	map = kmalloc(map_lookup_size(num_stripes), GFP_NOFS);
	if (!map) {
		ret = -ENOMEM;
		goto error;
	}
	map->num_stripes = num_stripes;

	for (i = 0; i < ndevs; ++i) {
		for (j = 0; j < dev_stripes; ++j) {
			int s = i * dev_stripes + j;
			map->stripes[s].dev = devices_info[i].dev;
			map->stripes[s].physical = devices_info[i].dev_offset +
						   j * stripe_size;
		}
	}
	map->stripe_len = BTRFS_STRIPE_LEN;
	map->io_align = BTRFS_STRIPE_LEN;
	map->io_width = BTRFS_STRIPE_LEN;
	map->type = type;
	map->sub_stripes = sub_stripes;

	num_bytes = stripe_size * data_stripes;

	trace_btrfs_chunk_alloc(info, map, start, num_bytes);

	em = alloc_extent_map();
	if (!em) {
		kfree(map);
		ret = -ENOMEM;
		goto error;
	}
	set_bit(EXTENT_FLAG_FS_MAPPING, &em->flags);
	em->map_lookup = map;
	em->start = start;
	em->len = num_bytes;
	em->block_start = 0;
	em->block_len = em->len;
	em->orig_block_len = stripe_size;

	em_tree = &info->mapping_tree.map_tree;
	write_lock(&em_tree->lock);
	ret = add_extent_mapping(em_tree, em, 0);
	if (ret) {
		write_unlock(&em_tree->lock);
		free_extent_map(em);
		goto error;
	}

	list_add_tail(&em->list, &trans->transaction->pending_chunks);
	refcount_inc(&em->refs);
	write_unlock(&em_tree->lock);

	ret = btrfs_make_block_group(trans, 0, type, start, num_bytes);
	if (ret)
		goto error_del_extent;

	for (i = 0; i < map->num_stripes; i++) {
		num_bytes = map->stripes[i].dev->bytes_used + stripe_size;
		btrfs_device_set_bytes_used(map->stripes[i].dev, num_bytes);
	}

	atomic64_sub(stripe_size * map->num_stripes, &info->free_chunk_space);

	free_extent_map(em);
	check_raid56_incompat_flag(info, type);

	kfree(devices_info);
	return 0;

error_del_extent:
	write_lock(&em_tree->lock);
	remove_extent_mapping(em_tree, em);
	write_unlock(&em_tree->lock);

	/* One for our allocation */
	free_extent_map(em);
	/* One for the tree reference */
	free_extent_map(em);
	/* One for the pending_chunks list reference */
	free_extent_map(em);
error:
	kfree(devices_info);
	return ret;
}

int btrfs_finish_chunk_alloc(struct btrfs_trans_handle *trans,
				struct btrfs_fs_info *fs_info,
				u64 chunk_offset, u64 chunk_size)
{
	struct btrfs_root *extent_root = fs_info->extent_root;
	struct btrfs_root *chunk_root = fs_info->chunk_root;
	struct btrfs_key key;
	struct btrfs_device *device;
	struct btrfs_chunk *chunk;
	struct btrfs_stripe *stripe;
	struct extent_map *em;
	struct map_lookup *map;
	size_t item_size;
	u64 dev_offset;
	u64 stripe_size;
	int i = 0;
	int ret = 0;

	em = get_chunk_map(fs_info, chunk_offset, chunk_size);
	if (IS_ERR(em))
		return PTR_ERR(em);

	map = em->map_lookup;
	item_size = btrfs_chunk_item_size(map->num_stripes);
	stripe_size = em->orig_block_len;

	chunk = kzalloc(item_size, GFP_NOFS);
	if (!chunk) {
		ret = -ENOMEM;
		goto out;
	}

	/*
	 * Take the device list mutex to prevent races with the final phase of
	 * a device replace operation that replaces the device object associated
	 * with the map's stripes, because the device object's id can change
	 * at any time during that final phase of the device replace operation
	 * (dev-replace.c:btrfs_dev_replace_finishing()).
	 */
	mutex_lock(&fs_info->fs_devices->device_list_mutex);
	for (i = 0; i < map->num_stripes; i++) {
		device = map->stripes[i].dev;
		dev_offset = map->stripes[i].physical;

		ret = btrfs_update_device(trans, device);
		if (ret)
			break;
		ret = btrfs_alloc_dev_extent(trans, device, chunk_offset,
					     dev_offset, stripe_size);
		if (ret)
			break;
	}
	if (ret) {
		mutex_unlock(&fs_info->fs_devices->device_list_mutex);
		goto out;
	}

	stripe = &chunk->stripe;
	for (i = 0; i < map->num_stripes; i++) {
		device = map->stripes[i].dev;
		dev_offset = map->stripes[i].physical;

		btrfs_set_stack_stripe_devid(stripe, device->devid);
		btrfs_set_stack_stripe_offset(stripe, dev_offset);
		memcpy(stripe->dev_uuid, device->uuid, BTRFS_UUID_SIZE);
		stripe++;
	}
	mutex_unlock(&fs_info->fs_devices->device_list_mutex);

	btrfs_set_stack_chunk_length(chunk, chunk_size);
	btrfs_set_stack_chunk_owner(chunk, extent_root->root_key.objectid);
	btrfs_set_stack_chunk_stripe_len(chunk, map->stripe_len);
	btrfs_set_stack_chunk_type(chunk, map->type);
	btrfs_set_stack_chunk_num_stripes(chunk, map->num_stripes);
	btrfs_set_stack_chunk_io_align(chunk, map->stripe_len);
	btrfs_set_stack_chunk_io_width(chunk, map->stripe_len);
	btrfs_set_stack_chunk_sector_size(chunk, fs_info->sectorsize);
	btrfs_set_stack_chunk_sub_stripes(chunk, map->sub_stripes);

	key.objectid = BTRFS_FIRST_CHUNK_TREE_OBJECTID;
	key.type = BTRFS_CHUNK_ITEM_KEY;
	key.offset = chunk_offset;

	ret = btrfs_insert_item(trans, chunk_root, &key, chunk, item_size);
	if (ret == 0 && map->type & BTRFS_BLOCK_GROUP_SYSTEM) {
		/*
		 * TODO: Cleanup of inserted chunk root in case of
		 * failure.
		 */
		ret = btrfs_add_system_chunk(fs_info, &key, chunk, item_size);
	}

out:
	kfree(chunk);
	free_extent_map(em);
	return ret;
}

/*
 * Chunk allocation falls into two parts. The first part does works
 * that make the new allocated chunk useable, but not do any operation
 * that modifies the chunk tree. The second part does the works that
 * require modifying the chunk tree. This division is important for the
 * bootstrap process of adding storage to a seed btrfs.
 */
int btrfs_alloc_chunk(struct btrfs_trans_handle *trans, u64 type)
{
	u64 chunk_offset;

	lockdep_assert_held(&trans->fs_info->chunk_mutex);
	chunk_offset = find_next_chunk(trans->fs_info);
	return __btrfs_alloc_chunk(trans, chunk_offset, type);
}

static noinline int init_first_rw_device(struct btrfs_trans_handle *trans,
					 struct btrfs_fs_info *fs_info)
{
	u64 chunk_offset;
	u64 sys_chunk_offset;
	u64 alloc_profile;
	int ret;

	chunk_offset = find_next_chunk(fs_info);
	alloc_profile = btrfs_metadata_alloc_profile(fs_info);
	ret = __btrfs_alloc_chunk(trans, chunk_offset, alloc_profile);
	if (ret)
		return ret;

	sys_chunk_offset = find_next_chunk(fs_info);
	alloc_profile = btrfs_system_alloc_profile(fs_info);
	ret = __btrfs_alloc_chunk(trans, sys_chunk_offset, alloc_profile);
	return ret;
}

static inline int btrfs_chunk_max_errors(struct map_lookup *map)
{
	int max_errors;

	if (map->type & (BTRFS_BLOCK_GROUP_RAID1 |
			 BTRFS_BLOCK_GROUP_RAID10 |
			 BTRFS_BLOCK_GROUP_RAID5 |
			 BTRFS_BLOCK_GROUP_DUP)) {
		max_errors = 1;
	} else if (map->type & BTRFS_BLOCK_GROUP_RAID6) {
		max_errors = 2;
	} else {
		max_errors = 0;
	}

	return max_errors;
}

int btrfs_chunk_readonly(struct btrfs_fs_info *fs_info, u64 chunk_offset)
{
	struct extent_map *em;
	struct map_lookup *map;
	int readonly = 0;
	int miss_ndevs = 0;
	int i;

	em = get_chunk_map(fs_info, chunk_offset, 1);
	if (IS_ERR(em))
		return 1;

	map = em->map_lookup;
	for (i = 0; i < map->num_stripes; i++) {
		if (test_bit(BTRFS_DEV_STATE_MISSING,
					&map->stripes[i].dev->dev_state)) {
			miss_ndevs++;
			continue;
		}
		if (!test_bit(BTRFS_DEV_STATE_WRITEABLE,
					&map->stripes[i].dev->dev_state)) {
			readonly = 1;
			goto end;
		}
	}

	/*
	 * If the number of missing devices is larger than max errors,
	 * we can not write the data into that chunk successfully, so
	 * set it readonly.
	 */
	if (miss_ndevs > btrfs_chunk_max_errors(map))
		readonly = 1;
end:
	free_extent_map(em);
	return readonly;
}

void btrfs_mapping_init(struct btrfs_mapping_tree *tree)
{
	extent_map_tree_init(&tree->map_tree);
}

void btrfs_mapping_tree_free(struct btrfs_mapping_tree *tree)
{
	struct extent_map *em;

	while (1) {
		write_lock(&tree->map_tree.lock);
		em = lookup_extent_mapping(&tree->map_tree, 0, (u64)-1);
		if (em)
			remove_extent_mapping(&tree->map_tree, em);
		write_unlock(&tree->map_tree.lock);
		if (!em)
			break;
		/* once for us */
		free_extent_map(em);
		/* once for the tree */
		free_extent_map(em);
	}
}

int btrfs_num_copies(struct btrfs_fs_info *fs_info, u64 logical, u64 len)
{
	struct extent_map *em;
	struct map_lookup *map;
	int ret;

	em = get_chunk_map(fs_info, logical, len);
	if (IS_ERR(em))
		/*
		 * We could return errors for these cases, but that could get
		 * ugly and we'd probably do the same thing which is just not do
		 * anything else and exit, so return 1 so the callers don't try
		 * to use other copies.
		 */
		return 1;

	map = em->map_lookup;
	if (map->type & (BTRFS_BLOCK_GROUP_DUP | BTRFS_BLOCK_GROUP_RAID1))
		ret = map->num_stripes;
	else if (map->type & BTRFS_BLOCK_GROUP_RAID10)
		ret = map->sub_stripes;
	else if (map->type & BTRFS_BLOCK_GROUP_RAID5)
		ret = 2;
	else if (map->type & BTRFS_BLOCK_GROUP_RAID6)
		/*
		 * There could be two corrupted data stripes, we need
		 * to loop retry in order to rebuild the correct data.
		 *
		 * Fail a stripe at a time on every retry except the
		 * stripe under reconstruction.
		 */
		ret = map->num_stripes;
	else
		ret = 1;
	free_extent_map(em);

	btrfs_dev_replace_read_lock(&fs_info->dev_replace);
	if (btrfs_dev_replace_is_ongoing(&fs_info->dev_replace) &&
	    fs_info->dev_replace.tgtdev)
		ret++;
	btrfs_dev_replace_read_unlock(&fs_info->dev_replace);

	return ret;
}

unsigned long btrfs_full_stripe_len(struct btrfs_fs_info *fs_info,
				    u64 logical)
{
	struct extent_map *em;
	struct map_lookup *map;
	unsigned long len = fs_info->sectorsize;

	em = get_chunk_map(fs_info, logical, len);

	if (!WARN_ON(IS_ERR(em))) {
		map = em->map_lookup;
		if (map->type & BTRFS_BLOCK_GROUP_RAID56_MASK)
			len = map->stripe_len * nr_data_stripes(map);
		free_extent_map(em);
	}
	return len;
}

int btrfs_is_parity_mirror(struct btrfs_fs_info *fs_info, u64 logical, u64 len)
{
	struct extent_map *em;
	struct map_lookup *map;
	int ret = 0;

	em = get_chunk_map(fs_info, logical, len);

	if(!WARN_ON(IS_ERR(em))) {
		map = em->map_lookup;
		if (map->type & BTRFS_BLOCK_GROUP_RAID56_MASK)
			ret = 1;
		free_extent_map(em);
	}
	return ret;
}

static int find_live_mirror(struct btrfs_fs_info *fs_info,
			    struct map_lookup *map, int first,
			    int dev_replace_is_ongoing)
{
	int i;
	int num_stripes;
	int preferred_mirror;
	int tolerance;
	struct btrfs_device *srcdev;

	ASSERT((map->type &
		 (BTRFS_BLOCK_GROUP_RAID1 | BTRFS_BLOCK_GROUP_RAID10)));

	if (map->type & BTRFS_BLOCK_GROUP_RAID10)
		num_stripes = map->sub_stripes;
	else
		num_stripes = map->num_stripes;

	preferred_mirror = first + current->pid % num_stripes;

	if (dev_replace_is_ongoing &&
	    fs_info->dev_replace.cont_reading_from_srcdev_mode ==
	     BTRFS_DEV_REPLACE_ITEM_CONT_READING_FROM_SRCDEV_MODE_AVOID)
		srcdev = fs_info->dev_replace.srcdev;
	else
		srcdev = NULL;

	/*
	 * try to avoid the drive that is the source drive for a
	 * dev-replace procedure, only choose it if no other non-missing
	 * mirror is available
	 */
	for (tolerance = 0; tolerance < 2; tolerance++) {
		if (map->stripes[preferred_mirror].dev->bdev &&
		    (tolerance || map->stripes[preferred_mirror].dev != srcdev))
			return preferred_mirror;
		for (i = first; i < first + num_stripes; i++) {
			if (map->stripes[i].dev->bdev &&
			    (tolerance || map->stripes[i].dev != srcdev))
				return i;
		}
	}

	/* we couldn't find one that doesn't fail.  Just return something
	 * and the io error handling code will clean up eventually
	 */
	return preferred_mirror;
}

static inline int parity_smaller(u64 a, u64 b)
{
	return a > b;
}

/* Bubble-sort the stripe set to put the parity/syndrome stripes last */
static void sort_parity_stripes(struct btrfs_bio *bbio, int num_stripes)
{
	struct btrfs_bio_stripe s;
	int i;
	u64 l;
	int again = 1;

	while (again) {
		again = 0;
		for (i = 0; i < num_stripes - 1; i++) {
			if (parity_smaller(bbio->raid_map[i],
					   bbio->raid_map[i+1])) {
				s = bbio->stripes[i];
				l = bbio->raid_map[i];
				bbio->stripes[i] = bbio->stripes[i+1];
				bbio->raid_map[i] = bbio->raid_map[i+1];
				bbio->stripes[i+1] = s;
				bbio->raid_map[i+1] = l;

				again = 1;
			}
		}
	}
}

static struct btrfs_bio *alloc_btrfs_bio(int total_stripes, int real_stripes)
{
	struct btrfs_bio *bbio = kzalloc(
		 /* the size of the btrfs_bio */
		sizeof(struct btrfs_bio) +
		/* plus the variable array for the stripes */
		sizeof(struct btrfs_bio_stripe) * (total_stripes) +
		/* plus the variable array for the tgt dev */
		sizeof(int) * (real_stripes) +
		/*
		 * plus the raid_map, which includes both the tgt dev
		 * and the stripes
		 */
		sizeof(u64) * (total_stripes),
		GFP_NOFS|__GFP_NOFAIL);

	atomic_set(&bbio->error, 0);
	refcount_set(&bbio->refs, 1);

	return bbio;
}

void btrfs_get_bbio(struct btrfs_bio *bbio)
{
	WARN_ON(!refcount_read(&bbio->refs));
	refcount_inc(&bbio->refs);
}

void btrfs_put_bbio(struct btrfs_bio *bbio)
{
	if (!bbio)
		return;
	if (refcount_dec_and_test(&bbio->refs))
		kfree(bbio);
}

/* can REQ_OP_DISCARD be sent with other REQ like REQ_OP_WRITE? */
/*
 * Please note that, discard won't be sent to target device of device
 * replace.
 */
static int __btrfs_map_block_for_discard(struct btrfs_fs_info *fs_info,
					 u64 logical, u64 length,
					 struct btrfs_bio **bbio_ret)
{
	struct extent_map *em;
	struct map_lookup *map;
	struct btrfs_bio *bbio;
	u64 offset;
	u64 stripe_nr;
	u64 stripe_nr_end;
	u64 stripe_end_offset;
	u64 stripe_cnt;
	u64 stripe_len;
	u64 stripe_offset;
	u64 num_stripes;
	u32 stripe_index;
	u32 factor = 0;
	u32 sub_stripes = 0;
	u64 stripes_per_dev = 0;
	u32 remaining_stripes = 0;
	u32 last_stripe = 0;
	int ret = 0;
	int i;

	/* discard always return a bbio */
	ASSERT(bbio_ret);

	em = get_chunk_map(fs_info, logical, length);
	if (IS_ERR(em))
		return PTR_ERR(em);

	map = em->map_lookup;
	/* we don't discard raid56 yet */
	if (map->type & BTRFS_BLOCK_GROUP_RAID56_MASK) {
		ret = -EOPNOTSUPP;
		goto out;
	}

	offset = logical - em->start;
	length = min_t(u64, em->len - offset, length);

	stripe_len = map->stripe_len;
	/*
	 * stripe_nr counts the total number of stripes we have to stride
	 * to get to this block
	 */
	stripe_nr = div64_u64(offset, stripe_len);

	/* stripe_offset is the offset of this block in its stripe */
	stripe_offset = offset - stripe_nr * stripe_len;

	stripe_nr_end = round_up(offset + length, map->stripe_len);
	stripe_nr_end = div64_u64(stripe_nr_end, map->stripe_len);
	stripe_cnt = stripe_nr_end - stripe_nr;
	stripe_end_offset = stripe_nr_end * map->stripe_len -
			    (offset + length);
	/*
	 * after this, stripe_nr is the number of stripes on this
	 * device we have to walk to find the data, and stripe_index is
	 * the number of our device in the stripe array
	 */
	num_stripes = 1;
	stripe_index = 0;
	if (map->type & (BTRFS_BLOCK_GROUP_RAID0 |
			 BTRFS_BLOCK_GROUP_RAID10)) {
		if (map->type & BTRFS_BLOCK_GROUP_RAID0)
			sub_stripes = 1;
		else
			sub_stripes = map->sub_stripes;

		factor = map->num_stripes / sub_stripes;
		num_stripes = min_t(u64, map->num_stripes,
				    sub_stripes * stripe_cnt);
		stripe_nr = div_u64_rem(stripe_nr, factor, &stripe_index);
		stripe_index *= sub_stripes;
		stripes_per_dev = div_u64_rem(stripe_cnt, factor,
					      &remaining_stripes);
		div_u64_rem(stripe_nr_end - 1, factor, &last_stripe);
		last_stripe *= sub_stripes;
	} else if (map->type & (BTRFS_BLOCK_GROUP_RAID1 |
				BTRFS_BLOCK_GROUP_DUP)) {
		num_stripes = map->num_stripes;
	} else {
		stripe_nr = div_u64_rem(stripe_nr, map->num_stripes,
					&stripe_index);
	}

	bbio = alloc_btrfs_bio(num_stripes, 0);
	if (!bbio) {
		ret = -ENOMEM;
		goto out;
	}

	for (i = 0; i < num_stripes; i++) {
		bbio->stripes[i].physical =
			map->stripes[stripe_index].physical +
			stripe_offset + stripe_nr * map->stripe_len;
		bbio->stripes[i].dev = map->stripes[stripe_index].dev;

		if (map->type & (BTRFS_BLOCK_GROUP_RAID0 |
				 BTRFS_BLOCK_GROUP_RAID10)) {
			bbio->stripes[i].length = stripes_per_dev *
				map->stripe_len;

			if (i / sub_stripes < remaining_stripes)
				bbio->stripes[i].length +=
					map->stripe_len;

			/*
			 * Special for the first stripe and
			 * the last stripe:
			 *
			 * |-------|...|-------|
			 *     |----------|
			 *    off     end_off
			 */
			if (i < sub_stripes)
				bbio->stripes[i].length -=
					stripe_offset;

			if (stripe_index >= last_stripe &&
			    stripe_index <= (last_stripe +
					     sub_stripes - 1))
				bbio->stripes[i].length -=
					stripe_end_offset;

			if (i == sub_stripes - 1)
				stripe_offset = 0;
		} else {
			bbio->stripes[i].length = length;
		}

		stripe_index++;
		if (stripe_index == map->num_stripes) {
			stripe_index = 0;
			stripe_nr++;
		}
	}

	*bbio_ret = bbio;
	bbio->map_type = map->type;
	bbio->num_stripes = num_stripes;
out:
	free_extent_map(em);
	return ret;
}

/*
 * In dev-replace case, for repair case (that's the only case where the mirror
 * is selected explicitly when calling btrfs_map_block), blocks left of the
 * left cursor can also be read from the target drive.
 *
 * For REQ_GET_READ_MIRRORS, the target drive is added as the last one to the
 * array of stripes.
 * For READ, it also needs to be supported using the same mirror number.
 *
 * If the requested block is not left of the left cursor, EIO is returned. This
 * can happen because btrfs_num_copies() returns one more in the dev-replace
 * case.
 */
static int get_extra_mirror_from_replace(struct btrfs_fs_info *fs_info,
					 u64 logical, u64 length,
					 u64 srcdev_devid, int *mirror_num,
					 u64 *physical)
{
	struct btrfs_bio *bbio = NULL;
	int num_stripes;
	int index_srcdev = 0;
	int found = 0;
	u64 physical_of_found = 0;
	int i;
	int ret = 0;

	ret = __btrfs_map_block(fs_info, BTRFS_MAP_GET_READ_MIRRORS,
				logical, &length, &bbio, 0, 0);
	if (ret) {
		ASSERT(bbio == NULL);
		return ret;
	}

	num_stripes = bbio->num_stripes;
	if (*mirror_num > num_stripes) {
		/*
		 * BTRFS_MAP_GET_READ_MIRRORS does not contain this mirror,
		 * that means that the requested area is not left of the left
		 * cursor
		 */
		btrfs_put_bbio(bbio);
		return -EIO;
	}

	/*
	 * process the rest of the function using the mirror_num of the source
	 * drive. Therefore look it up first.  At the end, patch the device
	 * pointer to the one of the target drive.
	 */
	for (i = 0; i < num_stripes; i++) {
		if (bbio->stripes[i].dev->devid != srcdev_devid)
			continue;

		/*
		 * In case of DUP, in order to keep it simple, only add the
		 * mirror with the lowest physical address
		 */
		if (found &&
		    physical_of_found <= bbio->stripes[i].physical)
			continue;

		index_srcdev = i;
		found = 1;
		physical_of_found = bbio->stripes[i].physical;
	}

	btrfs_put_bbio(bbio);

	ASSERT(found);
	if (!found)
		return -EIO;

	*mirror_num = index_srcdev + 1;
	*physical = physical_of_found;
	return ret;
}

static void handle_ops_on_dev_replace(enum btrfs_map_op op,
				      struct btrfs_bio **bbio_ret,
				      struct btrfs_dev_replace *dev_replace,
				      int *num_stripes_ret, int *max_errors_ret)
{
	struct btrfs_bio *bbio = *bbio_ret;
	u64 srcdev_devid = dev_replace->srcdev->devid;
	int tgtdev_indexes = 0;
	int num_stripes = *num_stripes_ret;
	int max_errors = *max_errors_ret;
	int i;

	if (op == BTRFS_MAP_WRITE) {
		int index_where_to_add;

		/*
		 * duplicate the write operations while the dev replace
		 * procedure is running. Since the copying of the old disk to
		 * the new disk takes place at run time while the filesystem is
		 * mounted writable, the regular write operations to the old
		 * disk have to be duplicated to go to the new disk as well.
		 *
		 * Note that device->missing is handled by the caller, and that
		 * the write to the old disk is already set up in the stripes
		 * array.
		 */
		index_where_to_add = num_stripes;
		for (i = 0; i < num_stripes; i++) {
			if (bbio->stripes[i].dev->devid == srcdev_devid) {
				/* write to new disk, too */
				struct btrfs_bio_stripe *new =
					bbio->stripes + index_where_to_add;
				struct btrfs_bio_stripe *old =
					bbio->stripes + i;

				new->physical = old->physical;
				new->length = old->length;
				new->dev = dev_replace->tgtdev;
				bbio->tgtdev_map[i] = index_where_to_add;
				index_where_to_add++;
				max_errors++;
				tgtdev_indexes++;
			}
		}
		num_stripes = index_where_to_add;
	} else if (op == BTRFS_MAP_GET_READ_MIRRORS) {
		int index_srcdev = 0;
		int found = 0;
		u64 physical_of_found = 0;

		/*
		 * During the dev-replace procedure, the target drive can also
		 * be used to read data in case it is needed to repair a corrupt
		 * block elsewhere. This is possible if the requested area is
		 * left of the left cursor. In this area, the target drive is a
		 * full copy of the source drive.
		 */
		for (i = 0; i < num_stripes; i++) {
			if (bbio->stripes[i].dev->devid == srcdev_devid) {
				/*
				 * In case of DUP, in order to keep it simple,
				 * only add the mirror with the lowest physical
				 * address
				 */
				if (found &&
				    physical_of_found <=
				     bbio->stripes[i].physical)
					continue;
				index_srcdev = i;
				found = 1;
				physical_of_found = bbio->stripes[i].physical;
			}
		}
		if (found) {
			struct btrfs_bio_stripe *tgtdev_stripe =
				bbio->stripes + num_stripes;

			tgtdev_stripe->physical = physical_of_found;
			tgtdev_stripe->length =
				bbio->stripes[index_srcdev].length;
			tgtdev_stripe->dev = dev_replace->tgtdev;
			bbio->tgtdev_map[index_srcdev] = num_stripes;

			tgtdev_indexes++;
			num_stripes++;
		}
	}

	*num_stripes_ret = num_stripes;
	*max_errors_ret = max_errors;
	bbio->num_tgtdevs = tgtdev_indexes;
	*bbio_ret = bbio;
}

static bool need_full_stripe(enum btrfs_map_op op)
{
	return (op == BTRFS_MAP_WRITE || op == BTRFS_MAP_GET_READ_MIRRORS);
}

static int __btrfs_map_block(struct btrfs_fs_info *fs_info,
			     enum btrfs_map_op op,
			     u64 logical, u64 *length,
			     struct btrfs_bio **bbio_ret,
			     int mirror_num, int need_raid_map)
{
	struct extent_map *em;
	struct map_lookup *map;
	u64 offset;
	u64 stripe_offset;
	u64 stripe_nr;
	u64 stripe_len;
	u32 stripe_index;
	int i;
	int ret = 0;
	int num_stripes;
	int max_errors = 0;
	int tgtdev_indexes = 0;
	struct btrfs_bio *bbio = NULL;
	struct btrfs_dev_replace *dev_replace = &fs_info->dev_replace;
	int dev_replace_is_ongoing = 0;
	int num_alloc_stripes;
	int patch_the_first_stripe_for_dev_replace = 0;
	u64 physical_to_patch_in_first_stripe = 0;
	u64 raid56_full_stripe_start = (u64)-1;

	if (op == BTRFS_MAP_DISCARD)
		return __btrfs_map_block_for_discard(fs_info, logical,
						     *length, bbio_ret);

	em = get_chunk_map(fs_info, logical, *length);
	if (IS_ERR(em))
		return PTR_ERR(em);

	map = em->map_lookup;
	offset = logical - em->start;

	stripe_len = map->stripe_len;
	stripe_nr = offset;
	/*
	 * stripe_nr counts the total number of stripes we have to stride
	 * to get to this block
	 */
	stripe_nr = div64_u64(stripe_nr, stripe_len);

	stripe_offset = stripe_nr * stripe_len;
	if (offset < stripe_offset) {
		btrfs_crit(fs_info,
			   "stripe math has gone wrong, stripe_offset=%llu, offset=%llu, start=%llu, logical=%llu, stripe_len=%llu",
			   stripe_offset, offset, em->start, logical,
			   stripe_len);
		free_extent_map(em);
		return -EINVAL;
	}

	/* stripe_offset is the offset of this block in its stripe*/
	stripe_offset = offset - stripe_offset;

	/* if we're here for raid56, we need to know the stripe aligned start */
	if (map->type & BTRFS_BLOCK_GROUP_RAID56_MASK) {
		unsigned long full_stripe_len = stripe_len * nr_data_stripes(map);
		raid56_full_stripe_start = offset;

		/* allow a write of a full stripe, but make sure we don't
		 * allow straddling of stripes
		 */
		raid56_full_stripe_start = div64_u64(raid56_full_stripe_start,
				full_stripe_len);
		raid56_full_stripe_start *= full_stripe_len;
	}

	if (map->type & BTRFS_BLOCK_GROUP_PROFILE_MASK) {
		u64 max_len;
		/* For writes to RAID[56], allow a full stripeset across all disks.
		   For other RAID types and for RAID[56] reads, just allow a single
		   stripe (on a single disk). */
		if ((map->type & BTRFS_BLOCK_GROUP_RAID56_MASK) &&
		    (op == BTRFS_MAP_WRITE)) {
			max_len = stripe_len * nr_data_stripes(map) -
				(offset - raid56_full_stripe_start);
		} else {
			/* we limit the length of each bio to what fits in a stripe */
			max_len = stripe_len - stripe_offset;
		}
		*length = min_t(u64, em->len - offset, max_len);
	} else {
		*length = em->len - offset;
	}

	/* This is for when we're called from btrfs_merge_bio_hook() and all
	   it cares about is the length */
	if (!bbio_ret)
		goto out;

	btrfs_dev_replace_read_lock(dev_replace);
	dev_replace_is_ongoing = btrfs_dev_replace_is_ongoing(dev_replace);
	if (!dev_replace_is_ongoing)
		btrfs_dev_replace_read_unlock(dev_replace);
	else
		btrfs_dev_replace_set_lock_blocking(dev_replace);

	if (dev_replace_is_ongoing && mirror_num == map->num_stripes + 1 &&
	    !need_full_stripe(op) && dev_replace->tgtdev != NULL) {
		ret = get_extra_mirror_from_replace(fs_info, logical, *length,
						    dev_replace->srcdev->devid,
						    &mirror_num,
					    &physical_to_patch_in_first_stripe);
		if (ret)
			goto out;
		else
			patch_the_first_stripe_for_dev_replace = 1;
	} else if (mirror_num > map->num_stripes) {
		mirror_num = 0;
	}

	num_stripes = 1;
	stripe_index = 0;
	if (map->type & BTRFS_BLOCK_GROUP_RAID0) {
		stripe_nr = div_u64_rem(stripe_nr, map->num_stripes,
				&stripe_index);
		if (!need_full_stripe(op))
			mirror_num = 1;
	} else if (map->type & BTRFS_BLOCK_GROUP_RAID1) {
		if (need_full_stripe(op))
			num_stripes = map->num_stripes;
		else if (mirror_num)
			stripe_index = mirror_num - 1;
		else {
			stripe_index = find_live_mirror(fs_info, map, 0,
					    dev_replace_is_ongoing);
			mirror_num = stripe_index + 1;
		}

	} else if (map->type & BTRFS_BLOCK_GROUP_DUP) {
		if (need_full_stripe(op)) {
			num_stripes = map->num_stripes;
		} else if (mirror_num) {
			stripe_index = mirror_num - 1;
		} else {
			mirror_num = 1;
		}

	} else if (map->type & BTRFS_BLOCK_GROUP_RAID10) {
		u32 factor = map->num_stripes / map->sub_stripes;

		stripe_nr = div_u64_rem(stripe_nr, factor, &stripe_index);
		stripe_index *= map->sub_stripes;

		if (need_full_stripe(op))
			num_stripes = map->sub_stripes;
		else if (mirror_num)
			stripe_index += mirror_num - 1;
		else {
			int old_stripe_index = stripe_index;
			stripe_index = find_live_mirror(fs_info, map,
					      stripe_index,
					      dev_replace_is_ongoing);
			mirror_num = stripe_index - old_stripe_index + 1;
		}

	} else if (map->type & BTRFS_BLOCK_GROUP_RAID56_MASK) {
		if (need_raid_map && (need_full_stripe(op) || mirror_num > 1)) {
			/* push stripe_nr back to the start of the full stripe */
			stripe_nr = div64_u64(raid56_full_stripe_start,
					stripe_len * nr_data_stripes(map));

			/* RAID[56] write or recovery. Return all stripes */
			num_stripes = map->num_stripes;
			max_errors = nr_parity_stripes(map);

			*length = map->stripe_len;
			stripe_index = 0;
			stripe_offset = 0;
		} else {
			/*
			 * Mirror #0 or #1 means the original data block.
			 * Mirror #2 is RAID5 parity block.
			 * Mirror #3 is RAID6 Q block.
			 */
			stripe_nr = div_u64_rem(stripe_nr,
					nr_data_stripes(map), &stripe_index);
			if (mirror_num > 1)
				stripe_index = nr_data_stripes(map) +
						mirror_num - 2;

			/* We distribute the parity blocks across stripes */
			div_u64_rem(stripe_nr + stripe_index, map->num_stripes,
					&stripe_index);
			if (!need_full_stripe(op) && mirror_num <= 1)
				mirror_num = 1;
		}
	} else {
		/*
		 * after this, stripe_nr is the number of stripes on this
		 * device we have to walk to find the data, and stripe_index is
		 * the number of our device in the stripe array
		 */
		stripe_nr = div_u64_rem(stripe_nr, map->num_stripes,
				&stripe_index);
		mirror_num = stripe_index + 1;
	}
	if (stripe_index >= map->num_stripes) {
		btrfs_crit(fs_info,
			   "stripe index math went horribly wrong, got stripe_index=%u, num_stripes=%u",
			   stripe_index, map->num_stripes);
		ret = -EINVAL;
		goto out;
	}

	num_alloc_stripes = num_stripes;
	if (dev_replace_is_ongoing && dev_replace->tgtdev != NULL) {
		if (op == BTRFS_MAP_WRITE)
			num_alloc_stripes <<= 1;
		if (op == BTRFS_MAP_GET_READ_MIRRORS)
			num_alloc_stripes++;
		tgtdev_indexes = num_stripes;
	}

	bbio = alloc_btrfs_bio(num_alloc_stripes, tgtdev_indexes);
	if (!bbio) {
		ret = -ENOMEM;
		goto out;
	}
	if (dev_replace_is_ongoing && dev_replace->tgtdev != NULL)
		bbio->tgtdev_map = (int *)(bbio->stripes + num_alloc_stripes);

	/* build raid_map */
	if (map->type & BTRFS_BLOCK_GROUP_RAID56_MASK && need_raid_map &&
	    (need_full_stripe(op) || mirror_num > 1)) {
		u64 tmp;
		unsigned rot;

		bbio->raid_map = (u64 *)((void *)bbio->stripes +
				 sizeof(struct btrfs_bio_stripe) *
				 num_alloc_stripes +
				 sizeof(int) * tgtdev_indexes);

		/* Work out the disk rotation on this stripe-set */
		div_u64_rem(stripe_nr, num_stripes, &rot);

		/* Fill in the logical address of each stripe */
		tmp = stripe_nr * nr_data_stripes(map);
		for (i = 0; i < nr_data_stripes(map); i++)
			bbio->raid_map[(i+rot) % num_stripes] =
				em->start + (tmp + i) * map->stripe_len;

		bbio->raid_map[(i+rot) % map->num_stripes] = RAID5_P_STRIPE;
		if (map->type & BTRFS_BLOCK_GROUP_RAID6)
			bbio->raid_map[(i+rot+1) % num_stripes] =
				RAID6_Q_STRIPE;
	}


	for (i = 0; i < num_stripes; i++) {
		bbio->stripes[i].physical =
			map->stripes[stripe_index].physical +
			stripe_offset +
			stripe_nr * map->stripe_len;
		bbio->stripes[i].dev =
			map->stripes[stripe_index].dev;
		stripe_index++;
	}

	if (need_full_stripe(op))
		max_errors = btrfs_chunk_max_errors(map);

	if (bbio->raid_map)
		sort_parity_stripes(bbio, num_stripes);

	if (dev_replace_is_ongoing && dev_replace->tgtdev != NULL &&
	    need_full_stripe(op)) {
		handle_ops_on_dev_replace(op, &bbio, dev_replace, &num_stripes,
					  &max_errors);
	}

	*bbio_ret = bbio;
	bbio->map_type = map->type;
	bbio->num_stripes = num_stripes;
	bbio->max_errors = max_errors;
	bbio->mirror_num = mirror_num;

	/*
	 * this is the case that REQ_READ && dev_replace_is_ongoing &&
	 * mirror_num == num_stripes + 1 && dev_replace target drive is
	 * available as a mirror
	 */
	if (patch_the_first_stripe_for_dev_replace && num_stripes > 0) {
		WARN_ON(num_stripes > 1);
		bbio->stripes[0].dev = dev_replace->tgtdev;
		bbio->stripes[0].physical = physical_to_patch_in_first_stripe;
		bbio->mirror_num = map->num_stripes + 1;
	}
out:
	if (dev_replace_is_ongoing) {
		btrfs_dev_replace_clear_lock_blocking(dev_replace);
		btrfs_dev_replace_read_unlock(dev_replace);
	}
	free_extent_map(em);
	return ret;
}

int btrfs_map_block(struct btrfs_fs_info *fs_info, enum btrfs_map_op op,
		      u64 logical, u64 *length,
		      struct btrfs_bio **bbio_ret, int mirror_num)
{
	return __btrfs_map_block(fs_info, op, logical, length, bbio_ret,
				 mirror_num, 0);
}

/* For Scrub/replace */
int btrfs_map_sblock(struct btrfs_fs_info *fs_info, enum btrfs_map_op op,
		     u64 logical, u64 *length,
		     struct btrfs_bio **bbio_ret)
{
	return __btrfs_map_block(fs_info, op, logical, length, bbio_ret, 0, 1);
}

int btrfs_rmap_block(struct btrfs_fs_info *fs_info, u64 chunk_start,
		     u64 physical, u64 **logical, int *naddrs, int *stripe_len)
{
	struct extent_map *em;
	struct map_lookup *map;
	u64 *buf;
	u64 bytenr;
	u64 length;
	u64 stripe_nr;
	u64 rmap_len;
	int i, j, nr = 0;

	em = get_chunk_map(fs_info, chunk_start, 1);
	if (IS_ERR(em))
		return -EIO;

	map = em->map_lookup;
	length = em->len;
	rmap_len = map->stripe_len;

	if (map->type & BTRFS_BLOCK_GROUP_RAID10)
		length = div_u64(length, map->num_stripes / map->sub_stripes);
	else if (map->type & BTRFS_BLOCK_GROUP_RAID0)
		length = div_u64(length, map->num_stripes);
	else if (map->type & BTRFS_BLOCK_GROUP_RAID56_MASK) {
		length = div_u64(length, nr_data_stripes(map));
		rmap_len = map->stripe_len * nr_data_stripes(map);
	}

	buf = kcalloc(map->num_stripes, sizeof(u64), GFP_NOFS);
	BUG_ON(!buf); /* -ENOMEM */

	for (i = 0; i < map->num_stripes; i++) {
		if (map->stripes[i].physical > physical ||
		    map->stripes[i].physical + length <= physical)
			continue;

		stripe_nr = physical - map->stripes[i].physical;
		stripe_nr = div64_u64(stripe_nr, map->stripe_len);

		if (map->type & BTRFS_BLOCK_GROUP_RAID10) {
			stripe_nr = stripe_nr * map->num_stripes + i;
			stripe_nr = div_u64(stripe_nr, map->sub_stripes);
		} else if (map->type & BTRFS_BLOCK_GROUP_RAID0) {
			stripe_nr = stripe_nr * map->num_stripes + i;
		} /* else if RAID[56], multiply by nr_data_stripes().
		   * Alternatively, just use rmap_len below instead of
		   * map->stripe_len */

		bytenr = chunk_start + stripe_nr * rmap_len;
		WARN_ON(nr >= map->num_stripes);
		for (j = 0; j < nr; j++) {
			if (buf[j] == bytenr)
				break;
		}
		if (j == nr) {
			WARN_ON(nr >= map->num_stripes);
			buf[nr++] = bytenr;
		}
	}

	*logical = buf;
	*naddrs = nr;
	*stripe_len = rmap_len;

	free_extent_map(em);
	return 0;
}

static inline void btrfs_end_bbio(struct btrfs_bio *bbio, struct bio *bio)
{
	bio->bi_private = bbio->private;
	bio->bi_end_io = bbio->end_io;
	bio_endio(bio);

	btrfs_put_bbio(bbio);
}

static void btrfs_end_bio(struct bio *bio)
{
	struct btrfs_bio *bbio = bio->bi_private;
	int is_orig_bio = 0;

	if (bio->bi_status) {
		atomic_inc(&bbio->error);
		if (bio->bi_status == BLK_STS_IOERR ||
		    bio->bi_status == BLK_STS_TARGET) {
			unsigned int stripe_index =
				btrfs_io_bio(bio)->stripe_index;
			struct btrfs_device *dev;

			BUG_ON(stripe_index >= bbio->num_stripes);
			dev = bbio->stripes[stripe_index].dev;
			if (dev->bdev) {
				if (bio_op(bio) == REQ_OP_WRITE)
					btrfs_dev_stat_inc_and_print(dev,
						BTRFS_DEV_STAT_WRITE_ERRS);
				else
					btrfs_dev_stat_inc_and_print(dev,
						BTRFS_DEV_STAT_READ_ERRS);
				if (bio->bi_opf & REQ_PREFLUSH)
					btrfs_dev_stat_inc_and_print(dev,
						BTRFS_DEV_STAT_FLUSH_ERRS);
			}
		}
	}

	if (bio == bbio->orig_bio)
		is_orig_bio = 1;

	btrfs_bio_counter_dec(bbio->fs_info);

	if (atomic_dec_and_test(&bbio->stripes_pending)) {
		if (!is_orig_bio) {
			bio_put(bio);
			bio = bbio->orig_bio;
		}

		btrfs_io_bio(bio)->mirror_num = bbio->mirror_num;
		/* only send an error to the higher layers if it is
		 * beyond the tolerance of the btrfs bio
		 */
		if (atomic_read(&bbio->error) > bbio->max_errors) {
			bio->bi_status = BLK_STS_IOERR;
		} else {
			/*
			 * this bio is actually up to date, we didn't
			 * go over the max number of errors
			 */
			bio->bi_status = BLK_STS_OK;
		}

		btrfs_end_bbio(bbio, bio);
	} else if (!is_orig_bio) {
		bio_put(bio);
	}
}

/*
 * see run_scheduled_bios for a description of why bios are collected for
 * async submit.
 *
 * This will add one bio to the pending list for a device and make sure
 * the work struct is scheduled.
 */
static noinline void btrfs_schedule_bio(struct btrfs_device *device,
					struct bio *bio)
{
	struct btrfs_fs_info *fs_info = device->fs_info;
	int should_queue = 1;
	struct btrfs_pending_bios *pending_bios;

	if (test_bit(BTRFS_DEV_STATE_MISSING, &device->dev_state) ||
	    !device->bdev) {
		bio_io_error(bio);
		return;
	}

	/* don't bother with additional async steps for reads, right now */
	if (bio_op(bio) == REQ_OP_READ) {
		btrfsic_submit_bio(bio);
		return;
	}

	WARN_ON(bio->bi_next);
	bio->bi_next = NULL;

	spin_lock(&device->io_lock);
	if (op_is_sync(bio->bi_opf))
		pending_bios = &device->pending_sync_bios;
	else
		pending_bios = &device->pending_bios;

	if (pending_bios->tail)
		pending_bios->tail->bi_next = bio;

	pending_bios->tail = bio;
	if (!pending_bios->head)
		pending_bios->head = bio;
	if (device->running_pending)
		should_queue = 0;

	spin_unlock(&device->io_lock);

	if (should_queue)
		btrfs_queue_work(fs_info->submit_workers, &device->work);
}

static void submit_stripe_bio(struct btrfs_bio *bbio, struct bio *bio,
			      u64 physical, int dev_nr, int async)
{
	struct btrfs_device *dev = bbio->stripes[dev_nr].dev;
	struct btrfs_fs_info *fs_info = bbio->fs_info;

	bio->bi_private = bbio;
	btrfs_io_bio(bio)->stripe_index = dev_nr;
	bio->bi_end_io = btrfs_end_bio;
	bio->bi_iter.bi_sector = physical >> 9;
#ifdef DEBUG
	{
		struct rcu_string *name;

		rcu_read_lock();
		name = rcu_dereference(dev->name);
		btrfs_debug(fs_info,
			"btrfs_map_bio: rw %d 0x%x, sector=%llu, dev=%lu (%s id %llu), size=%u",
			bio_op(bio), bio->bi_opf,
			(u64)bio->bi_iter.bi_sector,
			(u_long)dev->bdev->bd_dev, name->str, dev->devid,
			bio->bi_iter.bi_size);
		rcu_read_unlock();
	}
#endif
	bio_set_dev(bio, dev->bdev);

	btrfs_bio_counter_inc_noblocked(fs_info);

	if (async)
		btrfs_schedule_bio(dev, bio);
	else
		btrfsic_submit_bio(bio);
}

static void bbio_error(struct btrfs_bio *bbio, struct bio *bio, u64 logical)
{
	atomic_inc(&bbio->error);
	if (atomic_dec_and_test(&bbio->stripes_pending)) {
		/* Should be the original bio. */
		WARN_ON(bio != bbio->orig_bio);

		btrfs_io_bio(bio)->mirror_num = bbio->mirror_num;
		bio->bi_iter.bi_sector = logical >> 9;
		if (atomic_read(&bbio->error) > bbio->max_errors)
			bio->bi_status = BLK_STS_IOERR;
		else
			bio->bi_status = BLK_STS_OK;
		btrfs_end_bbio(bbio, bio);
	}
}

blk_status_t btrfs_map_bio(struct btrfs_fs_info *fs_info, struct bio *bio,
			   int mirror_num, int async_submit)
{
	struct btrfs_device *dev;
	struct bio *first_bio = bio;
	u64 logical = (u64)bio->bi_iter.bi_sector << 9;
	u64 length = 0;
	u64 map_length;
	int ret;
	int dev_nr;
	int total_devs;
	struct btrfs_bio *bbio = NULL;

	length = bio->bi_iter.bi_size;
	map_length = length;

	btrfs_bio_counter_inc_blocked(fs_info);
	ret = __btrfs_map_block(fs_info, btrfs_op(bio), logical,
				&map_length, &bbio, mirror_num, 1);
	if (ret) {
		btrfs_bio_counter_dec(fs_info);
		return errno_to_blk_status(ret);
	}

	total_devs = bbio->num_stripes;
	bbio->orig_bio = first_bio;
	bbio->private = first_bio->bi_private;
	bbio->end_io = first_bio->bi_end_io;
	bbio->fs_info = fs_info;
	atomic_set(&bbio->stripes_pending, bbio->num_stripes);

	if ((bbio->map_type & BTRFS_BLOCK_GROUP_RAID56_MASK) &&
	    ((bio_op(bio) == REQ_OP_WRITE) || (mirror_num > 1))) {
		/* In this case, map_length has been set to the length of
		   a single stripe; not the whole write */
		if (bio_op(bio) == REQ_OP_WRITE) {
			ret = raid56_parity_write(fs_info, bio, bbio,
						  map_length);
		} else {
			ret = raid56_parity_recover(fs_info, bio, bbio,
						    map_length, mirror_num, 1);
		}

		btrfs_bio_counter_dec(fs_info);
		return errno_to_blk_status(ret);
	}

	if (map_length < length) {
		btrfs_crit(fs_info,
			   "mapping failed logical %llu bio len %llu len %llu",
			   logical, length, map_length);
		BUG();
	}

	for (dev_nr = 0; dev_nr < total_devs; dev_nr++) {
		dev = bbio->stripes[dev_nr].dev;
		if (!dev || !dev->bdev ||
		    (bio_op(first_bio) == REQ_OP_WRITE &&
		    !test_bit(BTRFS_DEV_STATE_WRITEABLE, &dev->dev_state))) {
			bbio_error(bbio, first_bio, logical);
			continue;
		}

		if (dev_nr < total_devs - 1)
			bio = btrfs_bio_clone(first_bio);
		else
			bio = first_bio;

		submit_stripe_bio(bbio, bio, bbio->stripes[dev_nr].physical,
				  dev_nr, async_submit);
	}
	btrfs_bio_counter_dec(fs_info);
	return BLK_STS_OK;
}

struct btrfs_device *btrfs_find_device(struct btrfs_fs_info *fs_info, u64 devid,
				       u8 *uuid, u8 *fsid)
{
	struct btrfs_device *device;
	struct btrfs_fs_devices *cur_devices;

	cur_devices = fs_info->fs_devices;
	while (cur_devices) {
		if (!fsid ||
		    !memcmp(cur_devices->fsid, fsid, BTRFS_FSID_SIZE)) {
			device = find_device(cur_devices, devid, uuid);
			if (device)
				return device;
		}
		cur_devices = cur_devices->seed;
	}
	return NULL;
}

static struct btrfs_device *add_missing_dev(struct btrfs_fs_devices *fs_devices,
					    u64 devid, u8 *dev_uuid)
{
	struct btrfs_device *device;

	device = btrfs_alloc_device(NULL, &devid, dev_uuid);
	if (IS_ERR(device))
		return device;

	list_add(&device->dev_list, &fs_devices->devices);
	device->fs_devices = fs_devices;
	fs_devices->num_devices++;

	set_bit(BTRFS_DEV_STATE_MISSING, &device->dev_state);
	fs_devices->missing_devices++;

	return device;
}

/**
 * btrfs_alloc_device - allocate struct btrfs_device
 * @fs_info:	used only for generating a new devid, can be NULL if
 *		devid is provided (i.e. @devid != NULL).
 * @devid:	a pointer to devid for this device.  If NULL a new devid
 *		is generated.
 * @uuid:	a pointer to UUID for this device.  If NULL a new UUID
 *		is generated.
 *
 * Return: a pointer to a new &struct btrfs_device on success; ERR_PTR()
 * on error.  Returned struct is not linked onto any lists and must be
 * destroyed with btrfs_free_device.
 */
struct btrfs_device *btrfs_alloc_device(struct btrfs_fs_info *fs_info,
					const u64 *devid,
					const u8 *uuid)
{
	struct btrfs_device *dev;
	u64 tmp;

	if (WARN_ON(!devid && !fs_info))
		return ERR_PTR(-EINVAL);

	dev = __alloc_device();
	if (IS_ERR(dev))
		return dev;

	if (devid)
		tmp = *devid;
	else {
		int ret;

		ret = find_next_devid(fs_info, &tmp);
		if (ret) {
			btrfs_free_device(dev);
			return ERR_PTR(ret);
		}
	}
	dev->devid = tmp;

	if (uuid)
		memcpy(dev->uuid, uuid, BTRFS_UUID_SIZE);
	else
		generate_random_uuid(dev->uuid);

	btrfs_init_work(&dev->work, btrfs_submit_helper,
			pending_bios_fn, NULL, NULL);

	return dev;
}

/* Return -EIO if any error, otherwise return 0. */
static int btrfs_check_chunk_valid(struct btrfs_fs_info *fs_info,
				   struct extent_buffer *leaf,
				   struct btrfs_chunk *chunk, u64 logical)
{
	u64 length;
	u64 stripe_len;
	u16 num_stripes;
	u16 sub_stripes;
	u64 type;
	u64 features;
	int mixed = 0;

	length = btrfs_chunk_length(leaf, chunk);
	stripe_len = btrfs_chunk_stripe_len(leaf, chunk);
	num_stripes = btrfs_chunk_num_stripes(leaf, chunk);
	sub_stripes = btrfs_chunk_sub_stripes(leaf, chunk);
	type = btrfs_chunk_type(leaf, chunk);

	if (!num_stripes) {
		btrfs_err(fs_info, "invalid chunk num_stripes: %u",
			  num_stripes);
		return -EIO;
	}
	if (!IS_ALIGNED(logical, fs_info->sectorsize)) {
		btrfs_err(fs_info, "invalid chunk logical %llu", logical);
		return -EIO;
	}
	if (btrfs_chunk_sector_size(leaf, chunk) != fs_info->sectorsize) {
		btrfs_err(fs_info, "invalid chunk sectorsize %u",
			  btrfs_chunk_sector_size(leaf, chunk));
		return -EIO;
	}
	if (!length || !IS_ALIGNED(length, fs_info->sectorsize)) {
		btrfs_err(fs_info, "invalid chunk length %llu", length);
		return -EIO;
	}
	if (!is_power_of_2(stripe_len) || stripe_len != BTRFS_STRIPE_LEN) {
		btrfs_err(fs_info, "invalid chunk stripe length: %llu",
			  stripe_len);
		return -EIO;
	}
	if (~(BTRFS_BLOCK_GROUP_TYPE_MASK | BTRFS_BLOCK_GROUP_PROFILE_MASK) &
	    type) {
		btrfs_err(fs_info, "unrecognized chunk type: %llu",
			  ~(BTRFS_BLOCK_GROUP_TYPE_MASK |
			    BTRFS_BLOCK_GROUP_PROFILE_MASK) &
			  btrfs_chunk_type(leaf, chunk));
		return -EIO;
	}

	if ((type & BTRFS_BLOCK_GROUP_TYPE_MASK) == 0) {
		btrfs_err(fs_info, "missing chunk type flag: %llu", type);
		return -EIO;
	}

	if ((type & BTRFS_BLOCK_GROUP_SYSTEM) &&
	    (type & (BTRFS_BLOCK_GROUP_METADATA | BTRFS_BLOCK_GROUP_DATA))) {
		btrfs_err(fs_info,
			"system chunk with data or metadata type: %llu", type);
		return -EIO;
	}

	features = btrfs_super_incompat_flags(fs_info->super_copy);
	if (features & BTRFS_FEATURE_INCOMPAT_MIXED_GROUPS)
		mixed = 1;

	if (!mixed) {
		if (type &
		    (BTRFS_BLOCK_GROUP_METADATA & BTRFS_BLOCK_GROUP_DATA)) {
			btrfs_err(fs_info,
			"mixed chunk type in non-mixed mode: %llu", type);
			return -EIO;
		}
	}

	if ((type & BTRFS_BLOCK_GROUP_RAID10 && sub_stripes != 2) ||
	    (type & BTRFS_BLOCK_GROUP_RAID1 && num_stripes < 1) ||
	    (type & BTRFS_BLOCK_GROUP_RAID5 && num_stripes < 2) ||
	    (type & BTRFS_BLOCK_GROUP_RAID6 && num_stripes < 3) ||
	    (type & BTRFS_BLOCK_GROUP_DUP && num_stripes > 2) ||
	    ((type & BTRFS_BLOCK_GROUP_PROFILE_MASK) == 0 &&
	     num_stripes != 1)) {
		btrfs_err(fs_info,
			"invalid num_stripes:sub_stripes %u:%u for profile %llu",
			num_stripes, sub_stripes,
			type & BTRFS_BLOCK_GROUP_PROFILE_MASK);
		return -EIO;
	}

	return 0;
}

static void btrfs_report_missing_device(struct btrfs_fs_info *fs_info,
					u64 devid, u8 *uuid, bool error)
{
	if (error)
		btrfs_err_rl(fs_info, "devid %llu uuid %pU is missing",
			      devid, uuid);
	else
		btrfs_warn_rl(fs_info, "devid %llu uuid %pU is missing",
			      devid, uuid);
}

static int read_one_chunk(struct btrfs_fs_info *fs_info, struct btrfs_key *key,
			  struct extent_buffer *leaf,
			  struct btrfs_chunk *chunk)
{
	struct btrfs_mapping_tree *map_tree = &fs_info->mapping_tree;
	struct map_lookup *map;
	struct extent_map *em;
	u64 logical;
	u64 length;
	u64 devid;
	u8 uuid[BTRFS_UUID_SIZE];
	int num_stripes;
	int ret;
	int i;

	logical = key->offset;
	length = btrfs_chunk_length(leaf, chunk);
	num_stripes = btrfs_chunk_num_stripes(leaf, chunk);

	ret = btrfs_check_chunk_valid(fs_info, leaf, chunk, logical);
	if (ret)
		return ret;

	read_lock(&map_tree->map_tree.lock);
	em = lookup_extent_mapping(&map_tree->map_tree, logical, 1);
	read_unlock(&map_tree->map_tree.lock);

	/* already mapped? */
	if (em && em->start <= logical && em->start + em->len > logical) {
		free_extent_map(em);
		return 0;
	} else if (em) {
		free_extent_map(em);
	}

	em = alloc_extent_map();
	if (!em)
		return -ENOMEM;
	map = kmalloc(map_lookup_size(num_stripes), GFP_NOFS);
	if (!map) {
		free_extent_map(em);
		return -ENOMEM;
	}

	set_bit(EXTENT_FLAG_FS_MAPPING, &em->flags);
	em->map_lookup = map;
	em->start = logical;
	em->len = length;
	em->orig_start = 0;
	em->block_start = 0;
	em->block_len = em->len;

	map->num_stripes = num_stripes;
	map->io_width = btrfs_chunk_io_width(leaf, chunk);
	map->io_align = btrfs_chunk_io_align(leaf, chunk);
	map->stripe_len = btrfs_chunk_stripe_len(leaf, chunk);
	map->type = btrfs_chunk_type(leaf, chunk);
	map->sub_stripes = btrfs_chunk_sub_stripes(leaf, chunk);
	for (i = 0; i < num_stripes; i++) {
		map->stripes[i].physical =
			btrfs_stripe_offset_nr(leaf, chunk, i);
		devid = btrfs_stripe_devid_nr(leaf, chunk, i);
		read_extent_buffer(leaf, uuid, (unsigned long)
				   btrfs_stripe_dev_uuid_nr(chunk, i),
				   BTRFS_UUID_SIZE);
		map->stripes[i].dev = btrfs_find_device(fs_info, devid,
							uuid, NULL);
		if (!map->stripes[i].dev &&
		    !btrfs_test_opt(fs_info, DEGRADED)) {
			free_extent_map(em);
			btrfs_report_missing_device(fs_info, devid, uuid, true);
			return -ENOENT;
		}
		if (!map->stripes[i].dev) {
			map->stripes[i].dev =
				add_missing_dev(fs_info->fs_devices, devid,
						uuid);
			if (IS_ERR(map->stripes[i].dev)) {
				free_extent_map(em);
				btrfs_err(fs_info,
					"failed to init missing dev %llu: %ld",
					devid, PTR_ERR(map->stripes[i].dev));
				return PTR_ERR(map->stripes[i].dev);
			}
			btrfs_report_missing_device(fs_info, devid, uuid, false);
		}
		set_bit(BTRFS_DEV_STATE_IN_FS_METADATA,
				&(map->stripes[i].dev->dev_state));

	}

	write_lock(&map_tree->map_tree.lock);
	ret = add_extent_mapping(&map_tree->map_tree, em, 0);
	write_unlock(&map_tree->map_tree.lock);
	BUG_ON(ret); /* Tree corruption */
	free_extent_map(em);

	return 0;
}

static void fill_device_from_item(struct extent_buffer *leaf,
				 struct btrfs_dev_item *dev_item,
				 struct btrfs_device *device)
{
	unsigned long ptr;

	device->devid = btrfs_device_id(leaf, dev_item);
	device->disk_total_bytes = btrfs_device_total_bytes(leaf, dev_item);
	device->total_bytes = device->disk_total_bytes;
	device->commit_total_bytes = device->disk_total_bytes;
	device->bytes_used = btrfs_device_bytes_used(leaf, dev_item);
	device->commit_bytes_used = device->bytes_used;
	device->type = btrfs_device_type(leaf, dev_item);
	device->io_align = btrfs_device_io_align(leaf, dev_item);
	device->io_width = btrfs_device_io_width(leaf, dev_item);
	device->sector_size = btrfs_device_sector_size(leaf, dev_item);
	WARN_ON(device->devid == BTRFS_DEV_REPLACE_DEVID);
	clear_bit(BTRFS_DEV_STATE_REPLACE_TGT, &device->dev_state);

	ptr = btrfs_device_uuid(dev_item);
	read_extent_buffer(leaf, device->uuid, ptr, BTRFS_UUID_SIZE);
}

static struct btrfs_fs_devices *open_seed_devices(struct btrfs_fs_info *fs_info,
						  u8 *fsid)
{
	struct btrfs_fs_devices *fs_devices;
	int ret;

	lockdep_assert_held(&uuid_mutex);
	ASSERT(fsid);

	fs_devices = fs_info->fs_devices->seed;
	while (fs_devices) {
		if (!memcmp(fs_devices->fsid, fsid, BTRFS_FSID_SIZE))
			return fs_devices;

		fs_devices = fs_devices->seed;
	}

	fs_devices = find_fsid(fsid);
	if (!fs_devices) {
		if (!btrfs_test_opt(fs_info, DEGRADED))
			return ERR_PTR(-ENOENT);

		fs_devices = alloc_fs_devices(fsid);
		if (IS_ERR(fs_devices))
			return fs_devices;

		fs_devices->seeding = 1;
		fs_devices->opened = 1;
		return fs_devices;
	}

	fs_devices = clone_fs_devices(fs_devices);
	if (IS_ERR(fs_devices))
		return fs_devices;

	ret = open_fs_devices(fs_devices, FMODE_READ, fs_info->bdev_holder);
	if (ret) {
		free_fs_devices(fs_devices);
		fs_devices = ERR_PTR(ret);
		goto out;
	}

	if (!fs_devices->seeding) {
		close_fs_devices(fs_devices);
		free_fs_devices(fs_devices);
		fs_devices = ERR_PTR(-EINVAL);
		goto out;
	}

	fs_devices->seed = fs_info->fs_devices->seed;
	fs_info->fs_devices->seed = fs_devices;
out:
	return fs_devices;
}

static int read_one_dev(struct btrfs_fs_info *fs_info,
			struct extent_buffer *leaf,
			struct btrfs_dev_item *dev_item)
{
	struct btrfs_fs_devices *fs_devices = fs_info->fs_devices;
	struct btrfs_device *device;
	u64 devid;
	int ret;
	u8 fs_uuid[BTRFS_FSID_SIZE];
	u8 dev_uuid[BTRFS_UUID_SIZE];

	devid = btrfs_device_id(leaf, dev_item);
	read_extent_buffer(leaf, dev_uuid, btrfs_device_uuid(dev_item),
			   BTRFS_UUID_SIZE);
	read_extent_buffer(leaf, fs_uuid, btrfs_device_fsid(dev_item),
			   BTRFS_FSID_SIZE);

	if (memcmp(fs_uuid, fs_info->fsid, BTRFS_FSID_SIZE)) {
		fs_devices = open_seed_devices(fs_info, fs_uuid);
		if (IS_ERR(fs_devices))
			return PTR_ERR(fs_devices);
	}

	device = btrfs_find_device(fs_info, devid, dev_uuid, fs_uuid);
	if (!device) {
		if (!btrfs_test_opt(fs_info, DEGRADED)) {
			btrfs_report_missing_device(fs_info, devid,
							dev_uuid, true);
			return -ENOENT;
		}

		device = add_missing_dev(fs_devices, devid, dev_uuid);
		if (IS_ERR(device)) {
			btrfs_err(fs_info,
				"failed to add missing dev %llu: %ld",
				devid, PTR_ERR(device));
			return PTR_ERR(device);
		}
		btrfs_report_missing_device(fs_info, devid, dev_uuid, false);
	} else {
		if (!device->bdev) {
			if (!btrfs_test_opt(fs_info, DEGRADED)) {
				btrfs_report_missing_device(fs_info,
						devid, dev_uuid, true);
				return -ENOENT;
			}
			btrfs_report_missing_device(fs_info, devid,
							dev_uuid, false);
		}

		if (!device->bdev &&
		    !test_bit(BTRFS_DEV_STATE_MISSING, &device->dev_state)) {
			/*
			 * this happens when a device that was properly setup
			 * in the device info lists suddenly goes bad.
			 * device->bdev is NULL, and so we have to set
			 * device->missing to one here
			 */
			device->fs_devices->missing_devices++;
			set_bit(BTRFS_DEV_STATE_MISSING, &device->dev_state);
		}

		/* Move the device to its own fs_devices */
		if (device->fs_devices != fs_devices) {
			ASSERT(test_bit(BTRFS_DEV_STATE_MISSING,
							&device->dev_state));

			list_move(&device->dev_list, &fs_devices->devices);
			device->fs_devices->num_devices--;
			fs_devices->num_devices++;

			device->fs_devices->missing_devices--;
			fs_devices->missing_devices++;

			device->fs_devices = fs_devices;
		}
	}

	if (device->fs_devices != fs_info->fs_devices) {
		BUG_ON(test_bit(BTRFS_DEV_STATE_WRITEABLE, &device->dev_state));
		if (device->generation !=
		    btrfs_device_generation(leaf, dev_item))
			return -EINVAL;
	}

	fill_device_from_item(leaf, dev_item, device);
	set_bit(BTRFS_DEV_STATE_IN_FS_METADATA, &device->dev_state);
	if (test_bit(BTRFS_DEV_STATE_WRITEABLE, &device->dev_state) &&
	   !test_bit(BTRFS_DEV_STATE_REPLACE_TGT, &device->dev_state)) {
		device->fs_devices->total_rw_bytes += device->total_bytes;
		atomic64_add(device->total_bytes - device->bytes_used,
				&fs_info->free_chunk_space);
	}
	ret = 0;
	return ret;
}

int btrfs_read_sys_array(struct btrfs_fs_info *fs_info)
{
	struct btrfs_root *root = fs_info->tree_root;
	struct btrfs_super_block *super_copy = fs_info->super_copy;
	struct extent_buffer *sb;
	struct btrfs_disk_key *disk_key;
	struct btrfs_chunk *chunk;
	u8 *array_ptr;
	unsigned long sb_array_offset;
	int ret = 0;
	u32 num_stripes;
	u32 array_size;
	u32 len = 0;
	u32 cur_offset;
	u64 type;
	struct btrfs_key key;

	ASSERT(BTRFS_SUPER_INFO_SIZE <= fs_info->nodesize);
	/*
	 * This will create extent buffer of nodesize, superblock size is
	 * fixed to BTRFS_SUPER_INFO_SIZE. If nodesize > sb size, this will
	 * overallocate but we can keep it as-is, only the first page is used.
	 */
	sb = btrfs_find_create_tree_block(fs_info, BTRFS_SUPER_INFO_OFFSET);
	if (IS_ERR(sb))
		return PTR_ERR(sb);
	set_extent_buffer_uptodate(sb);
	btrfs_set_buffer_lockdep_class(root->root_key.objectid, sb, 0);
	/*
	 * The sb extent buffer is artificial and just used to read the system array.
	 * set_extent_buffer_uptodate() call does not properly mark all it's
	 * pages up-to-date when the page is larger: extent does not cover the
	 * whole page and consequently check_page_uptodate does not find all
	 * the page's extents up-to-date (the hole beyond sb),
	 * write_extent_buffer then triggers a WARN_ON.
	 *
	 * Regular short extents go through mark_extent_buffer_dirty/writeback cycle,
	 * but sb spans only this function. Add an explicit SetPageUptodate call
	 * to silence the warning eg. on PowerPC 64.
	 */
	if (PAGE_SIZE > BTRFS_SUPER_INFO_SIZE)
		SetPageUptodate(sb->pages[0]);

	write_extent_buffer(sb, super_copy, 0, BTRFS_SUPER_INFO_SIZE);
	array_size = btrfs_super_sys_array_size(super_copy);

	array_ptr = super_copy->sys_chunk_array;
	sb_array_offset = offsetof(struct btrfs_super_block, sys_chunk_array);
	cur_offset = 0;

	while (cur_offset < array_size) {
		disk_key = (struct btrfs_disk_key *)array_ptr;
		len = sizeof(*disk_key);
		if (cur_offset + len > array_size)
			goto out_short_read;

		btrfs_disk_key_to_cpu(&key, disk_key);

		array_ptr += len;
		sb_array_offset += len;
		cur_offset += len;

		if (key.type == BTRFS_CHUNK_ITEM_KEY) {
			chunk = (struct btrfs_chunk *)sb_array_offset;
			/*
			 * At least one btrfs_chunk with one stripe must be
			 * present, exact stripe count check comes afterwards
			 */
			len = btrfs_chunk_item_size(1);
			if (cur_offset + len > array_size)
				goto out_short_read;

			num_stripes = btrfs_chunk_num_stripes(sb, chunk);
			if (!num_stripes) {
				btrfs_err(fs_info,
					"invalid number of stripes %u in sys_array at offset %u",
					num_stripes, cur_offset);
				ret = -EIO;
				break;
			}

			type = btrfs_chunk_type(sb, chunk);
			if ((type & BTRFS_BLOCK_GROUP_SYSTEM) == 0) {
				btrfs_err(fs_info,
			    "invalid chunk type %llu in sys_array at offset %u",
					type, cur_offset);
				ret = -EIO;
				break;
			}

			len = btrfs_chunk_item_size(num_stripes);
			if (cur_offset + len > array_size)
				goto out_short_read;

			ret = read_one_chunk(fs_info, &key, sb, chunk);
			if (ret)
				break;
		} else {
			btrfs_err(fs_info,
			    "unexpected item type %u in sys_array at offset %u",
				  (u32)key.type, cur_offset);
			ret = -EIO;
			break;
		}
		array_ptr += len;
		sb_array_offset += len;
		cur_offset += len;
	}
	clear_extent_buffer_uptodate(sb);
	free_extent_buffer_stale(sb);
	return ret;

out_short_read:
	btrfs_err(fs_info, "sys_array too short to read %u bytes at offset %u",
			len, cur_offset);
	clear_extent_buffer_uptodate(sb);
	free_extent_buffer_stale(sb);
	return -EIO;
}

/*
 * Check if all chunks in the fs are OK for read-write degraded mount
 *
 * If the @failing_dev is specified, it's accounted as missing.
 *
 * Return true if all chunks meet the minimal RW mount requirements.
 * Return false if any chunk doesn't meet the minimal RW mount requirements.
 */
bool btrfs_check_rw_degradable(struct btrfs_fs_info *fs_info,
					struct btrfs_device *failing_dev)
{
	struct btrfs_mapping_tree *map_tree = &fs_info->mapping_tree;
	struct extent_map *em;
	u64 next_start = 0;
	bool ret = true;

	read_lock(&map_tree->map_tree.lock);
	em = lookup_extent_mapping(&map_tree->map_tree, 0, (u64)-1);
	read_unlock(&map_tree->map_tree.lock);
	/* No chunk at all? Return false anyway */
	if (!em) {
		ret = false;
		goto out;
	}
	while (em) {
		struct map_lookup *map;
		int missing = 0;
		int max_tolerated;
		int i;

		map = em->map_lookup;
		max_tolerated =
			btrfs_get_num_tolerated_disk_barrier_failures(
					map->type);
		for (i = 0; i < map->num_stripes; i++) {
			struct btrfs_device *dev = map->stripes[i].dev;

			if (!dev || !dev->bdev ||
			    test_bit(BTRFS_DEV_STATE_MISSING, &dev->dev_state) ||
			    dev->last_flush_error)
				missing++;
			else if (failing_dev && failing_dev == dev)
				missing++;
		}
		if (missing > max_tolerated) {
			if (!failing_dev)
				btrfs_warn(fs_info,
	"chunk %llu missing %d devices, max tolerance is %d for writeable mount",
				   em->start, missing, max_tolerated);
			free_extent_map(em);
			ret = false;
			goto out;
		}
		next_start = extent_map_end(em);
		free_extent_map(em);

		read_lock(&map_tree->map_tree.lock);
		em = lookup_extent_mapping(&map_tree->map_tree, next_start,
					   (u64)(-1) - next_start);
		read_unlock(&map_tree->map_tree.lock);
	}
out:
	return ret;
}

int btrfs_read_chunk_tree(struct btrfs_fs_info *fs_info)
{
	struct btrfs_root *root = fs_info->chunk_root;
	struct btrfs_path *path;
	struct extent_buffer *leaf;
	struct btrfs_key key;
	struct btrfs_key found_key;
	int ret;
	int slot;
	u64 total_dev = 0;

	path = btrfs_alloc_path();
	if (!path)
		return -ENOMEM;

	/*
	 * uuid_mutex is needed only if we are mounting a sprout FS
	 * otherwise we don't need it.
	 */
	mutex_lock(&uuid_mutex);
	mutex_lock(&fs_info->chunk_mutex);

	/*
	 * Read all device items, and then all the chunk items. All
	 * device items are found before any chunk item (their object id
	 * is smaller than the lowest possible object id for a chunk
	 * item - BTRFS_FIRST_CHUNK_TREE_OBJECTID).
	 */
	key.objectid = BTRFS_DEV_ITEMS_OBJECTID;
	key.offset = 0;
	key.type = 0;
	ret = btrfs_search_slot(NULL, root, &key, path, 0, 0);
	if (ret < 0)
		goto error;
	while (1) {
		leaf = path->nodes[0];
		slot = path->slots[0];
		if (slot >= btrfs_header_nritems(leaf)) {
			ret = btrfs_next_leaf(root, path);
			if (ret == 0)
				continue;
			if (ret < 0)
				goto error;
			break;
		}
		btrfs_item_key_to_cpu(leaf, &found_key, slot);
		if (found_key.type == BTRFS_DEV_ITEM_KEY) {
			struct btrfs_dev_item *dev_item;
			dev_item = btrfs_item_ptr(leaf, slot,
						  struct btrfs_dev_item);
			ret = read_one_dev(fs_info, leaf, dev_item);
			if (ret)
				goto error;
			total_dev++;
		} else if (found_key.type == BTRFS_CHUNK_ITEM_KEY) {
			struct btrfs_chunk *chunk;
			chunk = btrfs_item_ptr(leaf, slot, struct btrfs_chunk);
			ret = read_one_chunk(fs_info, &found_key, leaf, chunk);
			if (ret)
				goto error;
		}
		path->slots[0]++;
	}

	/*
	 * After loading chunk tree, we've got all device information,
	 * do another round of validation checks.
	 */
	if (total_dev != fs_info->fs_devices->total_devices) {
		btrfs_err(fs_info,
	   "super_num_devices %llu mismatch with num_devices %llu found here",
			  btrfs_super_num_devices(fs_info->super_copy),
			  total_dev);
		ret = -EINVAL;
		goto error;
	}
	if (btrfs_super_total_bytes(fs_info->super_copy) <
	    fs_info->fs_devices->total_rw_bytes) {
		btrfs_err(fs_info,
	"super_total_bytes %llu mismatch with fs_devices total_rw_bytes %llu",
			  btrfs_super_total_bytes(fs_info->super_copy),
			  fs_info->fs_devices->total_rw_bytes);
		ret = -EINVAL;
		goto error;
	}
	ret = 0;
error:
	mutex_unlock(&fs_info->chunk_mutex);
	mutex_unlock(&uuid_mutex);

	btrfs_free_path(path);
	return ret;
}

void btrfs_init_devices_late(struct btrfs_fs_info *fs_info)
{
	struct btrfs_fs_devices *fs_devices = fs_info->fs_devices;
	struct btrfs_device *device;

	while (fs_devices) {
		mutex_lock(&fs_devices->device_list_mutex);
		list_for_each_entry(device, &fs_devices->devices, dev_list)
			device->fs_info = fs_info;
		mutex_unlock(&fs_devices->device_list_mutex);

		fs_devices = fs_devices->seed;
	}
}

static void __btrfs_reset_dev_stats(struct btrfs_device *dev)
{
	int i;

	for (i = 0; i < BTRFS_DEV_STAT_VALUES_MAX; i++)
		btrfs_dev_stat_reset(dev, i);
}

int btrfs_init_dev_stats(struct btrfs_fs_info *fs_info)
{
	struct btrfs_key key;
	struct btrfs_key found_key;
	struct btrfs_root *dev_root = fs_info->dev_root;
	struct btrfs_fs_devices *fs_devices = fs_info->fs_devices;
	struct extent_buffer *eb;
	int slot;
	int ret = 0;
	struct btrfs_device *device;
	struct btrfs_path *path = NULL;
	int i;

	path = btrfs_alloc_path();
	if (!path) {
		ret = -ENOMEM;
		goto out;
	}

	mutex_lock(&fs_devices->device_list_mutex);
	list_for_each_entry(device, &fs_devices->devices, dev_list) {
		int item_size;
		struct btrfs_dev_stats_item *ptr;

		key.objectid = BTRFS_DEV_STATS_OBJECTID;
		key.type = BTRFS_PERSISTENT_ITEM_KEY;
		key.offset = device->devid;
		ret = btrfs_search_slot(NULL, dev_root, &key, path, 0, 0);
		if (ret) {
			__btrfs_reset_dev_stats(device);
			device->dev_stats_valid = 1;
			btrfs_release_path(path);
			continue;
		}
		slot = path->slots[0];
		eb = path->nodes[0];
		btrfs_item_key_to_cpu(eb, &found_key, slot);
		item_size = btrfs_item_size_nr(eb, slot);

		ptr = btrfs_item_ptr(eb, slot,
				     struct btrfs_dev_stats_item);

		for (i = 0; i < BTRFS_DEV_STAT_VALUES_MAX; i++) {
			if (item_size >= (1 + i) * sizeof(__le64))
				btrfs_dev_stat_set(device, i,
					btrfs_dev_stats_value(eb, ptr, i));
			else
				btrfs_dev_stat_reset(device, i);
		}

		device->dev_stats_valid = 1;
		btrfs_dev_stat_print_on_load(device);
		btrfs_release_path(path);
	}
	mutex_unlock(&fs_devices->device_list_mutex);

out:
	btrfs_free_path(path);
	return ret < 0 ? ret : 0;
}

static int update_dev_stat_item(struct btrfs_trans_handle *trans,
				struct btrfs_fs_info *fs_info,
				struct btrfs_device *device)
{
	struct btrfs_root *dev_root = fs_info->dev_root;
	struct btrfs_path *path;
	struct btrfs_key key;
	struct extent_buffer *eb;
	struct btrfs_dev_stats_item *ptr;
	int ret;
	int i;

	key.objectid = BTRFS_DEV_STATS_OBJECTID;
	key.type = BTRFS_PERSISTENT_ITEM_KEY;
	key.offset = device->devid;

	path = btrfs_alloc_path();
	if (!path)
		return -ENOMEM;
	ret = btrfs_search_slot(trans, dev_root, &key, path, -1, 1);
	if (ret < 0) {
		btrfs_warn_in_rcu(fs_info,
			"error %d while searching for dev_stats item for device %s",
			      ret, rcu_str_deref(device->name));
		goto out;
	}

	if (ret == 0 &&
	    btrfs_item_size_nr(path->nodes[0], path->slots[0]) < sizeof(*ptr)) {
		/* need to delete old one and insert a new one */
		ret = btrfs_del_item(trans, dev_root, path);
		if (ret != 0) {
			btrfs_warn_in_rcu(fs_info,
				"delete too small dev_stats item for device %s failed %d",
				      rcu_str_deref(device->name), ret);
			goto out;
		}
		ret = 1;
	}

	if (ret == 1) {
		/* need to insert a new item */
		btrfs_release_path(path);
		ret = btrfs_insert_empty_item(trans, dev_root, path,
					      &key, sizeof(*ptr));
		if (ret < 0) {
			btrfs_warn_in_rcu(fs_info,
				"insert dev_stats item for device %s failed %d",
				rcu_str_deref(device->name), ret);
			goto out;
		}
	}

	eb = path->nodes[0];
	ptr = btrfs_item_ptr(eb, path->slots[0], struct btrfs_dev_stats_item);
	for (i = 0; i < BTRFS_DEV_STAT_VALUES_MAX; i++)
		btrfs_set_dev_stats_value(eb, ptr, i,
					  btrfs_dev_stat_read(device, i));
	btrfs_mark_buffer_dirty(eb);

out:
	btrfs_free_path(path);
	return ret;
}

/*
 * called from commit_transaction. Writes all changed device stats to disk.
 */
int btrfs_run_dev_stats(struct btrfs_trans_handle *trans,
			struct btrfs_fs_info *fs_info)
{
	struct btrfs_fs_devices *fs_devices = fs_info->fs_devices;
	struct btrfs_device *device;
	int stats_cnt;
	int ret = 0;

	mutex_lock(&fs_devices->device_list_mutex);
	list_for_each_entry(device, &fs_devices->devices, dev_list) {
		stats_cnt = atomic_read(&device->dev_stats_ccnt);
		if (!device->dev_stats_valid || stats_cnt == 0)
			continue;


		/*
		 * There is a LOAD-LOAD control dependency between the value of
		 * dev_stats_ccnt and updating the on-disk values which requires
		 * reading the in-memory counters. Such control dependencies
		 * require explicit read memory barriers.
		 *
		 * This memory barriers pairs with smp_mb__before_atomic in
		 * btrfs_dev_stat_inc/btrfs_dev_stat_set and with the full
		 * barrier implied by atomic_xchg in
		 * btrfs_dev_stats_read_and_reset
		 */
		smp_rmb();

		ret = update_dev_stat_item(trans, fs_info, device);
		if (!ret)
			atomic_sub(stats_cnt, &device->dev_stats_ccnt);
	}
	mutex_unlock(&fs_devices->device_list_mutex);

	return ret;
}

void btrfs_dev_stat_inc_and_print(struct btrfs_device *dev, int index)
{
	btrfs_dev_stat_inc(dev, index);
	btrfs_dev_stat_print_on_error(dev);
}

static void btrfs_dev_stat_print_on_error(struct btrfs_device *dev)
{
	if (!dev->dev_stats_valid)
		return;
	btrfs_err_rl_in_rcu(dev->fs_info,
		"bdev %s errs: wr %u, rd %u, flush %u, corrupt %u, gen %u",
			   rcu_str_deref(dev->name),
			   btrfs_dev_stat_read(dev, BTRFS_DEV_STAT_WRITE_ERRS),
			   btrfs_dev_stat_read(dev, BTRFS_DEV_STAT_READ_ERRS),
			   btrfs_dev_stat_read(dev, BTRFS_DEV_STAT_FLUSH_ERRS),
			   btrfs_dev_stat_read(dev, BTRFS_DEV_STAT_CORRUPTION_ERRS),
			   btrfs_dev_stat_read(dev, BTRFS_DEV_STAT_GENERATION_ERRS));
}

static void btrfs_dev_stat_print_on_load(struct btrfs_device *dev)
{
	int i;

	for (i = 0; i < BTRFS_DEV_STAT_VALUES_MAX; i++)
		if (btrfs_dev_stat_read(dev, i) != 0)
			break;
	if (i == BTRFS_DEV_STAT_VALUES_MAX)
		return; /* all values == 0, suppress message */

	btrfs_info_in_rcu(dev->fs_info,
		"bdev %s errs: wr %u, rd %u, flush %u, corrupt %u, gen %u",
	       rcu_str_deref(dev->name),
	       btrfs_dev_stat_read(dev, BTRFS_DEV_STAT_WRITE_ERRS),
	       btrfs_dev_stat_read(dev, BTRFS_DEV_STAT_READ_ERRS),
	       btrfs_dev_stat_read(dev, BTRFS_DEV_STAT_FLUSH_ERRS),
	       btrfs_dev_stat_read(dev, BTRFS_DEV_STAT_CORRUPTION_ERRS),
	       btrfs_dev_stat_read(dev, BTRFS_DEV_STAT_GENERATION_ERRS));
}

int btrfs_get_dev_stats(struct btrfs_fs_info *fs_info,
			struct btrfs_ioctl_get_dev_stats *stats)
{
	struct btrfs_device *dev;
	struct btrfs_fs_devices *fs_devices = fs_info->fs_devices;
	int i;

	mutex_lock(&fs_devices->device_list_mutex);
	dev = btrfs_find_device(fs_info, stats->devid, NULL, NULL);
	mutex_unlock(&fs_devices->device_list_mutex);

	if (!dev) {
		btrfs_warn(fs_info, "get dev_stats failed, device not found");
		return -ENODEV;
	} else if (!dev->dev_stats_valid) {
		btrfs_warn(fs_info, "get dev_stats failed, not yet valid");
		return -ENODEV;
	} else if (stats->flags & BTRFS_DEV_STATS_RESET) {
		for (i = 0; i < BTRFS_DEV_STAT_VALUES_MAX; i++) {
			if (stats->nr_items > i)
				stats->values[i] =
					btrfs_dev_stat_read_and_reset(dev, i);
			else
				btrfs_dev_stat_reset(dev, i);
		}
	} else {
		for (i = 0; i < BTRFS_DEV_STAT_VALUES_MAX; i++)
			if (stats->nr_items > i)
				stats->values[i] = btrfs_dev_stat_read(dev, i);
	}
	if (stats->nr_items > BTRFS_DEV_STAT_VALUES_MAX)
		stats->nr_items = BTRFS_DEV_STAT_VALUES_MAX;
	return 0;
}

void btrfs_scratch_superblocks(struct block_device *bdev, const char *device_path)
{
	struct buffer_head *bh;
	struct btrfs_super_block *disk_super;
	int copy_num;

	if (!bdev)
		return;

	for (copy_num = 0; copy_num < BTRFS_SUPER_MIRROR_MAX;
		copy_num++) {

		if (btrfs_read_dev_one_super(bdev, copy_num, &bh))
			continue;

		disk_super = (struct btrfs_super_block *)bh->b_data;

		memset(&disk_super->magic, 0, sizeof(disk_super->magic));
		set_buffer_dirty(bh);
		sync_dirty_buffer(bh);
		brelse(bh);
	}

	/* Notify udev that device has changed */
	btrfs_kobject_uevent(bdev, KOBJ_CHANGE);

	/* Update ctime/mtime for device path for libblkid */
	update_dev_time(device_path);
}

/*
 * Update the size of all devices, which is used for writing out the
 * super blocks.
 */
void btrfs_update_commit_device_size(struct btrfs_fs_info *fs_info)
{
	struct btrfs_fs_devices *fs_devices = fs_info->fs_devices;
	struct btrfs_device *curr, *next;

	if (list_empty(&fs_devices->resized_devices))
		return;

	mutex_lock(&fs_devices->device_list_mutex);
	mutex_lock(&fs_info->chunk_mutex);
	list_for_each_entry_safe(curr, next, &fs_devices->resized_devices,
				 resized_list) {
		list_del_init(&curr->resized_list);
		curr->commit_total_bytes = curr->disk_total_bytes;
	}
	mutex_unlock(&fs_info->chunk_mutex);
	mutex_unlock(&fs_devices->device_list_mutex);
}

/* Must be invoked during the transaction commit */
void btrfs_update_commit_device_bytes_used(struct btrfs_transaction *trans)
{
	struct btrfs_fs_info *fs_info = trans->fs_info;
	struct extent_map *em;
	struct map_lookup *map;
	struct btrfs_device *dev;
	int i;

	if (list_empty(&trans->pending_chunks))
		return;

	/* In order to kick the device replace finish process */
	mutex_lock(&fs_info->chunk_mutex);
	list_for_each_entry(em, &trans->pending_chunks, list) {
		map = em->map_lookup;

		for (i = 0; i < map->num_stripes; i++) {
			dev = map->stripes[i].dev;
			dev->commit_bytes_used = dev->bytes_used;
		}
	}
	mutex_unlock(&fs_info->chunk_mutex);
}

void btrfs_set_fs_info_ptr(struct btrfs_fs_info *fs_info)
{
	struct btrfs_fs_devices *fs_devices = fs_info->fs_devices;
	while (fs_devices) {
		fs_devices->fs_info = fs_info;
		fs_devices = fs_devices->seed;
	}
}

void btrfs_reset_fs_info_ptr(struct btrfs_fs_info *fs_info)
{
	struct btrfs_fs_devices *fs_devices = fs_info->fs_devices;
	while (fs_devices) {
		fs_devices->fs_info = NULL;
		fs_devices = fs_devices->seed;
	}
}<|MERGE_RESOLUTION|>--- conflicted
+++ resolved
@@ -1142,12 +1142,8 @@
 {
 	int ret;
 
-<<<<<<< HEAD
-	mutex_lock(&uuid_mutex);
-=======
 	lockdep_assert_held(&uuid_mutex);
 
->>>>>>> bc9dbbd1
 	mutex_lock(&fs_devices->device_list_mutex);
 	if (fs_devices->opened) {
 		fs_devices->opened++;
@@ -1157,7 +1153,6 @@
 		ret = open_fs_devices(fs_devices, flags, holder);
 	}
 	mutex_unlock(&fs_devices->device_list_mutex);
-	mutex_unlock(&uuid_mutex);
 
 	return ret;
 }
