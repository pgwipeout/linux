/*
 * arch/arm/mach-at91/pm.c
 * AT91 Power Management
 *
 * Copyright (C) 2005 David Brownell
 *
 * This program is free software; you can redistribute it and/or modify
 * it under the terms of the GNU General Public License as published by
 * the Free Software Foundation; either version 2 of the License, or
 * (at your option) any later version.
 */

#include <linux/genalloc.h>
#include <linux/io.h>
#include <linux/of_address.h>
#include <linux/of.h>
#include <linux/of_platform.h>
#include <linux/parser.h>
#include <linux/suspend.h>

#include <linux/clk/at91_pmc.h>

#include <asm/cacheflush.h>
#include <asm/fncpy.h>
#include <asm/system_misc.h>
#include <asm/suspend.h>

#include "generic.h"
#include "pm.h"

/*
 * FIXME: this is needed to communicate between the pinctrl driver and
 * the PM implementation in the machine. Possibly part of the PM
 * implementation should be moved down into the pinctrl driver and get
 * called as part of the generic suspend/resume path.
 */
#ifdef CONFIG_PINCTRL_AT91
extern void at91_pinctrl_gpio_suspend(void);
extern void at91_pinctrl_gpio_resume(void);
#endif

static const match_table_t pm_modes __initconst = {
	{ 0, "standby" },
	{ AT91_PM_SLOW_CLOCK, "ulp0" },
	{ AT91_PM_BACKUP, "backup" },
	{ -1, NULL },
};

static struct at91_pm_data pm_data = {
	.standby_mode = 0,
	.suspend_mode = AT91_PM_SLOW_CLOCK,
};

#define at91_ramc_read(id, field) \
	__raw_readl(pm_data.ramc[id] + field)

#define at91_ramc_write(id, field, value) \
	__raw_writel(value, pm_data.ramc[id] + field)

static int at91_pm_valid_state(suspend_state_t state)
{
	switch (state) {
		case PM_SUSPEND_ON:
		case PM_SUSPEND_STANDBY:
		case PM_SUSPEND_MEM:
			return 1;

		default:
			return 0;
	}
}

static int canary = 0xA5A5A5A5;

static struct at91_pm_bu {
	int suspended;
	unsigned long reserved;
	phys_addr_t canary;
	phys_addr_t resume;
} *pm_bu;

/*
 * Called after processes are frozen, but before we shutdown devices.
 */
static int at91_pm_begin(suspend_state_t state)
{
	switch (state) {
	case PM_SUSPEND_MEM:
		pm_data.mode = pm_data.suspend_mode;
		break;

	case PM_SUSPEND_STANDBY:
		pm_data.mode = pm_data.standby_mode;
		break;

	default:
		pm_data.mode = -1;
	}

	return 0;
}

/*
 * Verify that all the clocks are correct before entering
 * slow-clock mode.
 */
static int at91_pm_verify_clocks(void)
{
	unsigned long scsr;
	int i;

	scsr = readl(pm_data.pmc + AT91_PMC_SCSR);

	/* USB must not be using PLLB */
	if ((scsr & pm_data.uhp_udp_mask) != 0) {
		pr_err("AT91: PM - Suspend-to-RAM with USB still active\n");
		return 0;
	}

	/* PCK0..PCK3 must be disabled, or configured to use clk32k */
	for (i = 0; i < 4; i++) {
		u32 css;

		if ((scsr & (AT91_PMC_PCK0 << i)) == 0)
			continue;
		css = readl(pm_data.pmc + AT91_PMC_PCKR(i)) & AT91_PMC_CSS;
		if (css != AT91_PMC_CSS_SLOW) {
			pr_err("AT91: PM - Suspend-to-RAM with PCK%d src %d\n", i, css);
			return 0;
		}
	}

	return 1;
}

/*
 * Call this from platform driver suspend() to see how deeply to suspend.
 * For example, some controllers (like OHCI) need one of the PLL clocks
 * in order to act as a wakeup source, and those are not available when
 * going into slow clock mode.
 *
 * REVISIT: generalize as clk_will_be_available(clk)?  Other platforms have
 * the very same problem (but not using at91 main_clk), and it'd be better
 * to add one generic API rather than lots of platform-specific ones.
 */
int at91_suspend_entering_slow_clock(void)
{
	return (pm_data.mode >= AT91_PM_SLOW_CLOCK);
}
EXPORT_SYMBOL(at91_suspend_entering_slow_clock);

static void (*at91_suspend_sram_fn)(struct at91_pm_data *);
extern void at91_pm_suspend_in_sram(struct at91_pm_data *pm_data);
extern u32 at91_pm_suspend_in_sram_sz;

static int at91_suspend_finish(unsigned long val)
{
	flush_cache_all();
	outer_disable();

	at91_suspend_sram_fn(&pm_data);

	return 0;
}

static void at91_pm_suspend(suspend_state_t state)
{
	if (pm_data.mode == AT91_PM_BACKUP) {
		pm_bu->suspended = 1;

		cpu_suspend(0, at91_suspend_finish);

		/* The SRAM is lost between suspend cycles */
		at91_suspend_sram_fn = fncpy(at91_suspend_sram_fn,
					     &at91_pm_suspend_in_sram,
					     at91_pm_suspend_in_sram_sz);
	} else {
		at91_suspend_finish(0);
	}

	outer_resume();
}

/*
 * STANDBY mode has *all* drivers suspended; ignores irqs not marked as 'wakeup'
 * event sources; and reduces DRAM power.  But otherwise it's identical to
 * PM_SUSPEND_ON: cpu idle, and nothing fancy done with main or cpu clocks.
 *
 * AT91_PM_SLOW_CLOCK is like STANDBY plus slow clock mode, so drivers must
 * suspend more deeply, the master clock switches to the clk32k and turns off
 * the main oscillator
 *
 * AT91_PM_BACKUP turns off the whole SoC after placing the DDR in self refresh
 */
static int at91_pm_enter(suspend_state_t state)
{
#ifdef CONFIG_PINCTRL_AT91
	at91_pinctrl_gpio_suspend();
#endif

	switch (state) {
	case PM_SUSPEND_MEM:
	case PM_SUSPEND_STANDBY:
		/*
		 * Ensure that clocks are in a valid state.
		 */
		if ((pm_data.mode >= AT91_PM_SLOW_CLOCK) &&
		    !at91_pm_verify_clocks())
			goto error;

		at91_pm_suspend(state);

		break;

	case PM_SUSPEND_ON:
		cpu_do_idle();
		break;

	default:
		pr_debug("AT91: PM - bogus suspend state %d\n", state);
		goto error;
	}

error:
#ifdef CONFIG_PINCTRL_AT91
	at91_pinctrl_gpio_resume();
#endif
	return 0;
}

/*
 * Called right prior to thawing processes.
 */
static void at91_pm_end(void)
{
}


static const struct platform_suspend_ops at91_pm_ops = {
	.valid	= at91_pm_valid_state,
	.begin	= at91_pm_begin,
	.enter	= at91_pm_enter,
	.end	= at91_pm_end,
};

static struct platform_device at91_cpuidle_device = {
	.name = "cpuidle-at91",
};

/*
 * The AT91RM9200 goes into self-refresh mode with this command, and will
 * terminate self-refresh automatically on the next SDRAM access.
 *
 * Self-refresh mode is exited as soon as a memory access is made, but we don't
 * know for sure when that happens. However, we need to restore the low-power
 * mode if it was enabled before going idle. Restoring low-power mode while
 * still in self-refresh is "not recommended", but seems to work.
 */
static void at91rm9200_standby(void)
{
	asm volatile(
		"b    1f\n\t"
		".align    5\n\t"
		"1:  mcr    p15, 0, %0, c7, c10, 4\n\t"
		"    str    %2, [%1, %3]\n\t"
		"    mcr    p15, 0, %0, c7, c0, 4\n\t"
		:
		: "r" (0), "r" (pm_data.ramc[0]),
		  "r" (1), "r" (AT91_MC_SDRAMC_SRR));
}

/* We manage both DDRAM/SDRAM controllers, we need more than one value to
 * remember.
 */
static void at91_ddr_standby(void)
{
	/* Those two values allow us to delay self-refresh activation
	 * to the maximum. */
	u32 lpr0, lpr1 = 0;
	u32 mdr, saved_mdr0, saved_mdr1 = 0;
	u32 saved_lpr0, saved_lpr1 = 0;

	/* LPDDR1 --> force DDR2 mode during self-refresh */
	saved_mdr0 = at91_ramc_read(0, AT91_DDRSDRC_MDR);
	if ((saved_mdr0 & AT91_DDRSDRC_MD) == AT91_DDRSDRC_MD_LOW_POWER_DDR) {
		mdr = saved_mdr0 & ~AT91_DDRSDRC_MD;
		mdr |= AT91_DDRSDRC_MD_DDR2;
		at91_ramc_write(0, AT91_DDRSDRC_MDR, mdr);
	}

	if (pm_data.ramc[1]) {
		saved_lpr1 = at91_ramc_read(1, AT91_DDRSDRC_LPR);
		lpr1 = saved_lpr1 & ~AT91_DDRSDRC_LPCB;
		lpr1 |= AT91_DDRSDRC_LPCB_SELF_REFRESH;
		saved_mdr1 = at91_ramc_read(1, AT91_DDRSDRC_MDR);
		if ((saved_mdr1 & AT91_DDRSDRC_MD) == AT91_DDRSDRC_MD_LOW_POWER_DDR) {
			mdr = saved_mdr1 & ~AT91_DDRSDRC_MD;
			mdr |= AT91_DDRSDRC_MD_DDR2;
			at91_ramc_write(1, AT91_DDRSDRC_MDR, mdr);
		}
	}

	saved_lpr0 = at91_ramc_read(0, AT91_DDRSDRC_LPR);
	lpr0 = saved_lpr0 & ~AT91_DDRSDRC_LPCB;
	lpr0 |= AT91_DDRSDRC_LPCB_SELF_REFRESH;

	/* self-refresh mode now */
	at91_ramc_write(0, AT91_DDRSDRC_LPR, lpr0);
	if (pm_data.ramc[1])
		at91_ramc_write(1, AT91_DDRSDRC_LPR, lpr1);

	cpu_do_idle();

	at91_ramc_write(0, AT91_DDRSDRC_MDR, saved_mdr0);
	at91_ramc_write(0, AT91_DDRSDRC_LPR, saved_lpr0);
	if (pm_data.ramc[1]) {
		at91_ramc_write(0, AT91_DDRSDRC_MDR, saved_mdr1);
		at91_ramc_write(1, AT91_DDRSDRC_LPR, saved_lpr1);
	}
}

static void sama5d3_ddr_standby(void)
{
	u32 lpr0;
	u32 saved_lpr0;

	saved_lpr0 = at91_ramc_read(0, AT91_DDRSDRC_LPR);
	lpr0 = saved_lpr0 & ~AT91_DDRSDRC_LPCB;
	lpr0 |= AT91_DDRSDRC_LPCB_POWER_DOWN;

	at91_ramc_write(0, AT91_DDRSDRC_LPR, lpr0);

	cpu_do_idle();

	at91_ramc_write(0, AT91_DDRSDRC_LPR, saved_lpr0);
}

/* We manage both DDRAM/SDRAM controllers, we need more than one value to
 * remember.
 */
static void at91sam9_sdram_standby(void)
{
	u32 lpr0, lpr1 = 0;
	u32 saved_lpr0, saved_lpr1 = 0;

	if (pm_data.ramc[1]) {
		saved_lpr1 = at91_ramc_read(1, AT91_SDRAMC_LPR);
		lpr1 = saved_lpr1 & ~AT91_SDRAMC_LPCB;
		lpr1 |= AT91_SDRAMC_LPCB_SELF_REFRESH;
	}

	saved_lpr0 = at91_ramc_read(0, AT91_SDRAMC_LPR);
	lpr0 = saved_lpr0 & ~AT91_SDRAMC_LPCB;
	lpr0 |= AT91_SDRAMC_LPCB_SELF_REFRESH;

	/* self-refresh mode now */
	at91_ramc_write(0, AT91_SDRAMC_LPR, lpr0);
	if (pm_data.ramc[1])
		at91_ramc_write(1, AT91_SDRAMC_LPR, lpr1);

	cpu_do_idle();

	at91_ramc_write(0, AT91_SDRAMC_LPR, saved_lpr0);
	if (pm_data.ramc[1])
		at91_ramc_write(1, AT91_SDRAMC_LPR, saved_lpr1);
}

struct ramc_info {
	void (*idle)(void);
	unsigned int memctrl;
};

static const struct ramc_info ramc_infos[] __initconst = {
	{ .idle = at91rm9200_standby, .memctrl = AT91_MEMCTRL_MC},
	{ .idle = at91sam9_sdram_standby, .memctrl = AT91_MEMCTRL_SDRAMC},
	{ .idle = at91_ddr_standby, .memctrl = AT91_MEMCTRL_DDRSDR},
	{ .idle = sama5d3_ddr_standby, .memctrl = AT91_MEMCTRL_DDRSDR},
};

static const struct of_device_id ramc_ids[] __initconst = {
	{ .compatible = "atmel,at91rm9200-sdramc", .data = &ramc_infos[0] },
	{ .compatible = "atmel,at91sam9260-sdramc", .data = &ramc_infos[1] },
	{ .compatible = "atmel,at91sam9g45-ddramc", .data = &ramc_infos[2] },
	{ .compatible = "atmel,sama5d3-ddramc", .data = &ramc_infos[3] },
	{ /*sentinel*/ }
};

static __init void at91_dt_ramc(void)
{
	struct device_node *np;
	const struct of_device_id *of_id;
	int idx = 0;
	void *standby = NULL;
	const struct ramc_info *ramc;

	for_each_matching_node_and_match(np, ramc_ids, &of_id) {
		pm_data.ramc[idx] = of_iomap(np, 0);
		if (!pm_data.ramc[idx])
			panic(pr_fmt("unable to map ramc[%d] cpu registers\n"), idx);

		ramc = of_id->data;
		if (!standby)
			standby = ramc->idle;
		pm_data.memctrl = ramc->memctrl;

		idx++;
	}

	if (!idx)
		panic(pr_fmt("unable to find compatible ram controller node in dtb\n"));

	if (!standby) {
		pr_warn("ramc no standby function available\n");
		return;
	}

	at91_cpuidle_device.dev.platform_data = standby;
}

static void at91rm9200_idle(void)
{
	/*
	 * Disable the processor clock.  The processor will be automatically
	 * re-enabled by an interrupt or by a reset.
	 */
	writel(AT91_PMC_PCK, pm_data.pmc + AT91_PMC_SCDR);
}

static void at91sam9_idle(void)
{
	writel(AT91_PMC_PCK, pm_data.pmc + AT91_PMC_SCDR);
	cpu_do_idle();
}

static void __init at91_pm_sram_init(void)
{
	struct gen_pool *sram_pool;
	phys_addr_t sram_pbase;
	unsigned long sram_base;
	struct device_node *node;
	struct platform_device *pdev = NULL;

	for_each_compatible_node(node, NULL, "mmio-sram") {
		pdev = of_find_device_by_node(node);
		if (pdev) {
			of_node_put(node);
			break;
		}
	}

	if (!pdev) {
		pr_warn("%s: failed to find sram device!\n", __func__);
		return;
	}

	sram_pool = gen_pool_get(&pdev->dev, NULL);
	if (!sram_pool) {
		pr_warn("%s: sram pool unavailable!\n", __func__);
		return;
	}

	sram_base = gen_pool_alloc(sram_pool, at91_pm_suspend_in_sram_sz);
	if (!sram_base) {
		pr_warn("%s: unable to alloc sram!\n", __func__);
		return;
	}

	sram_pbase = gen_pool_virt_to_phys(sram_pool, sram_base);
	at91_suspend_sram_fn = __arm_ioremap_exec(sram_pbase,
					at91_pm_suspend_in_sram_sz, false);
	if (!at91_suspend_sram_fn) {
		pr_warn("SRAM: Could not map\n");
		return;
	}

	/* Copy the pm suspend handler to SRAM */
	at91_suspend_sram_fn = fncpy(at91_suspend_sram_fn,
			&at91_pm_suspend_in_sram, at91_pm_suspend_in_sram_sz);
}

static void __init at91_pm_backup_init(void)
{
	struct gen_pool *sram_pool;
	struct device_node *np;
	struct platform_device *pdev = NULL;

	if ((pm_data.standby_mode != AT91_PM_BACKUP) &&
	    (pm_data.suspend_mode != AT91_PM_BACKUP))
		return;

	pm_bu = NULL;

	np = of_find_compatible_node(NULL, NULL, "atmel,sama5d2-shdwc");
	if (!np) {
		pr_warn("%s: failed to find shdwc!\n", __func__);
		return;
	}

	pm_data.shdwc = of_iomap(np, 0);
	of_node_put(np);

	np = of_find_compatible_node(NULL, NULL, "atmel,sama5d2-sfrbu");
	if (!np) {
		pr_warn("%s: failed to find sfrbu!\n", __func__);
		goto sfrbu_fail;
	}

	pm_data.sfrbu = of_iomap(np, 0);
	of_node_put(np);
	pm_bu = NULL;

	np = of_find_compatible_node(NULL, NULL, "atmel,sama5d2-securam");
	if (!np)
		goto securam_fail;

	pdev = of_find_device_by_node(np);
	of_node_put(np);
	if (!pdev) {
		pr_warn("%s: failed to find securam device!\n", __func__);
		goto securam_fail;
	}

	sram_pool = gen_pool_get(&pdev->dev, NULL);
	if (!sram_pool) {
		pr_warn("%s: securam pool unavailable!\n", __func__);
		goto securam_fail;
	}

	pm_bu = (void *)gen_pool_alloc(sram_pool, sizeof(struct at91_pm_bu));
	if (!pm_bu) {
		pr_warn("%s: unable to alloc securam!\n", __func__);
		goto securam_fail;
	}

	pm_bu->suspended = 0;
<<<<<<< HEAD
	pm_bu->canary = virt_to_phys(&canary);
	pm_bu->resume = virt_to_phys(cpu_resume);
=======
	pm_bu->canary = __pa_symbol(&canary);
	pm_bu->resume = __pa_symbol(cpu_resume);
>>>>>>> bb176f67

	return;

sfrbu_fail:
	iounmap(pm_data.shdwc);
	pm_data.shdwc = NULL;
securam_fail:
	iounmap(pm_data.sfrbu);
	pm_data.sfrbu = NULL;

	if (pm_data.standby_mode == AT91_PM_BACKUP)
		pm_data.standby_mode = AT91_PM_SLOW_CLOCK;
	if (pm_data.suspend_mode == AT91_PM_BACKUP)
		pm_data.suspend_mode = AT91_PM_SLOW_CLOCK;
}

struct pmc_info {
	unsigned long uhp_udp_mask;
};

static const struct pmc_info pmc_infos[] __initconst = {
	{ .uhp_udp_mask = AT91RM9200_PMC_UHP | AT91RM9200_PMC_UDP },
	{ .uhp_udp_mask = AT91SAM926x_PMC_UHP | AT91SAM926x_PMC_UDP },
	{ .uhp_udp_mask = AT91SAM926x_PMC_UHP },
};

static const struct of_device_id atmel_pmc_ids[] __initconst = {
	{ .compatible = "atmel,at91rm9200-pmc", .data = &pmc_infos[0] },
	{ .compatible = "atmel,at91sam9260-pmc", .data = &pmc_infos[1] },
	{ .compatible = "atmel,at91sam9g45-pmc", .data = &pmc_infos[2] },
	{ .compatible = "atmel,at91sam9n12-pmc", .data = &pmc_infos[1] },
	{ .compatible = "atmel,at91sam9x5-pmc", .data = &pmc_infos[1] },
	{ .compatible = "atmel,sama5d3-pmc", .data = &pmc_infos[1] },
	{ .compatible = "atmel,sama5d2-pmc", .data = &pmc_infos[1] },
	{ /* sentinel */ },
};

static void __init at91_pm_init(void (*pm_idle)(void))
{
	struct device_node *pmc_np;
	const struct of_device_id *of_id;
	const struct pmc_info *pmc;

	if (at91_cpuidle_device.dev.platform_data)
		platform_device_register(&at91_cpuidle_device);

	pmc_np = of_find_matching_node_and_match(NULL, atmel_pmc_ids, &of_id);
	pm_data.pmc = of_iomap(pmc_np, 0);
	if (!pm_data.pmc) {
		pr_err("AT91: PM not supported, PMC not found\n");
		return;
	}

	pmc = of_id->data;
	pm_data.uhp_udp_mask = pmc->uhp_udp_mask;

	if (pm_idle)
		arm_pm_idle = pm_idle;

	at91_pm_sram_init();

	if (at91_suspend_sram_fn) {
		suspend_set_ops(&at91_pm_ops);
		pr_info("AT91: PM: standby: %s, suspend: %s\n",
			pm_modes[pm_data.standby_mode].pattern,
			pm_modes[pm_data.suspend_mode].pattern);
	} else {
		pr_info("AT91: PM not supported, due to no SRAM allocated\n");
	}
}

void __init at91rm9200_pm_init(void)
{
	if (!IS_ENABLED(CONFIG_SOC_AT91RM9200))
		return;

	at91_dt_ramc();

	/*
	 * AT91RM9200 SDRAM low-power mode cannot be used with self-refresh.
	 */
	at91_ramc_write(0, AT91_MC_SDRAMC_LPR, 0);

	at91_pm_init(at91rm9200_idle);
}

void __init at91sam9_pm_init(void)
{
	if (!IS_ENABLED(CONFIG_SOC_AT91SAM9))
		return;

	at91_dt_ramc();
	at91_pm_init(at91sam9_idle);
}

void __init sama5_pm_init(void)
{
	if (!IS_ENABLED(CONFIG_SOC_SAMA5))
		return;

	at91_dt_ramc();
	at91_pm_init(NULL);
}

void __init sama5d2_pm_init(void)
{
	if (!IS_ENABLED(CONFIG_SOC_SAMA5D2))
		return;

	at91_pm_backup_init();
	sama5_pm_init();
}

static int __init at91_pm_modes_select(char *str)
{
	char *s;
	substring_t args[MAX_OPT_ARGS];
	int standby, suspend;

	if (!str)
		return 0;

	s = strsep(&str, ",");
	standby = match_token(s, pm_modes, args);
	if (standby < 0)
		return 0;

	suspend = match_token(str, pm_modes, args);
	if (suspend < 0)
		return 0;

	pm_data.standby_mode = standby;
	pm_data.suspend_mode = suspend;

	return 0;
}
early_param("atmel.pm_modes", at91_pm_modes_select);<|MERGE_RESOLUTION|>--- conflicted
+++ resolved
@@ -533,13 +533,8 @@
 	}
 
 	pm_bu->suspended = 0;
-<<<<<<< HEAD
-	pm_bu->canary = virt_to_phys(&canary);
-	pm_bu->resume = virt_to_phys(cpu_resume);
-=======
 	pm_bu->canary = __pa_symbol(&canary);
 	pm_bu->resume = __pa_symbol(cpu_resume);
->>>>>>> bb176f67
 
 	return;
 
