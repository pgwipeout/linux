--- conflicted
+++ resolved
@@ -56,9 +56,7 @@
 	select EDAC_SUPPORT
 	select ARCH_HAS_GIGANTIC_PAGE
 	select ARCH_WANT_HUGE_PMD_SHARE if 64BIT
-<<<<<<< HEAD
 	select SPARSEMEM_STATIC if 32BIT
-=======
 	select ARCH_WANT_DEFAULT_TOPDOWN_MMAP_LAYOUT if MMU
 	select HAVE_ARCH_MMAP_RND_BITS
 
@@ -71,7 +69,6 @@
 config ARCH_MMAP_RND_BITS_MAX
 	default 24 if 64BIT # SV39 based
 	default 17
->>>>>>> f7dcf869
 
 config MMU
 	def_bool y
