--- conflicted
+++ resolved
@@ -3,12 +3,7 @@
  * Copyright (c) 2018 Amlogic, Inc. All rights reserved.
  */
 
-<<<<<<< HEAD
-#include "meson-g12-common.dtsi"
-#include <dt-bindings/power/meson-g12a-power.h>
-=======
 #include "meson-g12.dtsi"
->>>>>>> 99aec9f2
 
 / {
 	compatible = "amlogic,g12a";
@@ -61,7 +56,6 @@
 		opp-100000000 {
 			opp-hz = /bits/ 64 <100000000>;
 			opp-microvolt = <731000>;
-<<<<<<< HEAD
 		};
 
 		opp-250000000 {
@@ -94,40 +88,6 @@
 			opp-microvolt = <761000>;
 		};
 
-=======
-		};
-
-		opp-250000000 {
-			opp-hz = /bits/ 64 <250000000>;
-			opp-microvolt = <731000>;
-		};
-
-		opp-500000000 {
-			opp-hz = /bits/ 64 <500000000>;
-			opp-microvolt = <731000>;
-		};
-
-		opp-667000000 {
-			opp-hz = /bits/ 64 <666666666>;
-			opp-microvolt = <731000>;
-		};
-
-		opp-1000000000 {
-			opp-hz = /bits/ 64 <1000000000>;
-			opp-microvolt = <731000>;
-		};
-
-		opp-1200000000 {
-			opp-hz = /bits/ 64 <1200000000>;
-			opp-microvolt = <731000>;
-		};
-
-		opp-1398000000 {
-			opp-hz = /bits/ 64 <1398000000>;
-			opp-microvolt = <761000>;
-		};
-
->>>>>>> 99aec9f2
 		opp-1512000000 {
 			opp-hz = /bits/ 64 <1512000000>;
 			opp-microvolt = <791000>;
@@ -148,19 +108,4 @@
 			opp-microvolt = <981000>;
 		};
 	};
-<<<<<<< HEAD
-};
-
-&ethmac {
-	power-domains = <&pwrc PWRC_G12A_ETH_ID>;
-};
-
-&vpu {
-	power-domains = <&pwrc PWRC_G12A_VPU_ID>;
-};
-
-&sd_emmc_a {
-	amlogic,dram-access-quirk;
-=======
->>>>>>> 99aec9f2
 };