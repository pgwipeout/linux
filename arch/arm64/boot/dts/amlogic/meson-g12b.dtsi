--- conflicted
+++ resolved
@@ -4,12 +4,7 @@
  * Author: Neil Armstrong <narmstrong@baylibre.com>
  */
 
-<<<<<<< HEAD
-#include "meson-g12-common.dtsi"
-#include <dt-bindings/power/meson-g12a-power.h>
-=======
 #include "meson-g12.dtsi"
->>>>>>> d1150f2a
 
 / {
 	compatible = "amlogic,g12b";
@@ -53,10 +48,7 @@
 			compatible = "arm,cortex-a53";
 			reg = <0x0 0x0>;
 			enable-method = "psci";
-<<<<<<< HEAD
-=======
 			capacity-dmips-mhz = <592>;
->>>>>>> d1150f2a
 			next-level-cache = <&l2>;
 		};
 
@@ -65,10 +57,7 @@
 			compatible = "arm,cortex-a53";
 			reg = <0x0 0x1>;
 			enable-method = "psci";
-<<<<<<< HEAD
-=======
 			capacity-dmips-mhz = <592>;
->>>>>>> d1150f2a
 			next-level-cache = <&l2>;
 		};
 
@@ -117,18 +106,3 @@
 &clkc {
 	compatible = "amlogic,g12b-clkc";
 };
-<<<<<<< HEAD
-
-&ethmac {
-	power-domains = <&pwrc PWRC_G12A_ETH_ID>;
-};
-
-&vpu {
-	power-domains = <&pwrc PWRC_G12A_VPU_ID>;
-};
-
-&sd_emmc_a {
-	amlogic,dram-access-quirk;
-};
-=======
->>>>>>> d1150f2a
