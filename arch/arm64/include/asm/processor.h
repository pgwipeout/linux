--- conflicted
+++ resolved
@@ -280,12 +280,6 @@
 		     "nop") : : "p" (ptr));
 }
 
-<<<<<<< HEAD
-#define HAVE_ARCH_PICK_MMAP_LAYOUT
-=======
-#endif
->>>>>>> f7dcf869
-
 extern unsigned long __ro_after_init signal_minsigstksz; /* sigframe size */
 extern void __init minsigstksz_setup(void);
 
