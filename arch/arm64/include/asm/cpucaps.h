/* SPDX-License-Identifier: GPL-2.0-only */
/*
 * arch/arm64/include/asm/cpucaps.h
 *
 * Copyright (C) 2016 ARM Ltd.
 */
#ifndef __ASM_CPUCAPS_H
#define __ASM_CPUCAPS_H

#define ARM64_WORKAROUND_CLEAN_CACHE		0
#define ARM64_WORKAROUND_DEVICE_LOAD_ACQUIRE	1
#define ARM64_WORKAROUND_845719			2
#define ARM64_HAS_SYSREG_GIC_CPUIF		3
#define ARM64_HAS_PAN				4
#define ARM64_HAS_LSE_ATOMICS			5
#define ARM64_WORKAROUND_CAVIUM_23154		6
#define ARM64_WORKAROUND_834220			7
#define ARM64_HAS_NO_HW_PREFETCH		8
#define ARM64_HAS_UAO				9
#define ARM64_ALT_PAN_NOT_UAO			10
#define ARM64_HAS_VIRT_HOST_EXTN		11
#define ARM64_WORKAROUND_CAVIUM_27456		12
#define ARM64_HAS_32BIT_EL0			13
#define ARM64_HARDEN_EL2_VECTORS		14
#define ARM64_HAS_CNP				15
#define ARM64_HAS_NO_FPSIMD			16
#define ARM64_WORKAROUND_REPEAT_TLBI		17
#define ARM64_WORKAROUND_QCOM_FALKOR_E1003	18
#define ARM64_WORKAROUND_858921			19
#define ARM64_WORKAROUND_CAVIUM_30115		20
#define ARM64_HAS_DCPOP				21
#define ARM64_SVE				22
#define ARM64_UNMAP_KERNEL_AT_EL0		23
#define ARM64_HARDEN_BRANCH_PREDICTOR		24
#define ARM64_HAS_RAS_EXTN			25
#define ARM64_WORKAROUND_843419			26
#define ARM64_HAS_CACHE_IDC			27
#define ARM64_HAS_CACHE_DIC			28
#define ARM64_HW_DBM				29
#define ARM64_SSBD				30
#define ARM64_MISMATCHED_CACHE_TYPE		31
#define ARM64_HAS_STAGE2_FWB			32
#define ARM64_HAS_CRC32				33
#define ARM64_SSBS				34
#define ARM64_WORKAROUND_1418040		35
#define ARM64_HAS_SB				36
#define ARM64_WORKAROUND_1165522		37
#define ARM64_HAS_ADDRESS_AUTH_ARCH		38
#define ARM64_HAS_ADDRESS_AUTH_IMP_DEF		39
#define ARM64_HAS_GENERIC_AUTH_ARCH		40
#define ARM64_HAS_GENERIC_AUTH_IMP_DEF		41
#define ARM64_HAS_IRQ_PRIO_MASKING		42
#define ARM64_HAS_DCPODP			43
#define ARM64_WORKAROUND_1463225		44
#define ARM64_WORKAROUND_CAVIUM_TX2_219_TVM	45
#define ARM64_WORKAROUND_CAVIUM_TX2_219_PRFM	46
<<<<<<< HEAD

#define ARM64_NCAPS				47
=======
#define ARM64_WORKAROUND_1542419		47
#define ARM64_WORKAROUND_1319367		48

#define ARM64_NCAPS				49
>>>>>>> 348b80b2

#endif /* __ASM_CPUCAPS_H */<|MERGE_RESOLUTION|>--- conflicted
+++ resolved
@@ -54,14 +54,9 @@
 #define ARM64_WORKAROUND_1463225		44
 #define ARM64_WORKAROUND_CAVIUM_TX2_219_TVM	45
 #define ARM64_WORKAROUND_CAVIUM_TX2_219_PRFM	46
-<<<<<<< HEAD
-
-#define ARM64_NCAPS				47
-=======
 #define ARM64_WORKAROUND_1542419		47
 #define ARM64_WORKAROUND_1319367		48
 
 #define ARM64_NCAPS				49
->>>>>>> 348b80b2
 
 #endif /* __ASM_CPUCAPS_H */