// SPDX-License-Identifier: GPL-2.0-or-later
// SPI init/core code
//
// Copyright (C) 2005 David Brownell
// Copyright (C) 2008 Secret Lab Technologies Ltd.

#include <linux/kernel.h>
#include <linux/device.h>
#include <linux/init.h>
#include <linux/cache.h>
#include <linux/dma-mapping.h>
#include <linux/dmaengine.h>
#include <linux/mutex.h>
#include <linux/of_device.h>
#include <linux/of_irq.h>
#include <linux/clk/clk-conf.h>
#include <linux/slab.h>
#include <linux/mod_devicetable.h>
#include <linux/spi/spi.h>
#include <linux/spi/spi-mem.h>
#include <linux/of_gpio.h>
#include <linux/gpio/consumer.h>
#include <linux/pm_runtime.h>
#include <linux/pm_domain.h>
#include <linux/property.h>
#include <linux/export.h>
#include <linux/sched/rt.h>
#include <uapi/linux/sched/types.h>
#include <linux/delay.h>
#include <linux/kthread.h>
#include <linux/ioport.h>
#include <linux/acpi.h>
#include <linux/highmem.h>
#include <linux/idr.h>
#include <linux/platform_data/x86/apple.h>

#define CREATE_TRACE_POINTS
#include <trace/events/spi.h>
EXPORT_TRACEPOINT_SYMBOL(spi_transfer_start);
EXPORT_TRACEPOINT_SYMBOL(spi_transfer_stop);

#include "internals.h"

static DEFINE_IDR(spi_master_idr);

static void spidev_release(struct device *dev)
{
	struct spi_device	*spi = to_spi_device(dev);

	/* spi controllers may cleanup for released devices */
	if (spi->controller->cleanup)
		spi->controller->cleanup(spi);

	spi_controller_put(spi->controller);
	kfree(spi->driver_override);
	kfree(spi);
}

static ssize_t
modalias_show(struct device *dev, struct device_attribute *a, char *buf)
{
	const struct spi_device	*spi = to_spi_device(dev);
	int len;

	len = acpi_device_modalias(dev, buf, PAGE_SIZE - 1);
	if (len != -ENODEV)
		return len;

	return sprintf(buf, "%s%s\n", SPI_MODULE_PREFIX, spi->modalias);
}
static DEVICE_ATTR_RO(modalias);

static ssize_t driver_override_store(struct device *dev,
				     struct device_attribute *a,
				     const char *buf, size_t count)
{
	struct spi_device *spi = to_spi_device(dev);
	const char *end = memchr(buf, '\n', count);
	const size_t len = end ? end - buf : count;
	const char *driver_override, *old;

	/* We need to keep extra room for a newline when displaying value */
	if (len >= (PAGE_SIZE - 1))
		return -EINVAL;

	driver_override = kstrndup(buf, len, GFP_KERNEL);
	if (!driver_override)
		return -ENOMEM;

	device_lock(dev);
	old = spi->driver_override;
	if (len) {
		spi->driver_override = driver_override;
	} else {
		/* Emptry string, disable driver override */
		spi->driver_override = NULL;
		kfree(driver_override);
	}
	device_unlock(dev);
	kfree(old);

	return count;
}

static ssize_t driver_override_show(struct device *dev,
				    struct device_attribute *a, char *buf)
{
	const struct spi_device *spi = to_spi_device(dev);
	ssize_t len;

	device_lock(dev);
	len = snprintf(buf, PAGE_SIZE, "%s\n", spi->driver_override ? : "");
	device_unlock(dev);
	return len;
}
static DEVICE_ATTR_RW(driver_override);

#define SPI_STATISTICS_ATTRS(field, file)				\
static ssize_t spi_controller_##field##_show(struct device *dev,	\
					     struct device_attribute *attr, \
					     char *buf)			\
{									\
	struct spi_controller *ctlr = container_of(dev,			\
					 struct spi_controller, dev);	\
	return spi_statistics_##field##_show(&ctlr->statistics, buf);	\
}									\
static struct device_attribute dev_attr_spi_controller_##field = {	\
	.attr = { .name = file, .mode = 0444 },				\
	.show = spi_controller_##field##_show,				\
};									\
static ssize_t spi_device_##field##_show(struct device *dev,		\
					 struct device_attribute *attr,	\
					char *buf)			\
{									\
	struct spi_device *spi = to_spi_device(dev);			\
	return spi_statistics_##field##_show(&spi->statistics, buf);	\
}									\
static struct device_attribute dev_attr_spi_device_##field = {		\
	.attr = { .name = file, .mode = 0444 },				\
	.show = spi_device_##field##_show,				\
}

#define SPI_STATISTICS_SHOW_NAME(name, file, field, format_string)	\
static ssize_t spi_statistics_##name##_show(struct spi_statistics *stat, \
					    char *buf)			\
{									\
	unsigned long flags;						\
	ssize_t len;							\
	spin_lock_irqsave(&stat->lock, flags);				\
	len = sprintf(buf, format_string, stat->field);			\
	spin_unlock_irqrestore(&stat->lock, flags);			\
	return len;							\
}									\
SPI_STATISTICS_ATTRS(name, file)

#define SPI_STATISTICS_SHOW(field, format_string)			\
	SPI_STATISTICS_SHOW_NAME(field, __stringify(field),		\
				 field, format_string)

SPI_STATISTICS_SHOW(messages, "%lu");
SPI_STATISTICS_SHOW(transfers, "%lu");
SPI_STATISTICS_SHOW(errors, "%lu");
SPI_STATISTICS_SHOW(timedout, "%lu");

SPI_STATISTICS_SHOW(spi_sync, "%lu");
SPI_STATISTICS_SHOW(spi_sync_immediate, "%lu");
SPI_STATISTICS_SHOW(spi_async, "%lu");

SPI_STATISTICS_SHOW(bytes, "%llu");
SPI_STATISTICS_SHOW(bytes_rx, "%llu");
SPI_STATISTICS_SHOW(bytes_tx, "%llu");

#define SPI_STATISTICS_TRANSFER_BYTES_HISTO(index, number)		\
	SPI_STATISTICS_SHOW_NAME(transfer_bytes_histo##index,		\
				 "transfer_bytes_histo_" number,	\
				 transfer_bytes_histo[index],  "%lu")
SPI_STATISTICS_TRANSFER_BYTES_HISTO(0,  "0-1");
SPI_STATISTICS_TRANSFER_BYTES_HISTO(1,  "2-3");
SPI_STATISTICS_TRANSFER_BYTES_HISTO(2,  "4-7");
SPI_STATISTICS_TRANSFER_BYTES_HISTO(3,  "8-15");
SPI_STATISTICS_TRANSFER_BYTES_HISTO(4,  "16-31");
SPI_STATISTICS_TRANSFER_BYTES_HISTO(5,  "32-63");
SPI_STATISTICS_TRANSFER_BYTES_HISTO(6,  "64-127");
SPI_STATISTICS_TRANSFER_BYTES_HISTO(7,  "128-255");
SPI_STATISTICS_TRANSFER_BYTES_HISTO(8,  "256-511");
SPI_STATISTICS_TRANSFER_BYTES_HISTO(9,  "512-1023");
SPI_STATISTICS_TRANSFER_BYTES_HISTO(10, "1024-2047");
SPI_STATISTICS_TRANSFER_BYTES_HISTO(11, "2048-4095");
SPI_STATISTICS_TRANSFER_BYTES_HISTO(12, "4096-8191");
SPI_STATISTICS_TRANSFER_BYTES_HISTO(13, "8192-16383");
SPI_STATISTICS_TRANSFER_BYTES_HISTO(14, "16384-32767");
SPI_STATISTICS_TRANSFER_BYTES_HISTO(15, "32768-65535");
SPI_STATISTICS_TRANSFER_BYTES_HISTO(16, "65536+");

SPI_STATISTICS_SHOW(transfers_split_maxsize, "%lu");

static struct attribute *spi_dev_attrs[] = {
	&dev_attr_modalias.attr,
	&dev_attr_driver_override.attr,
	NULL,
};

static const struct attribute_group spi_dev_group = {
	.attrs  = spi_dev_attrs,
};

static struct attribute *spi_device_statistics_attrs[] = {
	&dev_attr_spi_device_messages.attr,
	&dev_attr_spi_device_transfers.attr,
	&dev_attr_spi_device_errors.attr,
	&dev_attr_spi_device_timedout.attr,
	&dev_attr_spi_device_spi_sync.attr,
	&dev_attr_spi_device_spi_sync_immediate.attr,
	&dev_attr_spi_device_spi_async.attr,
	&dev_attr_spi_device_bytes.attr,
	&dev_attr_spi_device_bytes_rx.attr,
	&dev_attr_spi_device_bytes_tx.attr,
	&dev_attr_spi_device_transfer_bytes_histo0.attr,
	&dev_attr_spi_device_transfer_bytes_histo1.attr,
	&dev_attr_spi_device_transfer_bytes_histo2.attr,
	&dev_attr_spi_device_transfer_bytes_histo3.attr,
	&dev_attr_spi_device_transfer_bytes_histo4.attr,
	&dev_attr_spi_device_transfer_bytes_histo5.attr,
	&dev_attr_spi_device_transfer_bytes_histo6.attr,
	&dev_attr_spi_device_transfer_bytes_histo7.attr,
	&dev_attr_spi_device_transfer_bytes_histo8.attr,
	&dev_attr_spi_device_transfer_bytes_histo9.attr,
	&dev_attr_spi_device_transfer_bytes_histo10.attr,
	&dev_attr_spi_device_transfer_bytes_histo11.attr,
	&dev_attr_spi_device_transfer_bytes_histo12.attr,
	&dev_attr_spi_device_transfer_bytes_histo13.attr,
	&dev_attr_spi_device_transfer_bytes_histo14.attr,
	&dev_attr_spi_device_transfer_bytes_histo15.attr,
	&dev_attr_spi_device_transfer_bytes_histo16.attr,
	&dev_attr_spi_device_transfers_split_maxsize.attr,
	NULL,
};

static const struct attribute_group spi_device_statistics_group = {
	.name  = "statistics",
	.attrs  = spi_device_statistics_attrs,
};

static const struct attribute_group *spi_dev_groups[] = {
	&spi_dev_group,
	&spi_device_statistics_group,
	NULL,
};

static struct attribute *spi_controller_statistics_attrs[] = {
	&dev_attr_spi_controller_messages.attr,
	&dev_attr_spi_controller_transfers.attr,
	&dev_attr_spi_controller_errors.attr,
	&dev_attr_spi_controller_timedout.attr,
	&dev_attr_spi_controller_spi_sync.attr,
	&dev_attr_spi_controller_spi_sync_immediate.attr,
	&dev_attr_spi_controller_spi_async.attr,
	&dev_attr_spi_controller_bytes.attr,
	&dev_attr_spi_controller_bytes_rx.attr,
	&dev_attr_spi_controller_bytes_tx.attr,
	&dev_attr_spi_controller_transfer_bytes_histo0.attr,
	&dev_attr_spi_controller_transfer_bytes_histo1.attr,
	&dev_attr_spi_controller_transfer_bytes_histo2.attr,
	&dev_attr_spi_controller_transfer_bytes_histo3.attr,
	&dev_attr_spi_controller_transfer_bytes_histo4.attr,
	&dev_attr_spi_controller_transfer_bytes_histo5.attr,
	&dev_attr_spi_controller_transfer_bytes_histo6.attr,
	&dev_attr_spi_controller_transfer_bytes_histo7.attr,
	&dev_attr_spi_controller_transfer_bytes_histo8.attr,
	&dev_attr_spi_controller_transfer_bytes_histo9.attr,
	&dev_attr_spi_controller_transfer_bytes_histo10.attr,
	&dev_attr_spi_controller_transfer_bytes_histo11.attr,
	&dev_attr_spi_controller_transfer_bytes_histo12.attr,
	&dev_attr_spi_controller_transfer_bytes_histo13.attr,
	&dev_attr_spi_controller_transfer_bytes_histo14.attr,
	&dev_attr_spi_controller_transfer_bytes_histo15.attr,
	&dev_attr_spi_controller_transfer_bytes_histo16.attr,
	&dev_attr_spi_controller_transfers_split_maxsize.attr,
	NULL,
};

static const struct attribute_group spi_controller_statistics_group = {
	.name  = "statistics",
	.attrs  = spi_controller_statistics_attrs,
};

static const struct attribute_group *spi_master_groups[] = {
	&spi_controller_statistics_group,
	NULL,
};

void spi_statistics_add_transfer_stats(struct spi_statistics *stats,
				       struct spi_transfer *xfer,
				       struct spi_controller *ctlr)
{
	unsigned long flags;
	int l2len = min(fls(xfer->len), SPI_STATISTICS_HISTO_SIZE) - 1;

	if (l2len < 0)
		l2len = 0;

	spin_lock_irqsave(&stats->lock, flags);

	stats->transfers++;
	stats->transfer_bytes_histo[l2len]++;

	stats->bytes += xfer->len;
	if ((xfer->tx_buf) &&
	    (xfer->tx_buf != ctlr->dummy_tx))
		stats->bytes_tx += xfer->len;
	if ((xfer->rx_buf) &&
	    (xfer->rx_buf != ctlr->dummy_rx))
		stats->bytes_rx += xfer->len;

	spin_unlock_irqrestore(&stats->lock, flags);
}
EXPORT_SYMBOL_GPL(spi_statistics_add_transfer_stats);

/* modalias support makes "modprobe $MODALIAS" new-style hotplug work,
 * and the sysfs version makes coldplug work too.
 */

static const struct spi_device_id *spi_match_id(const struct spi_device_id *id,
						const struct spi_device *sdev)
{
	while (id->name[0]) {
		if (!strcmp(sdev->modalias, id->name))
			return id;
		id++;
	}
	return NULL;
}

const struct spi_device_id *spi_get_device_id(const struct spi_device *sdev)
{
	const struct spi_driver *sdrv = to_spi_driver(sdev->dev.driver);

	return spi_match_id(sdrv->id_table, sdev);
}
EXPORT_SYMBOL_GPL(spi_get_device_id);

static int spi_match_device(struct device *dev, struct device_driver *drv)
{
	const struct spi_device	*spi = to_spi_device(dev);
	const struct spi_driver	*sdrv = to_spi_driver(drv);

	/* Check override first, and if set, only use the named driver */
	if (spi->driver_override)
		return strcmp(spi->driver_override, drv->name) == 0;

	/* Attempt an OF style match */
	if (of_driver_match_device(dev, drv))
		return 1;

	/* Then try ACPI */
	if (acpi_driver_match_device(dev, drv))
		return 1;

	if (sdrv->id_table)
		return !!spi_match_id(sdrv->id_table, spi);

	return strcmp(spi->modalias, drv->name) == 0;
}

static int spi_uevent(struct device *dev, struct kobj_uevent_env *env)
{
	const struct spi_device		*spi = to_spi_device(dev);
	int rc;

	rc = acpi_device_uevent_modalias(dev, env);
	if (rc != -ENODEV)
		return rc;

	return add_uevent_var(env, "MODALIAS=%s%s", SPI_MODULE_PREFIX, spi->modalias);
}

struct bus_type spi_bus_type = {
	.name		= "spi",
	.dev_groups	= spi_dev_groups,
	.match		= spi_match_device,
	.uevent		= spi_uevent,
};
EXPORT_SYMBOL_GPL(spi_bus_type);


static int spi_drv_probe(struct device *dev)
{
	const struct spi_driver		*sdrv = to_spi_driver(dev->driver);
	struct spi_device		*spi = to_spi_device(dev);
	int ret;

	ret = of_clk_set_defaults(dev->of_node, false);
	if (ret)
		return ret;

	if (dev->of_node) {
		spi->irq = of_irq_get(dev->of_node, 0);
		if (spi->irq == -EPROBE_DEFER)
			return -EPROBE_DEFER;
		if (spi->irq < 0)
			spi->irq = 0;
	}

	ret = dev_pm_domain_attach(dev, true);
	if (ret)
		return ret;

	ret = sdrv->probe(spi);
	if (ret)
		dev_pm_domain_detach(dev, true);

	return ret;
}

static int spi_drv_remove(struct device *dev)
{
	const struct spi_driver		*sdrv = to_spi_driver(dev->driver);
	int ret;

	ret = sdrv->remove(to_spi_device(dev));
	dev_pm_domain_detach(dev, true);

	return ret;
}

static void spi_drv_shutdown(struct device *dev)
{
	const struct spi_driver		*sdrv = to_spi_driver(dev->driver);

	sdrv->shutdown(to_spi_device(dev));
}

/**
 * __spi_register_driver - register a SPI driver
 * @owner: owner module of the driver to register
 * @sdrv: the driver to register
 * Context: can sleep
 *
 * Return: zero on success, else a negative error code.
 */
int __spi_register_driver(struct module *owner, struct spi_driver *sdrv)
{
	sdrv->driver.owner = owner;
	sdrv->driver.bus = &spi_bus_type;
	if (sdrv->probe)
		sdrv->driver.probe = spi_drv_probe;
	if (sdrv->remove)
		sdrv->driver.remove = spi_drv_remove;
	if (sdrv->shutdown)
		sdrv->driver.shutdown = spi_drv_shutdown;
	return driver_register(&sdrv->driver);
}
EXPORT_SYMBOL_GPL(__spi_register_driver);

/*-------------------------------------------------------------------------*/

/* SPI devices should normally not be created by SPI device drivers; that
 * would make them board-specific.  Similarly with SPI controller drivers.
 * Device registration normally goes into like arch/.../mach.../board-YYY.c
 * with other readonly (flashable) information about mainboard devices.
 */

struct boardinfo {
	struct list_head	list;
	struct spi_board_info	board_info;
};

static LIST_HEAD(board_list);
static LIST_HEAD(spi_controller_list);

/*
 * Used to protect add/del opertion for board_info list and
 * spi_controller list, and their matching process
 * also used to protect object of type struct idr
 */
static DEFINE_MUTEX(board_lock);

/**
 * spi_alloc_device - Allocate a new SPI device
 * @ctlr: Controller to which device is connected
 * Context: can sleep
 *
 * Allows a driver to allocate and initialize a spi_device without
 * registering it immediately.  This allows a driver to directly
 * fill the spi_device with device parameters before calling
 * spi_add_device() on it.
 *
 * Caller is responsible to call spi_add_device() on the returned
 * spi_device structure to add it to the SPI controller.  If the caller
 * needs to discard the spi_device without adding it, then it should
 * call spi_dev_put() on it.
 *
 * Return: a pointer to the new device, or NULL.
 */
struct spi_device *spi_alloc_device(struct spi_controller *ctlr)
{
	struct spi_device	*spi;

	if (!spi_controller_get(ctlr))
		return NULL;

	spi = kzalloc(sizeof(*spi), GFP_KERNEL);
	if (!spi) {
		spi_controller_put(ctlr);
		return NULL;
	}

	spi->master = spi->controller = ctlr;
	spi->dev.parent = &ctlr->dev;
	spi->dev.bus = &spi_bus_type;
	spi->dev.release = spidev_release;
	spi->cs_gpio = -ENOENT;

	spin_lock_init(&spi->statistics.lock);

	device_initialize(&spi->dev);
	return spi;
}
EXPORT_SYMBOL_GPL(spi_alloc_device);

static void spi_dev_set_name(struct spi_device *spi)
{
	struct acpi_device *adev = ACPI_COMPANION(&spi->dev);

	if (adev) {
		dev_set_name(&spi->dev, "spi-%s", acpi_dev_name(adev));
		return;
	}

	dev_set_name(&spi->dev, "%s.%u", dev_name(&spi->controller->dev),
		     spi->chip_select);
}

static int spi_dev_check(struct device *dev, void *data)
{
	struct spi_device *spi = to_spi_device(dev);
	struct spi_device *new_spi = data;

	if (spi->controller == new_spi->controller &&
	    spi->chip_select == new_spi->chip_select)
		return -EBUSY;
	return 0;
}

/**
 * spi_add_device - Add spi_device allocated with spi_alloc_device
 * @spi: spi_device to register
 *
 * Companion function to spi_alloc_device.  Devices allocated with
 * spi_alloc_device can be added onto the spi bus with this function.
 *
 * Return: 0 on success; negative errno on failure
 */
int spi_add_device(struct spi_device *spi)
{
	static DEFINE_MUTEX(spi_add_lock);
	struct spi_controller *ctlr = spi->controller;
	struct device *dev = ctlr->dev.parent;
	int status;

	/* Chipselects are numbered 0..max; validate. */
	if (spi->chip_select >= ctlr->num_chipselect) {
		dev_err(dev, "cs%d >= max %d\n", spi->chip_select,
			ctlr->num_chipselect);
		return -EINVAL;
	}

	/* Set the bus ID string */
	spi_dev_set_name(spi);

	/* We need to make sure there's no other device with this
	 * chipselect **BEFORE** we call setup(), else we'll trash
	 * its configuration.  Lock against concurrent add() calls.
	 */
	mutex_lock(&spi_add_lock);

	status = bus_for_each_dev(&spi_bus_type, NULL, spi, spi_dev_check);
	if (status) {
		dev_err(dev, "chipselect %d already in use\n",
				spi->chip_select);
		goto done;
	}

	/* Descriptors take precedence */
	if (ctlr->cs_gpiods)
		spi->cs_gpiod = ctlr->cs_gpiods[spi->chip_select];
	else if (ctlr->cs_gpios)
		spi->cs_gpio = ctlr->cs_gpios[spi->chip_select];

	/* Drivers may modify this initial i/o setup, but will
	 * normally rely on the device being setup.  Devices
	 * using SPI_CS_HIGH can't coexist well otherwise...
	 */
	status = spi_setup(spi);
	if (status < 0) {
		dev_err(dev, "can't setup %s, status %d\n",
				dev_name(&spi->dev), status);
		goto done;
	}

	/* Device may be bound to an active driver when this returns */
	status = device_add(&spi->dev);
	if (status < 0)
		dev_err(dev, "can't add %s, status %d\n",
				dev_name(&spi->dev), status);
	else
		dev_dbg(dev, "registered child %s\n", dev_name(&spi->dev));

done:
	mutex_unlock(&spi_add_lock);
	return status;
}
EXPORT_SYMBOL_GPL(spi_add_device);

/**
 * spi_new_device - instantiate one new SPI device
 * @ctlr: Controller to which device is connected
 * @chip: Describes the SPI device
 * Context: can sleep
 *
 * On typical mainboards, this is purely internal; and it's not needed
 * after board init creates the hard-wired devices.  Some development
 * platforms may not be able to use spi_register_board_info though, and
 * this is exported so that for example a USB or parport based adapter
 * driver could add devices (which it would learn about out-of-band).
 *
 * Return: the new device, or NULL.
 */
struct spi_device *spi_new_device(struct spi_controller *ctlr,
				  struct spi_board_info *chip)
{
	struct spi_device	*proxy;
	int			status;

	/* NOTE:  caller did any chip->bus_num checks necessary.
	 *
	 * Also, unless we change the return value convention to use
	 * error-or-pointer (not NULL-or-pointer), troubleshootability
	 * suggests syslogged diagnostics are best here (ugh).
	 */

	proxy = spi_alloc_device(ctlr);
	if (!proxy)
		return NULL;

	WARN_ON(strlen(chip->modalias) >= sizeof(proxy->modalias));

	proxy->chip_select = chip->chip_select;
	proxy->max_speed_hz = chip->max_speed_hz;
	proxy->mode = chip->mode;
	proxy->irq = chip->irq;
	strlcpy(proxy->modalias, chip->modalias, sizeof(proxy->modalias));
	proxy->dev.platform_data = (void *) chip->platform_data;
	proxy->controller_data = chip->controller_data;
	proxy->controller_state = NULL;

	if (chip->properties) {
		status = device_add_properties(&proxy->dev, chip->properties);
		if (status) {
			dev_err(&ctlr->dev,
				"failed to add properties to '%s': %d\n",
				chip->modalias, status);
			goto err_dev_put;
		}
	}

	status = spi_add_device(proxy);
	if (status < 0)
		goto err_remove_props;

	return proxy;

err_remove_props:
	if (chip->properties)
		device_remove_properties(&proxy->dev);
err_dev_put:
	spi_dev_put(proxy);
	return NULL;
}
EXPORT_SYMBOL_GPL(spi_new_device);

/**
 * spi_unregister_device - unregister a single SPI device
 * @spi: spi_device to unregister
 *
 * Start making the passed SPI device vanish. Normally this would be handled
 * by spi_unregister_controller().
 */
void spi_unregister_device(struct spi_device *spi)
{
	if (!spi)
		return;

	if (spi->dev.of_node) {
		of_node_clear_flag(spi->dev.of_node, OF_POPULATED);
		of_node_put(spi->dev.of_node);
	}
	if (ACPI_COMPANION(&spi->dev))
		acpi_device_clear_enumerated(ACPI_COMPANION(&spi->dev));
	device_unregister(&spi->dev);
}
EXPORT_SYMBOL_GPL(spi_unregister_device);

static void spi_match_controller_to_boardinfo(struct spi_controller *ctlr,
					      struct spi_board_info *bi)
{
	struct spi_device *dev;

	if (ctlr->bus_num != bi->bus_num)
		return;

	dev = spi_new_device(ctlr, bi);
	if (!dev)
		dev_err(ctlr->dev.parent, "can't create new device for %s\n",
			bi->modalias);
}

/**
 * spi_register_board_info - register SPI devices for a given board
 * @info: array of chip descriptors
 * @n: how many descriptors are provided
 * Context: can sleep
 *
 * Board-specific early init code calls this (probably during arch_initcall)
 * with segments of the SPI device table.  Any device nodes are created later,
 * after the relevant parent SPI controller (bus_num) is defined.  We keep
 * this table of devices forever, so that reloading a controller driver will
 * not make Linux forget about these hard-wired devices.
 *
 * Other code can also call this, e.g. a particular add-on board might provide
 * SPI devices through its expansion connector, so code initializing that board
 * would naturally declare its SPI devices.
 *
 * The board info passed can safely be __initdata ... but be careful of
 * any embedded pointers (platform_data, etc), they're copied as-is.
 * Device properties are deep-copied though.
 *
 * Return: zero on success, else a negative error code.
 */
int spi_register_board_info(struct spi_board_info const *info, unsigned n)
{
	struct boardinfo *bi;
	int i;

	if (!n)
		return 0;

	bi = kcalloc(n, sizeof(*bi), GFP_KERNEL);
	if (!bi)
		return -ENOMEM;

	for (i = 0; i < n; i++, bi++, info++) {
		struct spi_controller *ctlr;

		memcpy(&bi->board_info, info, sizeof(*info));
		if (info->properties) {
			bi->board_info.properties =
					property_entries_dup(info->properties);
			if (IS_ERR(bi->board_info.properties))
				return PTR_ERR(bi->board_info.properties);
		}

		mutex_lock(&board_lock);
		list_add_tail(&bi->list, &board_list);
		list_for_each_entry(ctlr, &spi_controller_list, list)
			spi_match_controller_to_boardinfo(ctlr,
							  &bi->board_info);
		mutex_unlock(&board_lock);
	}

	return 0;
}

/*-------------------------------------------------------------------------*/

static void spi_set_cs(struct spi_device *spi, bool enable)
{
	if (spi->mode & SPI_CS_HIGH)
		enable = !enable;

	if (spi->cs_gpiod || gpio_is_valid(spi->cs_gpio)) {
		/*
		 * Honour the SPI_NO_CS flag and invert the enable line, as
		 * active low is default for SPI. Execution paths that handle
		 * polarity inversion in gpiolib (such as device tree) will
		 * enforce active high using the SPI_CS_HIGH resulting in a
		 * double inversion through the code above.
		 */
		if (!(spi->mode & SPI_NO_CS)) {
			if (spi->cs_gpiod)
				gpiod_set_value_cansleep(spi->cs_gpiod,
							 !enable);
			else
				gpio_set_value_cansleep(spi->cs_gpio, !enable);
		}
		/* Some SPI masters need both GPIO CS & slave_select */
		if ((spi->controller->flags & SPI_MASTER_GPIO_SS) &&
		    spi->controller->set_cs)
			spi->controller->set_cs(spi, !enable);
	} else if (spi->controller->set_cs) {
		spi->controller->set_cs(spi, !enable);
	}
}

#ifdef CONFIG_HAS_DMA
int spi_map_buf(struct spi_controller *ctlr, struct device *dev,
		struct sg_table *sgt, void *buf, size_t len,
		enum dma_data_direction dir)
{
	const bool vmalloced_buf = is_vmalloc_addr(buf);
	unsigned int max_seg_size = dma_get_max_seg_size(dev);
#ifdef CONFIG_HIGHMEM
	const bool kmap_buf = ((unsigned long)buf >= PKMAP_BASE &&
				(unsigned long)buf < (PKMAP_BASE +
					(LAST_PKMAP * PAGE_SIZE)));
#else
	const bool kmap_buf = false;
#endif
	int desc_len;
	int sgs;
	struct page *vm_page;
	struct scatterlist *sg;
	void *sg_buf;
	size_t min;
	int i, ret;

	if (vmalloced_buf || kmap_buf) {
		desc_len = min_t(int, max_seg_size, PAGE_SIZE);
		sgs = DIV_ROUND_UP(len + offset_in_page(buf), desc_len);
	} else if (virt_addr_valid(buf)) {
		desc_len = min_t(int, max_seg_size, ctlr->max_dma_len);
		sgs = DIV_ROUND_UP(len, desc_len);
	} else {
		return -EINVAL;
	}

	ret = sg_alloc_table(sgt, sgs, GFP_KERNEL);
	if (ret != 0)
		return ret;

	sg = &sgt->sgl[0];
	for (i = 0; i < sgs; i++) {

		if (vmalloced_buf || kmap_buf) {
			/*
			 * Next scatterlist entry size is the minimum between
			 * the desc_len and the remaining buffer length that
			 * fits in a page.
			 */
			min = min_t(size_t, desc_len,
				    min_t(size_t, len,
					  PAGE_SIZE - offset_in_page(buf)));
			if (vmalloced_buf)
				vm_page = vmalloc_to_page(buf);
			else
				vm_page = kmap_to_page(buf);
			if (!vm_page) {
				sg_free_table(sgt);
				return -ENOMEM;
			}
			sg_set_page(sg, vm_page,
				    min, offset_in_page(buf));
		} else {
			min = min_t(size_t, len, desc_len);
			sg_buf = buf;
			sg_set_buf(sg, sg_buf, min);
		}

		buf += min;
		len -= min;
		sg = sg_next(sg);
	}

	ret = dma_map_sg(dev, sgt->sgl, sgt->nents, dir);
	if (!ret)
		ret = -ENOMEM;
	if (ret < 0) {
		sg_free_table(sgt);
		return ret;
	}

	sgt->nents = ret;

	return 0;
}

void spi_unmap_buf(struct spi_controller *ctlr, struct device *dev,
		   struct sg_table *sgt, enum dma_data_direction dir)
{
	if (sgt->orig_nents) {
		dma_unmap_sg(dev, sgt->sgl, sgt->orig_nents, dir);
		sg_free_table(sgt);
	}
}

static int __spi_map_msg(struct spi_controller *ctlr, struct spi_message *msg)
{
	struct device *tx_dev, *rx_dev;
	struct spi_transfer *xfer;
	int ret;

	if (!ctlr->can_dma)
		return 0;

	if (ctlr->dma_tx)
		tx_dev = ctlr->dma_tx->device->dev;
	else
		tx_dev = ctlr->dev.parent;

	if (ctlr->dma_rx)
		rx_dev = ctlr->dma_rx->device->dev;
	else
		rx_dev = ctlr->dev.parent;

	list_for_each_entry(xfer, &msg->transfers, transfer_list) {
		if (!ctlr->can_dma(ctlr, msg->spi, xfer))
			continue;

		if (xfer->tx_buf != NULL) {
			ret = spi_map_buf(ctlr, tx_dev, &xfer->tx_sg,
					  (void *)xfer->tx_buf, xfer->len,
					  DMA_TO_DEVICE);
			if (ret != 0)
				return ret;
		}

		if (xfer->rx_buf != NULL) {
			ret = spi_map_buf(ctlr, rx_dev, &xfer->rx_sg,
					  xfer->rx_buf, xfer->len,
					  DMA_FROM_DEVICE);
			if (ret != 0) {
				spi_unmap_buf(ctlr, tx_dev, &xfer->tx_sg,
					      DMA_TO_DEVICE);
				return ret;
			}
		}
	}

	ctlr->cur_msg_mapped = true;

	return 0;
}

static int __spi_unmap_msg(struct spi_controller *ctlr, struct spi_message *msg)
{
	struct spi_transfer *xfer;
	struct device *tx_dev, *rx_dev;

	if (!ctlr->cur_msg_mapped || !ctlr->can_dma)
		return 0;

	if (ctlr->dma_tx)
		tx_dev = ctlr->dma_tx->device->dev;
	else
		tx_dev = ctlr->dev.parent;

	if (ctlr->dma_rx)
		rx_dev = ctlr->dma_rx->device->dev;
	else
		rx_dev = ctlr->dev.parent;

	list_for_each_entry(xfer, &msg->transfers, transfer_list) {
		if (!ctlr->can_dma(ctlr, msg->spi, xfer))
			continue;

		spi_unmap_buf(ctlr, rx_dev, &xfer->rx_sg, DMA_FROM_DEVICE);
		spi_unmap_buf(ctlr, tx_dev, &xfer->tx_sg, DMA_TO_DEVICE);
	}

	return 0;
}
#else /* !CONFIG_HAS_DMA */
static inline int __spi_map_msg(struct spi_controller *ctlr,
				struct spi_message *msg)
{
	return 0;
}

static inline int __spi_unmap_msg(struct spi_controller *ctlr,
				  struct spi_message *msg)
{
	return 0;
}
#endif /* !CONFIG_HAS_DMA */

static inline int spi_unmap_msg(struct spi_controller *ctlr,
				struct spi_message *msg)
{
	struct spi_transfer *xfer;

	list_for_each_entry(xfer, &msg->transfers, transfer_list) {
		/*
		 * Restore the original value of tx_buf or rx_buf if they are
		 * NULL.
		 */
		if (xfer->tx_buf == ctlr->dummy_tx)
			xfer->tx_buf = NULL;
		if (xfer->rx_buf == ctlr->dummy_rx)
			xfer->rx_buf = NULL;
	}

	return __spi_unmap_msg(ctlr, msg);
}

static int spi_map_msg(struct spi_controller *ctlr, struct spi_message *msg)
{
	struct spi_transfer *xfer;
	void *tmp;
	unsigned int max_tx, max_rx;

	if (ctlr->flags & (SPI_CONTROLLER_MUST_RX | SPI_CONTROLLER_MUST_TX)) {
		max_tx = 0;
		max_rx = 0;

		list_for_each_entry(xfer, &msg->transfers, transfer_list) {
			if ((ctlr->flags & SPI_CONTROLLER_MUST_TX) &&
			    !xfer->tx_buf)
				max_tx = max(xfer->len, max_tx);
			if ((ctlr->flags & SPI_CONTROLLER_MUST_RX) &&
			    !xfer->rx_buf)
				max_rx = max(xfer->len, max_rx);
		}

		if (max_tx) {
			tmp = krealloc(ctlr->dummy_tx, max_tx,
				       GFP_KERNEL | GFP_DMA);
			if (!tmp)
				return -ENOMEM;
			ctlr->dummy_tx = tmp;
			memset(tmp, 0, max_tx);
		}

		if (max_rx) {
			tmp = krealloc(ctlr->dummy_rx, max_rx,
				       GFP_KERNEL | GFP_DMA);
			if (!tmp)
				return -ENOMEM;
			ctlr->dummy_rx = tmp;
		}

		if (max_tx || max_rx) {
			list_for_each_entry(xfer, &msg->transfers,
					    transfer_list) {
				if (!xfer->len)
					continue;
				if (!xfer->tx_buf)
					xfer->tx_buf = ctlr->dummy_tx;
				if (!xfer->rx_buf)
					xfer->rx_buf = ctlr->dummy_rx;
			}
		}
	}

	return __spi_map_msg(ctlr, msg);
}

static int spi_transfer_wait(struct spi_controller *ctlr,
			     struct spi_message *msg,
			     struct spi_transfer *xfer)
{
	struct spi_statistics *statm = &ctlr->statistics;
	struct spi_statistics *stats = &msg->spi->statistics;
	unsigned long long ms = 1;

	if (spi_controller_is_slave(ctlr)) {
		if (wait_for_completion_interruptible(&ctlr->xfer_completion)) {
			dev_dbg(&msg->spi->dev, "SPI transfer interrupted\n");
			return -EINTR;
		}
	} else {
		ms = 8LL * 1000LL * xfer->len;
		do_div(ms, xfer->speed_hz);
		ms += ms + 200; /* some tolerance */

		if (ms > UINT_MAX)
			ms = UINT_MAX;

		ms = wait_for_completion_timeout(&ctlr->xfer_completion,
						 msecs_to_jiffies(ms));

		if (ms == 0) {
			SPI_STATISTICS_INCREMENT_FIELD(statm, timedout);
			SPI_STATISTICS_INCREMENT_FIELD(stats, timedout);
			dev_err(&msg->spi->dev,
				"SPI transfer timed out\n");
			return -ETIMEDOUT;
		}
	}

	return 0;
}

static void _spi_transfer_delay_ns(u32 ns)
{
	if (!ns)
		return;
	if (ns <= 1000) {
		ndelay(ns);
	} else {
		u32 us = DIV_ROUND_UP(ns, 1000);

		if (us <= 10)
			udelay(us);
		else
			usleep_range(us, us + DIV_ROUND_UP(us, 10));
	}
}

static void _spi_transfer_cs_change_delay(struct spi_message *msg,
					  struct spi_transfer *xfer)
{
	u32 delay = xfer->cs_change_delay;
	u32 unit = xfer->cs_change_delay_unit;
	u32 hz;

	/* return early on "fast" mode - for everything but USECS */
	if (!delay && unit != SPI_DELAY_UNIT_USECS)
		return;

	switch (unit) {
	case SPI_DELAY_UNIT_USECS:
		/* for compatibility use default of 10us */
		if (!delay)
			delay = 10000;
		else
			delay *= 1000;
		break;
	case SPI_DELAY_UNIT_NSECS: /* nothing to do here */
		break;
	case SPI_DELAY_UNIT_SCK:
		/* if there is no effective speed know, then approximate
		 * by underestimating with half the requested hz
		 */
		hz = xfer->effective_speed_hz ?: xfer->speed_hz / 2;
		delay *= DIV_ROUND_UP(1000000000, hz);
		break;
	default:
		dev_err_once(&msg->spi->dev,
			     "Use of unsupported delay unit %i, using default of 10us\n",
			     xfer->cs_change_delay_unit);
		delay = 10000;
	}
	/* now sleep for the requested amount of time */
	_spi_transfer_delay_ns(delay);
}

/*
 * spi_transfer_one_message - Default implementation of transfer_one_message()
 *
 * This is a standard implementation of transfer_one_message() for
 * drivers which implement a transfer_one() operation.  It provides
 * standard handling of delays and chip select management.
 */
static int spi_transfer_one_message(struct spi_controller *ctlr,
				    struct spi_message *msg)
{
	struct spi_transfer *xfer;
	bool keep_cs = false;
	int ret = 0;
	struct spi_statistics *statm = &ctlr->statistics;
	struct spi_statistics *stats = &msg->spi->statistics;

	spi_set_cs(msg->spi, true);

	SPI_STATISTICS_INCREMENT_FIELD(statm, messages);
	SPI_STATISTICS_INCREMENT_FIELD(stats, messages);

	list_for_each_entry(xfer, &msg->transfers, transfer_list) {
		trace_spi_transfer_start(msg, xfer);

		spi_statistics_add_transfer_stats(statm, xfer, ctlr);
		spi_statistics_add_transfer_stats(stats, xfer, ctlr);

		if (xfer->tx_buf || xfer->rx_buf) {
			reinit_completion(&ctlr->xfer_completion);

			ret = ctlr->transfer_one(ctlr, msg->spi, xfer);
			if (ret < 0) {
				SPI_STATISTICS_INCREMENT_FIELD(statm,
							       errors);
				SPI_STATISTICS_INCREMENT_FIELD(stats,
							       errors);
				dev_err(&msg->spi->dev,
					"SPI transfer failed: %d\n", ret);
				goto out;
			}

			if (ret > 0) {
				ret = spi_transfer_wait(ctlr, msg, xfer);
				if (ret < 0)
					msg->status = ret;
			}
		} else {
			if (xfer->len)
				dev_err(&msg->spi->dev,
					"Bufferless transfer has length %u\n",
					xfer->len);
		}

		trace_spi_transfer_stop(msg, xfer);

		if (msg->status != -EINPROGRESS)
			goto out;

		if (xfer->delay_usecs)
			_spi_transfer_delay_ns(xfer->delay_usecs * 1000);

		if (xfer->cs_change) {
			if (list_is_last(&xfer->transfer_list,
					 &msg->transfers)) {
				keep_cs = true;
			} else {
				spi_set_cs(msg->spi, false);
				_spi_transfer_cs_change_delay(msg, xfer);
				spi_set_cs(msg->spi, true);
			}
		}

		msg->actual_length += xfer->len;
	}

out:
	if (ret != 0 || !keep_cs)
		spi_set_cs(msg->spi, false);

	if (msg->status == -EINPROGRESS)
		msg->status = ret;

	if (msg->status && ctlr->handle_err)
		ctlr->handle_err(ctlr, msg);

	spi_res_release(ctlr, msg);

	spi_finalize_current_message(ctlr);

	return ret;
}

/**
 * spi_finalize_current_transfer - report completion of a transfer
 * @ctlr: the controller reporting completion
 *
 * Called by SPI drivers using the core transfer_one_message()
 * implementation to notify it that the current interrupt driven
 * transfer has finished and the next one may be scheduled.
 */
void spi_finalize_current_transfer(struct spi_controller *ctlr)
{
	complete(&ctlr->xfer_completion);
}
EXPORT_SYMBOL_GPL(spi_finalize_current_transfer);

/**
 * __spi_pump_messages - function which processes spi message queue
 * @ctlr: controller to process queue for
 * @in_kthread: true if we are in the context of the message pump thread
 *
 * This function checks if there is any spi message in the queue that
 * needs processing and if so call out to the driver to initialize hardware
 * and transfer each message.
 *
 * Note that it is called both from the kthread itself and also from
 * inside spi_sync(); the queue extraction handling at the top of the
 * function should deal with this safely.
 */
static void __spi_pump_messages(struct spi_controller *ctlr, bool in_kthread)
{
	unsigned long flags;
	bool was_busy = false;
	int ret;

	/* Lock queue */
	spin_lock_irqsave(&ctlr->queue_lock, flags);

	/* Make sure we are not already running a message */
	if (ctlr->cur_msg) {
		spin_unlock_irqrestore(&ctlr->queue_lock, flags);
		return;
	}

	/* If another context is idling the device then defer */
	if (ctlr->idling) {
		kthread_queue_work(&ctlr->kworker, &ctlr->pump_messages);
		spin_unlock_irqrestore(&ctlr->queue_lock, flags);
		return;
	}

	/* Check if the queue is idle */
	if (list_empty(&ctlr->queue) || !ctlr->running) {
		if (!ctlr->busy) {
			spin_unlock_irqrestore(&ctlr->queue_lock, flags);
			return;
		}

		/* Only do teardown in the thread */
		if (!in_kthread) {
			kthread_queue_work(&ctlr->kworker,
					   &ctlr->pump_messages);
			spin_unlock_irqrestore(&ctlr->queue_lock, flags);
			return;
		}

		ctlr->busy = false;
		ctlr->idling = true;
		spin_unlock_irqrestore(&ctlr->queue_lock, flags);

		kfree(ctlr->dummy_rx);
		ctlr->dummy_rx = NULL;
		kfree(ctlr->dummy_tx);
		ctlr->dummy_tx = NULL;
		if (ctlr->unprepare_transfer_hardware &&
		    ctlr->unprepare_transfer_hardware(ctlr))
			dev_err(&ctlr->dev,
				"failed to unprepare transfer hardware\n");
		if (ctlr->auto_runtime_pm) {
			pm_runtime_mark_last_busy(ctlr->dev.parent);
			pm_runtime_put_autosuspend(ctlr->dev.parent);
		}
		trace_spi_controller_idle(ctlr);

		spin_lock_irqsave(&ctlr->queue_lock, flags);
		ctlr->idling = false;
		spin_unlock_irqrestore(&ctlr->queue_lock, flags);
		return;
	}

	/* Extract head of queue */
	ctlr->cur_msg =
		list_first_entry(&ctlr->queue, struct spi_message, queue);

	list_del_init(&ctlr->cur_msg->queue);
	if (ctlr->busy)
		was_busy = true;
	else
		ctlr->busy = true;
	spin_unlock_irqrestore(&ctlr->queue_lock, flags);

	mutex_lock(&ctlr->io_mutex);

	if (!was_busy && ctlr->auto_runtime_pm) {
		ret = pm_runtime_get_sync(ctlr->dev.parent);
		if (ret < 0) {
			pm_runtime_put_noidle(ctlr->dev.parent);
			dev_err(&ctlr->dev, "Failed to power device: %d\n",
				ret);
			mutex_unlock(&ctlr->io_mutex);
			return;
		}
	}

	if (!was_busy)
		trace_spi_controller_busy(ctlr);

	if (!was_busy && ctlr->prepare_transfer_hardware) {
		ret = ctlr->prepare_transfer_hardware(ctlr);
		if (ret) {
			dev_err(&ctlr->dev,
				"failed to prepare transfer hardware: %d\n",
				ret);

			if (ctlr->auto_runtime_pm)
				pm_runtime_put(ctlr->dev.parent);

			ctlr->cur_msg->status = ret;
			spi_finalize_current_message(ctlr);

			mutex_unlock(&ctlr->io_mutex);
			return;
		}
	}

	trace_spi_message_start(ctlr->cur_msg);

	if (ctlr->prepare_message) {
		ret = ctlr->prepare_message(ctlr, ctlr->cur_msg);
		if (ret) {
			dev_err(&ctlr->dev, "failed to prepare message: %d\n",
				ret);
			ctlr->cur_msg->status = ret;
			spi_finalize_current_message(ctlr);
			goto out;
		}
		ctlr->cur_msg_prepared = true;
	}

	ret = spi_map_msg(ctlr, ctlr->cur_msg);
	if (ret) {
		ctlr->cur_msg->status = ret;
		spi_finalize_current_message(ctlr);
		goto out;
	}

	ret = ctlr->transfer_one_message(ctlr, ctlr->cur_msg);
	if (ret) {
		dev_err(&ctlr->dev,
			"failed to transfer one message from queue\n");
		goto out;
	}

out:
	mutex_unlock(&ctlr->io_mutex);

	/* Prod the scheduler in case transfer_one() was busy waiting */
	if (!ret)
		cond_resched();
}

/**
 * spi_pump_messages - kthread work function which processes spi message queue
 * @work: pointer to kthread work struct contained in the controller struct
 */
static void spi_pump_messages(struct kthread_work *work)
{
	struct spi_controller *ctlr =
		container_of(work, struct spi_controller, pump_messages);

	__spi_pump_messages(ctlr, true);
}

/**
 * spi_set_thread_rt - set the controller to pump at realtime priority
 * @ctlr: controller to boost priority of
 *
 * This can be called because the controller requested realtime priority
 * (by setting the ->rt value before calling spi_register_controller()) or
 * because a device on the bus said that its transfers needed realtime
 * priority.
 *
 * NOTE: at the moment if any device on a bus says it needs realtime then
 * the thread will be at realtime priority for all transfers on that
 * controller.  If this eventually becomes a problem we may see if we can
 * find a way to boost the priority only temporarily during relevant
 * transfers.
 */
static void spi_set_thread_rt(struct spi_controller *ctlr)
{
	struct sched_param param = { .sched_priority = MAX_RT_PRIO / 2 };

	dev_info(&ctlr->dev,
		"will run message pump with realtime priority\n");
	sched_setscheduler(ctlr->kworker_task, SCHED_FIFO, &param);
}

<<<<<<< HEAD
	dev_info(&ctlr->dev,
		"will run message pump with realtime priority\n");
	sched_setscheduler(ctlr->kworker_task, SCHED_FIFO, &param);
}

=======
>>>>>>> 0d6fccc1
static int spi_init_queue(struct spi_controller *ctlr)
{
	ctlr->running = false;
	ctlr->busy = false;

	kthread_init_worker(&ctlr->kworker);
	ctlr->kworker_task = kthread_run(kthread_worker_fn, &ctlr->kworker,
					 "%s", dev_name(&ctlr->dev));
	if (IS_ERR(ctlr->kworker_task)) {
		dev_err(&ctlr->dev, "failed to create message pump task\n");
		return PTR_ERR(ctlr->kworker_task);
	}
	kthread_init_work(&ctlr->pump_messages, spi_pump_messages);

	/*
	 * Controller config will indicate if this controller should run the
	 * message pump with high (realtime) priority to reduce the transfer
	 * latency on the bus by minimising the delay between a transfer
	 * request and the scheduling of the message pump thread. Without this
	 * setting the message pump thread will remain at default priority.
	 */
	if (ctlr->rt)
		spi_set_thread_rt(ctlr);

	return 0;
}

/**
 * spi_get_next_queued_message() - called by driver to check for queued
 * messages
 * @ctlr: the controller to check for queued messages
 *
 * If there are more messages in the queue, the next message is returned from
 * this call.
 *
 * Return: the next message in the queue, else NULL if the queue is empty.
 */
struct spi_message *spi_get_next_queued_message(struct spi_controller *ctlr)
{
	struct spi_message *next;
	unsigned long flags;

	/* get a pointer to the next message, if any */
	spin_lock_irqsave(&ctlr->queue_lock, flags);
	next = list_first_entry_or_null(&ctlr->queue, struct spi_message,
					queue);
	spin_unlock_irqrestore(&ctlr->queue_lock, flags);

	return next;
}
EXPORT_SYMBOL_GPL(spi_get_next_queued_message);

/**
 * spi_finalize_current_message() - the current message is complete
 * @ctlr: the controller to return the message to
 *
 * Called by the driver to notify the core that the message in the front of the
 * queue is complete and can be removed from the queue.
 */
void spi_finalize_current_message(struct spi_controller *ctlr)
{
	struct spi_message *mesg;
	unsigned long flags;
	int ret;

	spin_lock_irqsave(&ctlr->queue_lock, flags);
	mesg = ctlr->cur_msg;
	spin_unlock_irqrestore(&ctlr->queue_lock, flags);

	spi_unmap_msg(ctlr, mesg);

	if (ctlr->cur_msg_prepared && ctlr->unprepare_message) {
		ret = ctlr->unprepare_message(ctlr, mesg);
		if (ret) {
			dev_err(&ctlr->dev, "failed to unprepare message: %d\n",
				ret);
		}
	}

	spin_lock_irqsave(&ctlr->queue_lock, flags);
	ctlr->cur_msg = NULL;
	ctlr->cur_msg_prepared = false;
	kthread_queue_work(&ctlr->kworker, &ctlr->pump_messages);
	spin_unlock_irqrestore(&ctlr->queue_lock, flags);

	trace_spi_message_done(mesg);

	mesg->state = NULL;
	if (mesg->complete)
		mesg->complete(mesg->context);
}
EXPORT_SYMBOL_GPL(spi_finalize_current_message);

static int spi_start_queue(struct spi_controller *ctlr)
{
	unsigned long flags;

	spin_lock_irqsave(&ctlr->queue_lock, flags);

	if (ctlr->running || ctlr->busy) {
		spin_unlock_irqrestore(&ctlr->queue_lock, flags);
		return -EBUSY;
	}

	ctlr->running = true;
	ctlr->cur_msg = NULL;
	spin_unlock_irqrestore(&ctlr->queue_lock, flags);

	kthread_queue_work(&ctlr->kworker, &ctlr->pump_messages);

	return 0;
}

static int spi_stop_queue(struct spi_controller *ctlr)
{
	unsigned long flags;
	unsigned limit = 500;
	int ret = 0;

	spin_lock_irqsave(&ctlr->queue_lock, flags);

	/*
	 * This is a bit lame, but is optimized for the common execution path.
	 * A wait_queue on the ctlr->busy could be used, but then the common
	 * execution path (pump_messages) would be required to call wake_up or
	 * friends on every SPI message. Do this instead.
	 */
	while ((!list_empty(&ctlr->queue) || ctlr->busy) && limit--) {
		spin_unlock_irqrestore(&ctlr->queue_lock, flags);
		usleep_range(10000, 11000);
		spin_lock_irqsave(&ctlr->queue_lock, flags);
	}

	if (!list_empty(&ctlr->queue) || ctlr->busy)
		ret = -EBUSY;
	else
		ctlr->running = false;

	spin_unlock_irqrestore(&ctlr->queue_lock, flags);

	if (ret) {
		dev_warn(&ctlr->dev, "could not stop message queue\n");
		return ret;
	}
	return ret;
}

static int spi_destroy_queue(struct spi_controller *ctlr)
{
	int ret;

	ret = spi_stop_queue(ctlr);

	/*
	 * kthread_flush_worker will block until all work is done.
	 * If the reason that stop_queue timed out is that the work will never
	 * finish, then it does no good to call flush/stop thread, so
	 * return anyway.
	 */
	if (ret) {
		dev_err(&ctlr->dev, "problem destroying queue\n");
		return ret;
	}

	kthread_flush_worker(&ctlr->kworker);
	kthread_stop(ctlr->kworker_task);

	return 0;
}

static int __spi_queued_transfer(struct spi_device *spi,
				 struct spi_message *msg,
				 bool need_pump)
{
	struct spi_controller *ctlr = spi->controller;
	unsigned long flags;

	spin_lock_irqsave(&ctlr->queue_lock, flags);

	if (!ctlr->running) {
		spin_unlock_irqrestore(&ctlr->queue_lock, flags);
		return -ESHUTDOWN;
	}
	msg->actual_length = 0;
	msg->status = -EINPROGRESS;

	list_add_tail(&msg->queue, &ctlr->queue);
	if (!ctlr->busy && need_pump)
		kthread_queue_work(&ctlr->kworker, &ctlr->pump_messages);

	spin_unlock_irqrestore(&ctlr->queue_lock, flags);
	return 0;
}

/**
 * spi_queued_transfer - transfer function for queued transfers
 * @spi: spi device which is requesting transfer
 * @msg: spi message which is to handled is queued to driver queue
 *
 * Return: zero on success, else a negative error code.
 */
static int spi_queued_transfer(struct spi_device *spi, struct spi_message *msg)
{
	return __spi_queued_transfer(spi, msg, true);
}

static int spi_controller_initialize_queue(struct spi_controller *ctlr)
{
	int ret;

	ctlr->transfer = spi_queued_transfer;
	if (!ctlr->transfer_one_message)
		ctlr->transfer_one_message = spi_transfer_one_message;

	/* Initialize and start queue */
	ret = spi_init_queue(ctlr);
	if (ret) {
		dev_err(&ctlr->dev, "problem initializing queue\n");
		goto err_init_queue;
	}
	ctlr->queued = true;
	ret = spi_start_queue(ctlr);
	if (ret) {
		dev_err(&ctlr->dev, "problem starting queue\n");
		goto err_start_queue;
	}

	return 0;

err_start_queue:
	spi_destroy_queue(ctlr);
err_init_queue:
	return ret;
}

/**
 * spi_flush_queue - Send all pending messages in the queue from the callers'
 *		     context
 * @ctlr: controller to process queue for
 *
 * This should be used when one wants to ensure all pending messages have been
 * sent before doing something. Is used by the spi-mem code to make sure SPI
 * memory operations do not preempt regular SPI transfers that have been queued
 * before the spi-mem operation.
 */
void spi_flush_queue(struct spi_controller *ctlr)
{
	if (ctlr->transfer == spi_queued_transfer)
		__spi_pump_messages(ctlr, false);
}

/*-------------------------------------------------------------------------*/

#if defined(CONFIG_OF)
static int of_spi_parse_dt(struct spi_controller *ctlr, struct spi_device *spi,
			   struct device_node *nc)
{
	u32 value;
	int rc;

	/* Mode (clock phase/polarity/etc.) */
	if (of_property_read_bool(nc, "spi-cpha"))
		spi->mode |= SPI_CPHA;
	if (of_property_read_bool(nc, "spi-cpol"))
		spi->mode |= SPI_CPOL;
	if (of_property_read_bool(nc, "spi-3wire"))
		spi->mode |= SPI_3WIRE;
	if (of_property_read_bool(nc, "spi-lsb-first"))
		spi->mode |= SPI_LSB_FIRST;

	/*
	 * For descriptors associated with the device, polarity inversion is
	 * handled in the gpiolib, so all chip selects are "active high" in
	 * the logical sense, the gpiolib will invert the line if need be.
	 */
	if (ctlr->use_gpio_descriptors)
		spi->mode |= SPI_CS_HIGH;
	else if (of_property_read_bool(nc, "spi-cs-high"))
		spi->mode |= SPI_CS_HIGH;

	/* Device DUAL/QUAD mode */
	if (!of_property_read_u32(nc, "spi-tx-bus-width", &value)) {
		switch (value) {
		case 1:
			break;
		case 2:
			spi->mode |= SPI_TX_DUAL;
			break;
		case 4:
			spi->mode |= SPI_TX_QUAD;
			break;
		case 8:
			spi->mode |= SPI_TX_OCTAL;
			break;
		default:
			dev_warn(&ctlr->dev,
				"spi-tx-bus-width %d not supported\n",
				value);
			break;
		}
	}

	if (!of_property_read_u32(nc, "spi-rx-bus-width", &value)) {
		switch (value) {
		case 1:
			break;
		case 2:
			spi->mode |= SPI_RX_DUAL;
			break;
		case 4:
			spi->mode |= SPI_RX_QUAD;
			break;
		case 8:
			spi->mode |= SPI_RX_OCTAL;
			break;
		default:
			dev_warn(&ctlr->dev,
				"spi-rx-bus-width %d not supported\n",
				value);
			break;
		}
	}

	if (spi_controller_is_slave(ctlr)) {
		if (!of_node_name_eq(nc, "slave")) {
			dev_err(&ctlr->dev, "%pOF is not called 'slave'\n",
				nc);
			return -EINVAL;
		}
		return 0;
	}

	/* Device address */
	rc = of_property_read_u32(nc, "reg", &value);
	if (rc) {
		dev_err(&ctlr->dev, "%pOF has no valid 'reg' property (%d)\n",
			nc, rc);
		return rc;
	}
	spi->chip_select = value;

	/* Device speed */
	rc = of_property_read_u32(nc, "spi-max-frequency", &value);
	if (rc) {
		dev_err(&ctlr->dev,
			"%pOF has no valid 'spi-max-frequency' property (%d)\n", nc, rc);
		return rc;
	}
	spi->max_speed_hz = value;

	return 0;
}

static struct spi_device *
of_register_spi_device(struct spi_controller *ctlr, struct device_node *nc)
{
	struct spi_device *spi;
	int rc;

	/* Alloc an spi_device */
	spi = spi_alloc_device(ctlr);
	if (!spi) {
		dev_err(&ctlr->dev, "spi_device alloc error for %pOF\n", nc);
		rc = -ENOMEM;
		goto err_out;
	}

	/* Select device driver */
	rc = of_modalias_node(nc, spi->modalias,
				sizeof(spi->modalias));
	if (rc < 0) {
		dev_err(&ctlr->dev, "cannot find modalias for %pOF\n", nc);
		goto err_out;
	}

	rc = of_spi_parse_dt(ctlr, spi, nc);
	if (rc)
		goto err_out;

	/* Store a pointer to the node in the device structure */
	of_node_get(nc);
	spi->dev.of_node = nc;

	/* Register the new device */
	rc = spi_add_device(spi);
	if (rc) {
		dev_err(&ctlr->dev, "spi_device register error %pOF\n", nc);
		goto err_of_node_put;
	}

	return spi;

err_of_node_put:
	of_node_put(nc);
err_out:
	spi_dev_put(spi);
	return ERR_PTR(rc);
}

/**
 * of_register_spi_devices() - Register child devices onto the SPI bus
 * @ctlr:	Pointer to spi_controller device
 *
 * Registers an spi_device for each child node of controller node which
 * represents a valid SPI slave.
 */
static void of_register_spi_devices(struct spi_controller *ctlr)
{
	struct spi_device *spi;
	struct device_node *nc;

	if (!ctlr->dev.of_node)
		return;

	for_each_available_child_of_node(ctlr->dev.of_node, nc) {
		if (of_node_test_and_set_flag(nc, OF_POPULATED))
			continue;
		spi = of_register_spi_device(ctlr, nc);
		if (IS_ERR(spi)) {
			dev_warn(&ctlr->dev,
				 "Failed to create SPI device for %pOF\n", nc);
			of_node_clear_flag(nc, OF_POPULATED);
		}
	}
}
#else
static void of_register_spi_devices(struct spi_controller *ctlr) { }
#endif

#ifdef CONFIG_ACPI
struct acpi_spi_lookup {
	struct spi_controller 	*ctlr;
	u32			max_speed_hz;
	u32			mode;
	int			irq;
	u8			bits_per_word;
	u8			chip_select;
};

static void acpi_spi_parse_apple_properties(struct acpi_device *dev,
					    struct acpi_spi_lookup *lookup)
{
	const union acpi_object *obj;

	if (!x86_apple_machine)
		return;

	if (!acpi_dev_get_property(dev, "spiSclkPeriod", ACPI_TYPE_BUFFER, &obj)
	    && obj->buffer.length >= 4)
		lookup->max_speed_hz  = NSEC_PER_SEC / *(u32 *)obj->buffer.pointer;

	if (!acpi_dev_get_property(dev, "spiWordSize", ACPI_TYPE_BUFFER, &obj)
	    && obj->buffer.length == 8)
		lookup->bits_per_word = *(u64 *)obj->buffer.pointer;

	if (!acpi_dev_get_property(dev, "spiBitOrder", ACPI_TYPE_BUFFER, &obj)
	    && obj->buffer.length == 8 && !*(u64 *)obj->buffer.pointer)
		lookup->mode |= SPI_LSB_FIRST;

	if (!acpi_dev_get_property(dev, "spiSPO", ACPI_TYPE_BUFFER, &obj)
	    && obj->buffer.length == 8 &&  *(u64 *)obj->buffer.pointer)
		lookup->mode |= SPI_CPOL;

	if (!acpi_dev_get_property(dev, "spiSPH", ACPI_TYPE_BUFFER, &obj)
	    && obj->buffer.length == 8 &&  *(u64 *)obj->buffer.pointer)
		lookup->mode |= SPI_CPHA;
}

static int acpi_spi_add_resource(struct acpi_resource *ares, void *data)
{
	struct acpi_spi_lookup *lookup = data;
	struct spi_controller *ctlr = lookup->ctlr;

	if (ares->type == ACPI_RESOURCE_TYPE_SERIAL_BUS) {
		struct acpi_resource_spi_serialbus *sb;
		acpi_handle parent_handle;
		acpi_status status;

		sb = &ares->data.spi_serial_bus;
		if (sb->type == ACPI_RESOURCE_SERIAL_TYPE_SPI) {

			status = acpi_get_handle(NULL,
						 sb->resource_source.string_ptr,
						 &parent_handle);

			if (ACPI_FAILURE(status) ||
			    ACPI_HANDLE(ctlr->dev.parent) != parent_handle)
				return -ENODEV;

			/*
			 * ACPI DeviceSelection numbering is handled by the
			 * host controller driver in Windows and can vary
			 * from driver to driver. In Linux we always expect
			 * 0 .. max - 1 so we need to ask the driver to
			 * translate between the two schemes.
			 */
			if (ctlr->fw_translate_cs) {
				int cs = ctlr->fw_translate_cs(ctlr,
						sb->device_selection);
				if (cs < 0)
					return cs;
				lookup->chip_select = cs;
			} else {
				lookup->chip_select = sb->device_selection;
			}

			lookup->max_speed_hz = sb->connection_speed;

			if (sb->clock_phase == ACPI_SPI_SECOND_PHASE)
				lookup->mode |= SPI_CPHA;
			if (sb->clock_polarity == ACPI_SPI_START_HIGH)
				lookup->mode |= SPI_CPOL;
			if (sb->device_polarity == ACPI_SPI_ACTIVE_HIGH)
				lookup->mode |= SPI_CS_HIGH;
		}
	} else if (lookup->irq < 0) {
		struct resource r;

		if (acpi_dev_resource_interrupt(ares, 0, &r))
			lookup->irq = r.start;
	}

	/* Always tell the ACPI core to skip this resource */
	return 1;
}

static acpi_status acpi_register_spi_device(struct spi_controller *ctlr,
					    struct acpi_device *adev)
{
	acpi_handle parent_handle = NULL;
	struct list_head resource_list;
	struct acpi_spi_lookup lookup = {};
	struct spi_device *spi;
	int ret;

	if (acpi_bus_get_status(adev) || !adev->status.present ||
	    acpi_device_enumerated(adev))
		return AE_OK;

	lookup.ctlr		= ctlr;
	lookup.irq		= -1;

	INIT_LIST_HEAD(&resource_list);
	ret = acpi_dev_get_resources(adev, &resource_list,
				     acpi_spi_add_resource, &lookup);
	acpi_dev_free_resource_list(&resource_list);

	if (ret < 0)
		/* found SPI in _CRS but it points to another controller */
		return AE_OK;

	if (!lookup.max_speed_hz &&
	    !ACPI_FAILURE(acpi_get_parent(adev->handle, &parent_handle)) &&
	    ACPI_HANDLE(ctlr->dev.parent) == parent_handle) {
		/* Apple does not use _CRS but nested devices for SPI slaves */
		acpi_spi_parse_apple_properties(adev, &lookup);
	}

	if (!lookup.max_speed_hz)
		return AE_OK;

	spi = spi_alloc_device(ctlr);
	if (!spi) {
		dev_err(&ctlr->dev, "failed to allocate SPI device for %s\n",
			dev_name(&adev->dev));
		return AE_NO_MEMORY;
	}

	ACPI_COMPANION_SET(&spi->dev, adev);
	spi->max_speed_hz	= lookup.max_speed_hz;
	spi->mode		= lookup.mode;
	spi->irq		= lookup.irq;
	spi->bits_per_word	= lookup.bits_per_word;
	spi->chip_select	= lookup.chip_select;

	acpi_set_modalias(adev, acpi_device_hid(adev), spi->modalias,
			  sizeof(spi->modalias));

	if (spi->irq < 0)
		spi->irq = acpi_dev_gpio_irq_get(adev, 0);

	acpi_device_set_enumerated(adev);

	adev->power.flags.ignore_parent = true;
	if (spi_add_device(spi)) {
		adev->power.flags.ignore_parent = false;
		dev_err(&ctlr->dev, "failed to add SPI device %s from ACPI\n",
			dev_name(&adev->dev));
		spi_dev_put(spi);
	}

	return AE_OK;
}

static acpi_status acpi_spi_add_device(acpi_handle handle, u32 level,
				       void *data, void **return_value)
{
	struct spi_controller *ctlr = data;
	struct acpi_device *adev;

	if (acpi_bus_get_device(handle, &adev))
		return AE_OK;

	return acpi_register_spi_device(ctlr, adev);
}

#define SPI_ACPI_ENUMERATE_MAX_DEPTH		32

static void acpi_register_spi_devices(struct spi_controller *ctlr)
{
	acpi_status status;
	acpi_handle handle;

	handle = ACPI_HANDLE(ctlr->dev.parent);
	if (!handle)
		return;

	status = acpi_walk_namespace(ACPI_TYPE_DEVICE, ACPI_ROOT_OBJECT,
				     SPI_ACPI_ENUMERATE_MAX_DEPTH,
				     acpi_spi_add_device, NULL, ctlr, NULL);
	if (ACPI_FAILURE(status))
		dev_warn(&ctlr->dev, "failed to enumerate SPI slaves\n");
}
#else
static inline void acpi_register_spi_devices(struct spi_controller *ctlr) {}
#endif /* CONFIG_ACPI */

static void spi_controller_release(struct device *dev)
{
	struct spi_controller *ctlr;

	ctlr = container_of(dev, struct spi_controller, dev);
	kfree(ctlr);
}

static struct class spi_master_class = {
	.name		= "spi_master",
	.owner		= THIS_MODULE,
	.dev_release	= spi_controller_release,
	.dev_groups	= spi_master_groups,
};

#ifdef CONFIG_SPI_SLAVE
/**
 * spi_slave_abort - abort the ongoing transfer request on an SPI slave
 *		     controller
 * @spi: device used for the current transfer
 */
int spi_slave_abort(struct spi_device *spi)
{
	struct spi_controller *ctlr = spi->controller;

	if (spi_controller_is_slave(ctlr) && ctlr->slave_abort)
		return ctlr->slave_abort(ctlr);

	return -ENOTSUPP;
}
EXPORT_SYMBOL_GPL(spi_slave_abort);

static int match_true(struct device *dev, void *data)
{
	return 1;
}

static ssize_t slave_show(struct device *dev, struct device_attribute *attr,
			  char *buf)
{
	struct spi_controller *ctlr = container_of(dev, struct spi_controller,
						   dev);
	struct device *child;

	child = device_find_child(&ctlr->dev, NULL, match_true);
	return sprintf(buf, "%s\n",
		       child ? to_spi_device(child)->modalias : NULL);
}

static ssize_t slave_store(struct device *dev, struct device_attribute *attr,
			   const char *buf, size_t count)
{
	struct spi_controller *ctlr = container_of(dev, struct spi_controller,
						   dev);
	struct spi_device *spi;
	struct device *child;
	char name[32];
	int rc;

	rc = sscanf(buf, "%31s", name);
	if (rc != 1 || !name[0])
		return -EINVAL;

	child = device_find_child(&ctlr->dev, NULL, match_true);
	if (child) {
		/* Remove registered slave */
		device_unregister(child);
		put_device(child);
	}

	if (strcmp(name, "(null)")) {
		/* Register new slave */
		spi = spi_alloc_device(ctlr);
		if (!spi)
			return -ENOMEM;

		strlcpy(spi->modalias, name, sizeof(spi->modalias));

		rc = spi_add_device(spi);
		if (rc) {
			spi_dev_put(spi);
			return rc;
		}
	}

	return count;
}

static DEVICE_ATTR_RW(slave);

static struct attribute *spi_slave_attrs[] = {
	&dev_attr_slave.attr,
	NULL,
};

static const struct attribute_group spi_slave_group = {
	.attrs = spi_slave_attrs,
};

static const struct attribute_group *spi_slave_groups[] = {
	&spi_controller_statistics_group,
	&spi_slave_group,
	NULL,
};

static struct class spi_slave_class = {
	.name		= "spi_slave",
	.owner		= THIS_MODULE,
	.dev_release	= spi_controller_release,
	.dev_groups	= spi_slave_groups,
};
#else
extern struct class spi_slave_class;	/* dummy */
#endif

/**
 * __spi_alloc_controller - allocate an SPI master or slave controller
 * @dev: the controller, possibly using the platform_bus
 * @size: how much zeroed driver-private data to allocate; the pointer to this
 *	memory is in the driver_data field of the returned device,
 *	accessible with spi_controller_get_devdata().
 * @slave: flag indicating whether to allocate an SPI master (false) or SPI
 *	slave (true) controller
 * Context: can sleep
 *
 * This call is used only by SPI controller drivers, which are the
 * only ones directly touching chip registers.  It's how they allocate
 * an spi_controller structure, prior to calling spi_register_controller().
 *
 * This must be called from context that can sleep.
 *
 * The caller is responsible for assigning the bus number and initializing the
 * controller's methods before calling spi_register_controller(); and (after
 * errors adding the device) calling spi_controller_put() to prevent a memory
 * leak.
 *
 * Return: the SPI controller structure on success, else NULL.
 */
struct spi_controller *__spi_alloc_controller(struct device *dev,
					      unsigned int size, bool slave)
{
	struct spi_controller	*ctlr;

	if (!dev)
		return NULL;

	ctlr = kzalloc(size + sizeof(*ctlr), GFP_KERNEL);
	if (!ctlr)
		return NULL;

	device_initialize(&ctlr->dev);
	ctlr->bus_num = -1;
	ctlr->num_chipselect = 1;
	ctlr->slave = slave;
	if (IS_ENABLED(CONFIG_SPI_SLAVE) && slave)
		ctlr->dev.class = &spi_slave_class;
	else
		ctlr->dev.class = &spi_master_class;
	ctlr->dev.parent = dev;
	pm_suspend_ignore_children(&ctlr->dev, true);
	spi_controller_set_devdata(ctlr, &ctlr[1]);

	return ctlr;
}
EXPORT_SYMBOL_GPL(__spi_alloc_controller);

#ifdef CONFIG_OF
static int of_spi_get_gpio_numbers(struct spi_controller *ctlr)
{
	int nb, i, *cs;
	struct device_node *np = ctlr->dev.of_node;

	if (!np)
		return 0;

	nb = of_gpio_named_count(np, "cs-gpios");
	ctlr->num_chipselect = max_t(int, nb, ctlr->num_chipselect);

	/* Return error only for an incorrectly formed cs-gpios property */
	if (nb == 0 || nb == -ENOENT)
		return 0;
	else if (nb < 0)
		return nb;

	cs = devm_kcalloc(&ctlr->dev, ctlr->num_chipselect, sizeof(int),
			  GFP_KERNEL);
	ctlr->cs_gpios = cs;

	if (!ctlr->cs_gpios)
		return -ENOMEM;

	for (i = 0; i < ctlr->num_chipselect; i++)
		cs[i] = -ENOENT;

	for (i = 0; i < nb; i++)
		cs[i] = of_get_named_gpio(np, "cs-gpios", i);

	return 0;
}
#else
static int of_spi_get_gpio_numbers(struct spi_controller *ctlr)
{
	return 0;
}
#endif

/**
 * spi_get_gpio_descs() - grab chip select GPIOs for the master
 * @ctlr: The SPI master to grab GPIO descriptors for
 */
static int spi_get_gpio_descs(struct spi_controller *ctlr)
{
	int nb, i;
	struct gpio_desc **cs;
	struct device *dev = &ctlr->dev;

	nb = gpiod_count(dev, "cs");
	ctlr->num_chipselect = max_t(int, nb, ctlr->num_chipselect);

	/* No GPIOs at all is fine, else return the error */
	if (nb == 0 || nb == -ENOENT)
		return 0;
	else if (nb < 0)
		return nb;

	cs = devm_kcalloc(dev, ctlr->num_chipselect, sizeof(*cs),
			  GFP_KERNEL);
	if (!cs)
		return -ENOMEM;
	ctlr->cs_gpiods = cs;

	for (i = 0; i < nb; i++) {
		/*
		 * Most chipselects are active low, the inverted
		 * semantics are handled by special quirks in gpiolib,
		 * so initializing them GPIOD_OUT_LOW here means
		 * "unasserted", in most cases this will drive the physical
		 * line high.
		 */
		cs[i] = devm_gpiod_get_index_optional(dev, "cs", i,
						      GPIOD_OUT_LOW);
		if (IS_ERR(cs[i]))
			return PTR_ERR(cs[i]);

		if (cs[i]) {
			/*
			 * If we find a CS GPIO, name it after the device and
			 * chip select line.
			 */
			char *gpioname;

			gpioname = devm_kasprintf(dev, GFP_KERNEL, "%s CS%d",
						  dev_name(dev), i);
			if (!gpioname)
				return -ENOMEM;
			gpiod_set_consumer_name(cs[i], gpioname);
		}
	}

	return 0;
}

static int spi_controller_check_ops(struct spi_controller *ctlr)
{
	/*
	 * The controller may implement only the high-level SPI-memory like
	 * operations if it does not support regular SPI transfers, and this is
	 * valid use case.
	 * If ->mem_ops is NULL, we request that at least one of the
	 * ->transfer_xxx() method be implemented.
	 */
	if (ctlr->mem_ops) {
		if (!ctlr->mem_ops->exec_op)
			return -EINVAL;
	} else if (!ctlr->transfer && !ctlr->transfer_one &&
		   !ctlr->transfer_one_message) {
		return -EINVAL;
	}

	return 0;
}

/**
 * spi_register_controller - register SPI master or slave controller
 * @ctlr: initialized master, originally from spi_alloc_master() or
 *	spi_alloc_slave()
 * Context: can sleep
 *
 * SPI controllers connect to their drivers using some non-SPI bus,
 * such as the platform bus.  The final stage of probe() in that code
 * includes calling spi_register_controller() to hook up to this SPI bus glue.
 *
 * SPI controllers use board specific (often SOC specific) bus numbers,
 * and board-specific addressing for SPI devices combines those numbers
 * with chip select numbers.  Since SPI does not directly support dynamic
 * device identification, boards need configuration tables telling which
 * chip is at which address.
 *
 * This must be called from context that can sleep.  It returns zero on
 * success, else a negative error code (dropping the controller's refcount).
 * After a successful return, the caller is responsible for calling
 * spi_unregister_controller().
 *
 * Return: zero on success, else a negative error code.
 */
int spi_register_controller(struct spi_controller *ctlr)
{
	struct device		*dev = ctlr->dev.parent;
	struct boardinfo	*bi;
	int			status;
	int			id, first_dynamic;

	if (!dev)
		return -ENODEV;

	/*
	 * Make sure all necessary hooks are implemented before registering
	 * the SPI controller.
	 */
	status = spi_controller_check_ops(ctlr);
	if (status)
		return status;

	if (ctlr->bus_num >= 0) {
		/* devices with a fixed bus num must check-in with the num */
		mutex_lock(&board_lock);
		id = idr_alloc(&spi_master_idr, ctlr, ctlr->bus_num,
			ctlr->bus_num + 1, GFP_KERNEL);
		mutex_unlock(&board_lock);
		if (WARN(id < 0, "couldn't get idr"))
			return id == -ENOSPC ? -EBUSY : id;
		ctlr->bus_num = id;
	} else if (ctlr->dev.of_node) {
		/* allocate dynamic bus number using Linux idr */
		id = of_alias_get_id(ctlr->dev.of_node, "spi");
		if (id >= 0) {
			ctlr->bus_num = id;
			mutex_lock(&board_lock);
			id = idr_alloc(&spi_master_idr, ctlr, ctlr->bus_num,
				       ctlr->bus_num + 1, GFP_KERNEL);
			mutex_unlock(&board_lock);
			if (WARN(id < 0, "couldn't get idr"))
				return id == -ENOSPC ? -EBUSY : id;
		}
	}
	if (ctlr->bus_num < 0) {
		first_dynamic = of_alias_get_highest_id("spi");
		if (first_dynamic < 0)
			first_dynamic = 0;
		else
			first_dynamic++;

		mutex_lock(&board_lock);
		id = idr_alloc(&spi_master_idr, ctlr, first_dynamic,
			       0, GFP_KERNEL);
		mutex_unlock(&board_lock);
		if (WARN(id < 0, "couldn't get idr"))
			return id;
		ctlr->bus_num = id;
	}
	INIT_LIST_HEAD(&ctlr->queue);
	spin_lock_init(&ctlr->queue_lock);
	spin_lock_init(&ctlr->bus_lock_spinlock);
	mutex_init(&ctlr->bus_lock_mutex);
	mutex_init(&ctlr->io_mutex);
	ctlr->bus_lock_flag = 0;
	init_completion(&ctlr->xfer_completion);
	if (!ctlr->max_dma_len)
		ctlr->max_dma_len = INT_MAX;

	/* register the device, then userspace will see it.
	 * registration fails if the bus ID is in use.
	 */
	dev_set_name(&ctlr->dev, "spi%u", ctlr->bus_num);

	if (!spi_controller_is_slave(ctlr)) {
		if (ctlr->use_gpio_descriptors) {
			status = spi_get_gpio_descs(ctlr);
			if (status)
				return status;
			/*
			 * A controller using GPIO descriptors always
			 * supports SPI_CS_HIGH if need be.
			 */
			ctlr->mode_bits |= SPI_CS_HIGH;
		} else {
			/* Legacy code path for GPIOs from DT */
			status = of_spi_get_gpio_numbers(ctlr);
			if (status)
				return status;
		}
	}

	/*
	 * Even if it's just one always-selected device, there must
	 * be at least one chipselect.
	 */
	if (!ctlr->num_chipselect)
		return -EINVAL;

	status = device_add(&ctlr->dev);
	if (status < 0) {
		/* free bus id */
		mutex_lock(&board_lock);
		idr_remove(&spi_master_idr, ctlr->bus_num);
		mutex_unlock(&board_lock);
		goto done;
	}
	dev_dbg(dev, "registered %s %s\n",
			spi_controller_is_slave(ctlr) ? "slave" : "master",
			dev_name(&ctlr->dev));

	/*
	 * If we're using a queued driver, start the queue. Note that we don't
	 * need the queueing logic if the driver is only supporting high-level
	 * memory operations.
	 */
	if (ctlr->transfer) {
		dev_info(dev, "controller is unqueued, this is deprecated\n");
	} else if (ctlr->transfer_one || ctlr->transfer_one_message) {
		status = spi_controller_initialize_queue(ctlr);
		if (status) {
			device_del(&ctlr->dev);
			/* free bus id */
			mutex_lock(&board_lock);
			idr_remove(&spi_master_idr, ctlr->bus_num);
			mutex_unlock(&board_lock);
			goto done;
		}
	}
	/* add statistics */
	spin_lock_init(&ctlr->statistics.lock);

	mutex_lock(&board_lock);
	list_add_tail(&ctlr->list, &spi_controller_list);
	list_for_each_entry(bi, &board_list, list)
		spi_match_controller_to_boardinfo(ctlr, &bi->board_info);
	mutex_unlock(&board_lock);

	/* Register devices from the device tree and ACPI */
	of_register_spi_devices(ctlr);
	acpi_register_spi_devices(ctlr);
done:
	return status;
}
EXPORT_SYMBOL_GPL(spi_register_controller);

static void devm_spi_unregister(struct device *dev, void *res)
{
	spi_unregister_controller(*(struct spi_controller **)res);
}

/**
 * devm_spi_register_controller - register managed SPI master or slave
 *	controller
 * @dev:    device managing SPI controller
 * @ctlr: initialized controller, originally from spi_alloc_master() or
 *	spi_alloc_slave()
 * Context: can sleep
 *
 * Register a SPI device as with spi_register_controller() which will
 * automatically be unregistered and freed.
 *
 * Return: zero on success, else a negative error code.
 */
int devm_spi_register_controller(struct device *dev,
				 struct spi_controller *ctlr)
{
	struct spi_controller **ptr;
	int ret;

	ptr = devres_alloc(devm_spi_unregister, sizeof(*ptr), GFP_KERNEL);
	if (!ptr)
		return -ENOMEM;

	ret = spi_register_controller(ctlr);
	if (!ret) {
		*ptr = ctlr;
		devres_add(dev, ptr);
	} else {
		devres_free(ptr);
	}

	return ret;
}
EXPORT_SYMBOL_GPL(devm_spi_register_controller);

static int __unregister(struct device *dev, void *null)
{
	spi_unregister_device(to_spi_device(dev));
	return 0;
}

/**
 * spi_unregister_controller - unregister SPI master or slave controller
 * @ctlr: the controller being unregistered
 * Context: can sleep
 *
 * This call is used only by SPI controller drivers, which are the
 * only ones directly touching chip registers.
 *
 * This must be called from context that can sleep.
 *
 * Note that this function also drops a reference to the controller.
 */
void spi_unregister_controller(struct spi_controller *ctlr)
{
	struct spi_controller *found;
	int id = ctlr->bus_num;

	/* First make sure that this controller was ever added */
	mutex_lock(&board_lock);
	found = idr_find(&spi_master_idr, id);
	mutex_unlock(&board_lock);
	if (ctlr->queued) {
		if (spi_destroy_queue(ctlr))
			dev_err(&ctlr->dev, "queue remove failed\n");
	}
	mutex_lock(&board_lock);
	list_del(&ctlr->list);
	mutex_unlock(&board_lock);

	device_for_each_child(&ctlr->dev, NULL, __unregister);
	device_unregister(&ctlr->dev);
	/* free bus id */
	mutex_lock(&board_lock);
	if (found == ctlr)
		idr_remove(&spi_master_idr, id);
	mutex_unlock(&board_lock);
}
EXPORT_SYMBOL_GPL(spi_unregister_controller);

int spi_controller_suspend(struct spi_controller *ctlr)
{
	int ret;

	/* Basically no-ops for non-queued controllers */
	if (!ctlr->queued)
		return 0;

	ret = spi_stop_queue(ctlr);
	if (ret)
		dev_err(&ctlr->dev, "queue stop failed\n");

	return ret;
}
EXPORT_SYMBOL_GPL(spi_controller_suspend);

int spi_controller_resume(struct spi_controller *ctlr)
{
	int ret;

	if (!ctlr->queued)
		return 0;

	ret = spi_start_queue(ctlr);
	if (ret)
		dev_err(&ctlr->dev, "queue restart failed\n");

	return ret;
}
EXPORT_SYMBOL_GPL(spi_controller_resume);

static int __spi_controller_match(struct device *dev, const void *data)
{
	struct spi_controller *ctlr;
	const u16 *bus_num = data;

	ctlr = container_of(dev, struct spi_controller, dev);
	return ctlr->bus_num == *bus_num;
}

/**
 * spi_busnum_to_master - look up master associated with bus_num
 * @bus_num: the master's bus number
 * Context: can sleep
 *
 * This call may be used with devices that are registered after
 * arch init time.  It returns a refcounted pointer to the relevant
 * spi_controller (which the caller must release), or NULL if there is
 * no such master registered.
 *
 * Return: the SPI master structure on success, else NULL.
 */
struct spi_controller *spi_busnum_to_master(u16 bus_num)
{
	struct device		*dev;
	struct spi_controller	*ctlr = NULL;

	dev = class_find_device(&spi_master_class, NULL, &bus_num,
				__spi_controller_match);
	if (dev)
		ctlr = container_of(dev, struct spi_controller, dev);
	/* reference got in class_find_device */
	return ctlr;
}
EXPORT_SYMBOL_GPL(spi_busnum_to_master);

/*-------------------------------------------------------------------------*/

/* Core methods for SPI resource management */

/**
 * spi_res_alloc - allocate a spi resource that is life-cycle managed
 *                 during the processing of a spi_message while using
 *                 spi_transfer_one
 * @spi:     the spi device for which we allocate memory
 * @release: the release code to execute for this resource
 * @size:    size to alloc and return
 * @gfp:     GFP allocation flags
 *
 * Return: the pointer to the allocated data
 *
 * This may get enhanced in the future to allocate from a memory pool
 * of the @spi_device or @spi_controller to avoid repeated allocations.
 */
void *spi_res_alloc(struct spi_device *spi,
		    spi_res_release_t release,
		    size_t size, gfp_t gfp)
{
	struct spi_res *sres;

	sres = kzalloc(sizeof(*sres) + size, gfp);
	if (!sres)
		return NULL;

	INIT_LIST_HEAD(&sres->entry);
	sres->release = release;

	return sres->data;
}
EXPORT_SYMBOL_GPL(spi_res_alloc);

/**
 * spi_res_free - free an spi resource
 * @res: pointer to the custom data of a resource
 *
 */
void spi_res_free(void *res)
{
	struct spi_res *sres = container_of(res, struct spi_res, data);

	if (!res)
		return;

	WARN_ON(!list_empty(&sres->entry));
	kfree(sres);
}
EXPORT_SYMBOL_GPL(spi_res_free);

/**
 * spi_res_add - add a spi_res to the spi_message
 * @message: the spi message
 * @res:     the spi_resource
 */
void spi_res_add(struct spi_message *message, void *res)
{
	struct spi_res *sres = container_of(res, struct spi_res, data);

	WARN_ON(!list_empty(&sres->entry));
	list_add_tail(&sres->entry, &message->resources);
}
EXPORT_SYMBOL_GPL(spi_res_add);

/**
 * spi_res_release - release all spi resources for this message
 * @ctlr:  the @spi_controller
 * @message: the @spi_message
 */
void spi_res_release(struct spi_controller *ctlr, struct spi_message *message)
{
	struct spi_res *res, *tmp;

	list_for_each_entry_safe_reverse(res, tmp, &message->resources, entry) {
		if (res->release)
			res->release(ctlr, message, res->data);

		list_del(&res->entry);

		kfree(res);
	}
}
EXPORT_SYMBOL_GPL(spi_res_release);

/*-------------------------------------------------------------------------*/

/* Core methods for spi_message alterations */

static void __spi_replace_transfers_release(struct spi_controller *ctlr,
					    struct spi_message *msg,
					    void *res)
{
	struct spi_replaced_transfers *rxfer = res;
	size_t i;

	/* call extra callback if requested */
	if (rxfer->release)
		rxfer->release(ctlr, msg, res);

	/* insert replaced transfers back into the message */
	list_splice(&rxfer->replaced_transfers, rxfer->replaced_after);

	/* remove the formerly inserted entries */
	for (i = 0; i < rxfer->inserted; i++)
		list_del(&rxfer->inserted_transfers[i].transfer_list);
}

/**
 * spi_replace_transfers - replace transfers with several transfers
 *                         and register change with spi_message.resources
 * @msg:           the spi_message we work upon
 * @xfer_first:    the first spi_transfer we want to replace
 * @remove:        number of transfers to remove
 * @insert:        the number of transfers we want to insert instead
 * @release:       extra release code necessary in some circumstances
 * @extradatasize: extra data to allocate (with alignment guarantees
 *                 of struct @spi_transfer)
 * @gfp:           gfp flags
 *
 * Returns: pointer to @spi_replaced_transfers,
 *          PTR_ERR(...) in case of errors.
 */
struct spi_replaced_transfers *spi_replace_transfers(
	struct spi_message *msg,
	struct spi_transfer *xfer_first,
	size_t remove,
	size_t insert,
	spi_replaced_release_t release,
	size_t extradatasize,
	gfp_t gfp)
{
	struct spi_replaced_transfers *rxfer;
	struct spi_transfer *xfer;
	size_t i;

	/* allocate the structure using spi_res */
	rxfer = spi_res_alloc(msg->spi, __spi_replace_transfers_release,
			      struct_size(rxfer, inserted_transfers, insert)
			      + extradatasize,
			      gfp);
	if (!rxfer)
		return ERR_PTR(-ENOMEM);

	/* the release code to invoke before running the generic release */
	rxfer->release = release;

	/* assign extradata */
	if (extradatasize)
		rxfer->extradata =
			&rxfer->inserted_transfers[insert];

	/* init the replaced_transfers list */
	INIT_LIST_HEAD(&rxfer->replaced_transfers);

	/* assign the list_entry after which we should reinsert
	 * the @replaced_transfers - it may be spi_message.messages!
	 */
	rxfer->replaced_after = xfer_first->transfer_list.prev;

	/* remove the requested number of transfers */
	for (i = 0; i < remove; i++) {
		/* if the entry after replaced_after it is msg->transfers
		 * then we have been requested to remove more transfers
		 * than are in the list
		 */
		if (rxfer->replaced_after->next == &msg->transfers) {
			dev_err(&msg->spi->dev,
				"requested to remove more spi_transfers than are available\n");
			/* insert replaced transfers back into the message */
			list_splice(&rxfer->replaced_transfers,
				    rxfer->replaced_after);

			/* free the spi_replace_transfer structure */
			spi_res_free(rxfer);

			/* and return with an error */
			return ERR_PTR(-EINVAL);
		}

		/* remove the entry after replaced_after from list of
		 * transfers and add it to list of replaced_transfers
		 */
		list_move_tail(rxfer->replaced_after->next,
			       &rxfer->replaced_transfers);
	}

	/* create copy of the given xfer with identical settings
	 * based on the first transfer to get removed
	 */
	for (i = 0; i < insert; i++) {
		/* we need to run in reverse order */
		xfer = &rxfer->inserted_transfers[insert - 1 - i];

		/* copy all spi_transfer data */
		memcpy(xfer, xfer_first, sizeof(*xfer));

		/* add to list */
		list_add(&xfer->transfer_list, rxfer->replaced_after);

		/* clear cs_change and delay_usecs for all but the last */
		if (i) {
			xfer->cs_change = false;
			xfer->delay_usecs = 0;
		}
	}

	/* set up inserted */
	rxfer->inserted = insert;

	/* and register it with spi_res/spi_message */
	spi_res_add(msg, rxfer);

	return rxfer;
}
EXPORT_SYMBOL_GPL(spi_replace_transfers);

static int __spi_split_transfer_maxsize(struct spi_controller *ctlr,
					struct spi_message *msg,
					struct spi_transfer **xferp,
					size_t maxsize,
					gfp_t gfp)
{
	struct spi_transfer *xfer = *xferp, *xfers;
	struct spi_replaced_transfers *srt;
	size_t offset;
	size_t count, i;

	/* calculate how many we have to replace */
	count = DIV_ROUND_UP(xfer->len, maxsize);

	/* create replacement */
	srt = spi_replace_transfers(msg, xfer, 1, count, NULL, 0, gfp);
	if (IS_ERR(srt))
		return PTR_ERR(srt);
	xfers = srt->inserted_transfers;

	/* now handle each of those newly inserted spi_transfers
	 * note that the replacements spi_transfers all are preset
	 * to the same values as *xferp, so tx_buf, rx_buf and len
	 * are all identical (as well as most others)
	 * so we just have to fix up len and the pointers.
	 *
	 * this also includes support for the depreciated
	 * spi_message.is_dma_mapped interface
	 */

	/* the first transfer just needs the length modified, so we
	 * run it outside the loop
	 */
	xfers[0].len = min_t(size_t, maxsize, xfer[0].len);

	/* all the others need rx_buf/tx_buf also set */
	for (i = 1, offset = maxsize; i < count; offset += maxsize, i++) {
		/* update rx_buf, tx_buf and dma */
		if (xfers[i].rx_buf)
			xfers[i].rx_buf += offset;
		if (xfers[i].rx_dma)
			xfers[i].rx_dma += offset;
		if (xfers[i].tx_buf)
			xfers[i].tx_buf += offset;
		if (xfers[i].tx_dma)
			xfers[i].tx_dma += offset;

		/* update length */
		xfers[i].len = min(maxsize, xfers[i].len - offset);
	}

	/* we set up xferp to the last entry we have inserted,
	 * so that we skip those already split transfers
	 */
	*xferp = &xfers[count - 1];

	/* increment statistics counters */
	SPI_STATISTICS_INCREMENT_FIELD(&ctlr->statistics,
				       transfers_split_maxsize);
	SPI_STATISTICS_INCREMENT_FIELD(&msg->spi->statistics,
				       transfers_split_maxsize);

	return 0;
}

/**
 * spi_split_tranfers_maxsize - split spi transfers into multiple transfers
 *                              when an individual transfer exceeds a
 *                              certain size
 * @ctlr:    the @spi_controller for this transfer
 * @msg:   the @spi_message to transform
 * @maxsize:  the maximum when to apply this
 * @gfp: GFP allocation flags
 *
 * Return: status of transformation
 */
int spi_split_transfers_maxsize(struct spi_controller *ctlr,
				struct spi_message *msg,
				size_t maxsize,
				gfp_t gfp)
{
	struct spi_transfer *xfer;
	int ret;

	/* iterate over the transfer_list,
	 * but note that xfer is advanced to the last transfer inserted
	 * to avoid checking sizes again unnecessarily (also xfer does
	 * potentiall belong to a different list by the time the
	 * replacement has happened
	 */
	list_for_each_entry(xfer, &msg->transfers, transfer_list) {
		if (xfer->len > maxsize) {
			ret = __spi_split_transfer_maxsize(ctlr, msg, &xfer,
							   maxsize, gfp);
			if (ret)
				return ret;
		}
	}

	return 0;
}
EXPORT_SYMBOL_GPL(spi_split_transfers_maxsize);

/*-------------------------------------------------------------------------*/

/* Core methods for SPI controller protocol drivers.  Some of the
 * other core methods are currently defined as inline functions.
 */

static int __spi_validate_bits_per_word(struct spi_controller *ctlr,
					u8 bits_per_word)
{
	if (ctlr->bits_per_word_mask) {
		/* Only 32 bits fit in the mask */
		if (bits_per_word > 32)
			return -EINVAL;
		if (!(ctlr->bits_per_word_mask & SPI_BPW_MASK(bits_per_word)))
			return -EINVAL;
	}

	return 0;
}

/**
 * spi_setup - setup SPI mode and clock rate
 * @spi: the device whose settings are being modified
 * Context: can sleep, and no requests are queued to the device
 *
 * SPI protocol drivers may need to update the transfer mode if the
 * device doesn't work with its default.  They may likewise need
 * to update clock rates or word sizes from initial values.  This function
 * changes those settings, and must be called from a context that can sleep.
 * Except for SPI_CS_HIGH, which takes effect immediately, the changes take
 * effect the next time the device is selected and data is transferred to
 * or from it.  When this function returns, the spi device is deselected.
 *
 * Note that this call will fail if the protocol driver specifies an option
 * that the underlying controller or its driver does not support.  For
 * example, not all hardware supports wire transfers using nine bit words,
 * LSB-first wire encoding, or active-high chipselects.
 *
 * Return: zero on success, else a negative error code.
 */
int spi_setup(struct spi_device *spi)
{
	unsigned	bad_bits, ugly_bits;
	int		status;

	/* check mode to prevent that DUAL and QUAD set at the same time
	 */
	if (((spi->mode & SPI_TX_DUAL) && (spi->mode & SPI_TX_QUAD)) ||
		((spi->mode & SPI_RX_DUAL) && (spi->mode & SPI_RX_QUAD))) {
		dev_err(&spi->dev,
		"setup: can not select dual and quad at the same time\n");
		return -EINVAL;
	}
	/* if it is SPI_3WIRE mode, DUAL and QUAD should be forbidden
	 */
	if ((spi->mode & SPI_3WIRE) && (spi->mode &
		(SPI_TX_DUAL | SPI_TX_QUAD | SPI_TX_OCTAL |
		 SPI_RX_DUAL | SPI_RX_QUAD | SPI_RX_OCTAL)))
		return -EINVAL;
	/* help drivers fail *cleanly* when they need options
	 * that aren't supported with their current controller
	 * SPI_CS_WORD has a fallback software implementation,
	 * so it is ignored here.
	 */
	bad_bits = spi->mode & ~(spi->controller->mode_bits | SPI_CS_WORD);
	/* nothing prevents from working with active-high CS in case if it
	 * is driven by GPIO.
	 */
	if (gpio_is_valid(spi->cs_gpio))
		bad_bits &= ~SPI_CS_HIGH;
	ugly_bits = bad_bits &
		    (SPI_TX_DUAL | SPI_TX_QUAD | SPI_TX_OCTAL |
		     SPI_RX_DUAL | SPI_RX_QUAD | SPI_RX_OCTAL);
	if (ugly_bits) {
		dev_warn(&spi->dev,
			 "setup: ignoring unsupported mode bits %x\n",
			 ugly_bits);
		spi->mode &= ~ugly_bits;
		bad_bits &= ~ugly_bits;
	}
	if (bad_bits) {
		dev_err(&spi->dev, "setup: unsupported mode bits %x\n",
			bad_bits);
		return -EINVAL;
	}

	if (!spi->bits_per_word)
		spi->bits_per_word = 8;

	status = __spi_validate_bits_per_word(spi->controller,
					      spi->bits_per_word);
	if (status)
		return status;

	if (!spi->max_speed_hz)
		spi->max_speed_hz = spi->controller->max_speed_hz;

	if (spi->controller->setup)
		status = spi->controller->setup(spi);

	spi_set_cs(spi, false);

	if (spi->rt && !spi->controller->rt) {
		spi->controller->rt = true;
		spi_set_thread_rt(spi->controller);
	}

	dev_dbg(&spi->dev, "setup mode %d, %s%s%s%s%u bits/w, %u Hz max --> %d\n",
			(int) (spi->mode & (SPI_CPOL | SPI_CPHA)),
			(spi->mode & SPI_CS_HIGH) ? "cs_high, " : "",
			(spi->mode & SPI_LSB_FIRST) ? "lsb, " : "",
			(spi->mode & SPI_3WIRE) ? "3wire, " : "",
			(spi->mode & SPI_LOOP) ? "loopback, " : "",
			spi->bits_per_word, spi->max_speed_hz,
			status);

	return status;
}
EXPORT_SYMBOL_GPL(spi_setup);

/**
 * spi_set_cs_timing - configure CS setup, hold, and inactive delays
 * @spi: the device that requires specific CS timing configuration
 * @setup: CS setup time in terms of clock count
 * @hold: CS hold time in terms of clock count
 * @inactive_dly: CS inactive delay between transfers in terms of clock count
 */
void spi_set_cs_timing(struct spi_device *spi, u8 setup, u8 hold,
		       u8 inactive_dly)
{
	if (spi->controller->set_cs_timing)
		spi->controller->set_cs_timing(spi, setup, hold, inactive_dly);
}
EXPORT_SYMBOL_GPL(spi_set_cs_timing);

static int __spi_validate(struct spi_device *spi, struct spi_message *message)
{
	struct spi_controller *ctlr = spi->controller;
	struct spi_transfer *xfer;
	int w_size;

	if (list_empty(&message->transfers))
		return -EINVAL;

	/* If an SPI controller does not support toggling the CS line on each
	 * transfer (indicated by the SPI_CS_WORD flag) or we are using a GPIO
	 * for the CS line, we can emulate the CS-per-word hardware function by
	 * splitting transfers into one-word transfers and ensuring that
	 * cs_change is set for each transfer.
	 */
	if ((spi->mode & SPI_CS_WORD) && (!(ctlr->mode_bits & SPI_CS_WORD) ||
					  spi->cs_gpiod ||
					  gpio_is_valid(spi->cs_gpio))) {
		size_t maxsize;
		int ret;

		maxsize = (spi->bits_per_word + 7) / 8;

		/* spi_split_transfers_maxsize() requires message->spi */
		message->spi = spi;

		ret = spi_split_transfers_maxsize(ctlr, message, maxsize,
						  GFP_KERNEL);
		if (ret)
			return ret;

		list_for_each_entry(xfer, &message->transfers, transfer_list) {
			/* don't change cs_change on the last entry in the list */
			if (list_is_last(&xfer->transfer_list, &message->transfers))
				break;
			xfer->cs_change = 1;
		}
	}

	/* Half-duplex links include original MicroWire, and ones with
	 * only one data pin like SPI_3WIRE (switches direction) or where
	 * either MOSI or MISO is missing.  They can also be caused by
	 * software limitations.
	 */
	if ((ctlr->flags & SPI_CONTROLLER_HALF_DUPLEX) ||
	    (spi->mode & SPI_3WIRE)) {
		unsigned flags = ctlr->flags;

		list_for_each_entry(xfer, &message->transfers, transfer_list) {
			if (xfer->rx_buf && xfer->tx_buf)
				return -EINVAL;
			if ((flags & SPI_CONTROLLER_NO_TX) && xfer->tx_buf)
				return -EINVAL;
			if ((flags & SPI_CONTROLLER_NO_RX) && xfer->rx_buf)
				return -EINVAL;
		}
	}

	/**
	 * Set transfer bits_per_word and max speed as spi device default if
	 * it is not set for this transfer.
	 * Set transfer tx_nbits and rx_nbits as single transfer default
	 * (SPI_NBITS_SINGLE) if it is not set for this transfer.
	 * Ensure transfer word_delay is at least as long as that required by
	 * device itself.
	 */
	message->frame_length = 0;
	list_for_each_entry(xfer, &message->transfers, transfer_list) {
		xfer->effective_speed_hz = 0;
		message->frame_length += xfer->len;
		if (!xfer->bits_per_word)
			xfer->bits_per_word = spi->bits_per_word;

		if (!xfer->speed_hz)
			xfer->speed_hz = spi->max_speed_hz;

		if (ctlr->max_speed_hz && xfer->speed_hz > ctlr->max_speed_hz)
			xfer->speed_hz = ctlr->max_speed_hz;

		if (__spi_validate_bits_per_word(ctlr, xfer->bits_per_word))
			return -EINVAL;

		/*
		 * SPI transfer length should be multiple of SPI word size
		 * where SPI word size should be power-of-two multiple
		 */
		if (xfer->bits_per_word <= 8)
			w_size = 1;
		else if (xfer->bits_per_word <= 16)
			w_size = 2;
		else
			w_size = 4;

		/* No partial transfers accepted */
		if (xfer->len % w_size)
			return -EINVAL;

		if (xfer->speed_hz && ctlr->min_speed_hz &&
		    xfer->speed_hz < ctlr->min_speed_hz)
			return -EINVAL;

		if (xfer->tx_buf && !xfer->tx_nbits)
			xfer->tx_nbits = SPI_NBITS_SINGLE;
		if (xfer->rx_buf && !xfer->rx_nbits)
			xfer->rx_nbits = SPI_NBITS_SINGLE;
		/* check transfer tx/rx_nbits:
		 * 1. check the value matches one of single, dual and quad
		 * 2. check tx/rx_nbits match the mode in spi_device
		 */
		if (xfer->tx_buf) {
			if (xfer->tx_nbits != SPI_NBITS_SINGLE &&
				xfer->tx_nbits != SPI_NBITS_DUAL &&
				xfer->tx_nbits != SPI_NBITS_QUAD)
				return -EINVAL;
			if ((xfer->tx_nbits == SPI_NBITS_DUAL) &&
				!(spi->mode & (SPI_TX_DUAL | SPI_TX_QUAD)))
				return -EINVAL;
			if ((xfer->tx_nbits == SPI_NBITS_QUAD) &&
				!(spi->mode & SPI_TX_QUAD))
				return -EINVAL;
		}
		/* check transfer rx_nbits */
		if (xfer->rx_buf) {
			if (xfer->rx_nbits != SPI_NBITS_SINGLE &&
				xfer->rx_nbits != SPI_NBITS_DUAL &&
				xfer->rx_nbits != SPI_NBITS_QUAD)
				return -EINVAL;
			if ((xfer->rx_nbits == SPI_NBITS_DUAL) &&
				!(spi->mode & (SPI_RX_DUAL | SPI_RX_QUAD)))
				return -EINVAL;
			if ((xfer->rx_nbits == SPI_NBITS_QUAD) &&
				!(spi->mode & SPI_RX_QUAD))
				return -EINVAL;
		}

		if (xfer->word_delay_usecs < spi->word_delay_usecs)
			xfer->word_delay_usecs = spi->word_delay_usecs;
	}

	message->status = -EINPROGRESS;

	return 0;
}

static int __spi_async(struct spi_device *spi, struct spi_message *message)
{
	struct spi_controller *ctlr = spi->controller;

	/*
	 * Some controllers do not support doing regular SPI transfers. Return
	 * ENOTSUPP when this is the case.
	 */
	if (!ctlr->transfer)
		return -ENOTSUPP;

	message->spi = spi;

	SPI_STATISTICS_INCREMENT_FIELD(&ctlr->statistics, spi_async);
	SPI_STATISTICS_INCREMENT_FIELD(&spi->statistics, spi_async);

	trace_spi_message_submit(message);

	return ctlr->transfer(spi, message);
}

/**
 * spi_async - asynchronous SPI transfer
 * @spi: device with which data will be exchanged
 * @message: describes the data transfers, including completion callback
 * Context: any (irqs may be blocked, etc)
 *
 * This call may be used in_irq and other contexts which can't sleep,
 * as well as from task contexts which can sleep.
 *
 * The completion callback is invoked in a context which can't sleep.
 * Before that invocation, the value of message->status is undefined.
 * When the callback is issued, message->status holds either zero (to
 * indicate complete success) or a negative error code.  After that
 * callback returns, the driver which issued the transfer request may
 * deallocate the associated memory; it's no longer in use by any SPI
 * core or controller driver code.
 *
 * Note that although all messages to a spi_device are handled in
 * FIFO order, messages may go to different devices in other orders.
 * Some device might be higher priority, or have various "hard" access
 * time requirements, for example.
 *
 * On detection of any fault during the transfer, processing of
 * the entire message is aborted, and the device is deselected.
 * Until returning from the associated message completion callback,
 * no other spi_message queued to that device will be processed.
 * (This rule applies equally to all the synchronous transfer calls,
 * which are wrappers around this core asynchronous primitive.)
 *
 * Return: zero on success, else a negative error code.
 */
int spi_async(struct spi_device *spi, struct spi_message *message)
{
	struct spi_controller *ctlr = spi->controller;
	int ret;
	unsigned long flags;

	ret = __spi_validate(spi, message);
	if (ret != 0)
		return ret;

	spin_lock_irqsave(&ctlr->bus_lock_spinlock, flags);

	if (ctlr->bus_lock_flag)
		ret = -EBUSY;
	else
		ret = __spi_async(spi, message);

	spin_unlock_irqrestore(&ctlr->bus_lock_spinlock, flags);

	return ret;
}
EXPORT_SYMBOL_GPL(spi_async);

/**
 * spi_async_locked - version of spi_async with exclusive bus usage
 * @spi: device with which data will be exchanged
 * @message: describes the data transfers, including completion callback
 * Context: any (irqs may be blocked, etc)
 *
 * This call may be used in_irq and other contexts which can't sleep,
 * as well as from task contexts which can sleep.
 *
 * The completion callback is invoked in a context which can't sleep.
 * Before that invocation, the value of message->status is undefined.
 * When the callback is issued, message->status holds either zero (to
 * indicate complete success) or a negative error code.  After that
 * callback returns, the driver which issued the transfer request may
 * deallocate the associated memory; it's no longer in use by any SPI
 * core or controller driver code.
 *
 * Note that although all messages to a spi_device are handled in
 * FIFO order, messages may go to different devices in other orders.
 * Some device might be higher priority, or have various "hard" access
 * time requirements, for example.
 *
 * On detection of any fault during the transfer, processing of
 * the entire message is aborted, and the device is deselected.
 * Until returning from the associated message completion callback,
 * no other spi_message queued to that device will be processed.
 * (This rule applies equally to all the synchronous transfer calls,
 * which are wrappers around this core asynchronous primitive.)
 *
 * Return: zero on success, else a negative error code.
 */
int spi_async_locked(struct spi_device *spi, struct spi_message *message)
{
	struct spi_controller *ctlr = spi->controller;
	int ret;
	unsigned long flags;

	ret = __spi_validate(spi, message);
	if (ret != 0)
		return ret;

	spin_lock_irqsave(&ctlr->bus_lock_spinlock, flags);

	ret = __spi_async(spi, message);

	spin_unlock_irqrestore(&ctlr->bus_lock_spinlock, flags);

	return ret;

}
EXPORT_SYMBOL_GPL(spi_async_locked);

/*-------------------------------------------------------------------------*/

/* Utility methods for SPI protocol drivers, layered on
 * top of the core.  Some other utility methods are defined as
 * inline functions.
 */

static void spi_complete(void *arg)
{
	complete(arg);
}

static int __spi_sync(struct spi_device *spi, struct spi_message *message)
{
	DECLARE_COMPLETION_ONSTACK(done);
	int status;
	struct spi_controller *ctlr = spi->controller;
	unsigned long flags;

	status = __spi_validate(spi, message);
	if (status != 0)
		return status;

	message->complete = spi_complete;
	message->context = &done;
	message->spi = spi;

	SPI_STATISTICS_INCREMENT_FIELD(&ctlr->statistics, spi_sync);
	SPI_STATISTICS_INCREMENT_FIELD(&spi->statistics, spi_sync);

	/* If we're not using the legacy transfer method then we will
	 * try to transfer in the calling context so special case.
	 * This code would be less tricky if we could remove the
	 * support for driver implemented message queues.
	 */
	if (ctlr->transfer == spi_queued_transfer) {
		spin_lock_irqsave(&ctlr->bus_lock_spinlock, flags);

		trace_spi_message_submit(message);

		status = __spi_queued_transfer(spi, message, false);

		spin_unlock_irqrestore(&ctlr->bus_lock_spinlock, flags);
	} else {
		status = spi_async_locked(spi, message);
	}

	if (status == 0) {
		/* Push out the messages in the calling context if we
		 * can.
		 */
		if (ctlr->transfer == spi_queued_transfer) {
			SPI_STATISTICS_INCREMENT_FIELD(&ctlr->statistics,
						       spi_sync_immediate);
			SPI_STATISTICS_INCREMENT_FIELD(&spi->statistics,
						       spi_sync_immediate);
			__spi_pump_messages(ctlr, false);
		}

		wait_for_completion(&done);
		status = message->status;
	}
	message->context = NULL;
	return status;
}

/**
 * spi_sync - blocking/synchronous SPI data transfers
 * @spi: device with which data will be exchanged
 * @message: describes the data transfers
 * Context: can sleep
 *
 * This call may only be used from a context that may sleep.  The sleep
 * is non-interruptible, and has no timeout.  Low-overhead controller
 * drivers may DMA directly into and out of the message buffers.
 *
 * Note that the SPI device's chip select is active during the message,
 * and then is normally disabled between messages.  Drivers for some
 * frequently-used devices may want to minimize costs of selecting a chip,
 * by leaving it selected in anticipation that the next message will go
 * to the same chip.  (That may increase power usage.)
 *
 * Also, the caller is guaranteeing that the memory associated with the
 * message will not be freed before this call returns.
 *
 * Return: zero on success, else a negative error code.
 */
int spi_sync(struct spi_device *spi, struct spi_message *message)
{
	int ret;

	mutex_lock(&spi->controller->bus_lock_mutex);
	ret = __spi_sync(spi, message);
	mutex_unlock(&spi->controller->bus_lock_mutex);

	return ret;
}
EXPORT_SYMBOL_GPL(spi_sync);

/**
 * spi_sync_locked - version of spi_sync with exclusive bus usage
 * @spi: device with which data will be exchanged
 * @message: describes the data transfers
 * Context: can sleep
 *
 * This call may only be used from a context that may sleep.  The sleep
 * is non-interruptible, and has no timeout.  Low-overhead controller
 * drivers may DMA directly into and out of the message buffers.
 *
 * This call should be used by drivers that require exclusive access to the
 * SPI bus. It has to be preceded by a spi_bus_lock call. The SPI bus must
 * be released by a spi_bus_unlock call when the exclusive access is over.
 *
 * Return: zero on success, else a negative error code.
 */
int spi_sync_locked(struct spi_device *spi, struct spi_message *message)
{
	return __spi_sync(spi, message);
}
EXPORT_SYMBOL_GPL(spi_sync_locked);

/**
 * spi_bus_lock - obtain a lock for exclusive SPI bus usage
 * @ctlr: SPI bus master that should be locked for exclusive bus access
 * Context: can sleep
 *
 * This call may only be used from a context that may sleep.  The sleep
 * is non-interruptible, and has no timeout.
 *
 * This call should be used by drivers that require exclusive access to the
 * SPI bus. The SPI bus must be released by a spi_bus_unlock call when the
 * exclusive access is over. Data transfer must be done by spi_sync_locked
 * and spi_async_locked calls when the SPI bus lock is held.
 *
 * Return: always zero.
 */
int spi_bus_lock(struct spi_controller *ctlr)
{
	unsigned long flags;

	mutex_lock(&ctlr->bus_lock_mutex);

	spin_lock_irqsave(&ctlr->bus_lock_spinlock, flags);
	ctlr->bus_lock_flag = 1;
	spin_unlock_irqrestore(&ctlr->bus_lock_spinlock, flags);

	/* mutex remains locked until spi_bus_unlock is called */

	return 0;
}
EXPORT_SYMBOL_GPL(spi_bus_lock);

/**
 * spi_bus_unlock - release the lock for exclusive SPI bus usage
 * @ctlr: SPI bus master that was locked for exclusive bus access
 * Context: can sleep
 *
 * This call may only be used from a context that may sleep.  The sleep
 * is non-interruptible, and has no timeout.
 *
 * This call releases an SPI bus lock previously obtained by an spi_bus_lock
 * call.
 *
 * Return: always zero.
 */
int spi_bus_unlock(struct spi_controller *ctlr)
{
	ctlr->bus_lock_flag = 0;

	mutex_unlock(&ctlr->bus_lock_mutex);

	return 0;
}
EXPORT_SYMBOL_GPL(spi_bus_unlock);

/* portable code must never pass more than 32 bytes */
#define	SPI_BUFSIZ	max(32, SMP_CACHE_BYTES)

static u8	*buf;

/**
 * spi_write_then_read - SPI synchronous write followed by read
 * @spi: device with which data will be exchanged
 * @txbuf: data to be written (need not be dma-safe)
 * @n_tx: size of txbuf, in bytes
 * @rxbuf: buffer into which data will be read (need not be dma-safe)
 * @n_rx: size of rxbuf, in bytes
 * Context: can sleep
 *
 * This performs a half duplex MicroWire style transaction with the
 * device, sending txbuf and then reading rxbuf.  The return value
 * is zero for success, else a negative errno status code.
 * This call may only be used from a context that may sleep.
 *
 * Parameters to this routine are always copied using a small buffer;
 * portable code should never use this for more than 32 bytes.
 * Performance-sensitive or bulk transfer code should instead use
 * spi_{async,sync}() calls with dma-safe buffers.
 *
 * Return: zero on success, else a negative error code.
 */
int spi_write_then_read(struct spi_device *spi,
		const void *txbuf, unsigned n_tx,
		void *rxbuf, unsigned n_rx)
{
	static DEFINE_MUTEX(lock);

	int			status;
	struct spi_message	message;
	struct spi_transfer	x[2];
	u8			*local_buf;

	/* Use preallocated DMA-safe buffer if we can.  We can't avoid
	 * copying here, (as a pure convenience thing), but we can
	 * keep heap costs out of the hot path unless someone else is
	 * using the pre-allocated buffer or the transfer is too large.
	 */
	if ((n_tx + n_rx) > SPI_BUFSIZ || !mutex_trylock(&lock)) {
		local_buf = kmalloc(max((unsigned)SPI_BUFSIZ, n_tx + n_rx),
				    GFP_KERNEL | GFP_DMA);
		if (!local_buf)
			return -ENOMEM;
	} else {
		local_buf = buf;
	}

	spi_message_init(&message);
	memset(x, 0, sizeof(x));
	if (n_tx) {
		x[0].len = n_tx;
		spi_message_add_tail(&x[0], &message);
	}
	if (n_rx) {
		x[1].len = n_rx;
		spi_message_add_tail(&x[1], &message);
	}

	memcpy(local_buf, txbuf, n_tx);
	x[0].tx_buf = local_buf;
	x[1].rx_buf = local_buf + n_tx;

	/* do the i/o */
	status = spi_sync(spi, &message);
	if (status == 0)
		memcpy(rxbuf, x[1].rx_buf, n_rx);

	if (x[0].tx_buf == buf)
		mutex_unlock(&lock);
	else
		kfree(local_buf);

	return status;
}
EXPORT_SYMBOL_GPL(spi_write_then_read);

/*-------------------------------------------------------------------------*/

#if IS_ENABLED(CONFIG_OF)
static int __spi_of_device_match(struct device *dev, const void *data)
{
	return dev->of_node == data;
}

/* must call put_device() when done with returned spi_device device */
struct spi_device *of_find_spi_device_by_node(struct device_node *node)
{
	struct device *dev = bus_find_device(&spi_bus_type, NULL, node,
						__spi_of_device_match);
	return dev ? to_spi_device(dev) : NULL;
}
EXPORT_SYMBOL_GPL(of_find_spi_device_by_node);
#endif /* IS_ENABLED(CONFIG_OF) */

#if IS_ENABLED(CONFIG_OF_DYNAMIC)
static int __spi_of_controller_match(struct device *dev, const void *data)
{
	return dev->of_node == data;
}

/* the spi controllers are not using spi_bus, so we find it with another way */
static struct spi_controller *of_find_spi_controller_by_node(struct device_node *node)
{
	struct device *dev;

	dev = class_find_device(&spi_master_class, NULL, node,
				__spi_of_controller_match);
	if (!dev && IS_ENABLED(CONFIG_SPI_SLAVE))
		dev = class_find_device(&spi_slave_class, NULL, node,
					__spi_of_controller_match);
	if (!dev)
		return NULL;

	/* reference got in class_find_device */
	return container_of(dev, struct spi_controller, dev);
}

static int of_spi_notify(struct notifier_block *nb, unsigned long action,
			 void *arg)
{
	struct of_reconfig_data *rd = arg;
	struct spi_controller *ctlr;
	struct spi_device *spi;

	switch (of_reconfig_get_state_change(action, arg)) {
	case OF_RECONFIG_CHANGE_ADD:
		ctlr = of_find_spi_controller_by_node(rd->dn->parent);
		if (ctlr == NULL)
			return NOTIFY_OK;	/* not for us */

		if (of_node_test_and_set_flag(rd->dn, OF_POPULATED)) {
			put_device(&ctlr->dev);
			return NOTIFY_OK;
		}

		spi = of_register_spi_device(ctlr, rd->dn);
		put_device(&ctlr->dev);

		if (IS_ERR(spi)) {
			pr_err("%s: failed to create for '%pOF'\n",
					__func__, rd->dn);
			of_node_clear_flag(rd->dn, OF_POPULATED);
			return notifier_from_errno(PTR_ERR(spi));
		}
		break;

	case OF_RECONFIG_CHANGE_REMOVE:
		/* already depopulated? */
		if (!of_node_check_flag(rd->dn, OF_POPULATED))
			return NOTIFY_OK;

		/* find our device by node */
		spi = of_find_spi_device_by_node(rd->dn);
		if (spi == NULL)
			return NOTIFY_OK;	/* no? not meant for us */

		/* unregister takes one ref away */
		spi_unregister_device(spi);

		/* and put the reference of the find */
		put_device(&spi->dev);
		break;
	}

	return NOTIFY_OK;
}

static struct notifier_block spi_of_notifier = {
	.notifier_call = of_spi_notify,
};
#else /* IS_ENABLED(CONFIG_OF_DYNAMIC) */
extern struct notifier_block spi_of_notifier;
#endif /* IS_ENABLED(CONFIG_OF_DYNAMIC) */

#if IS_ENABLED(CONFIG_ACPI)
static int spi_acpi_controller_match(struct device *dev, const void *data)
{
	return ACPI_COMPANION(dev->parent) == data;
}

static int spi_acpi_device_match(struct device *dev, const void *data)
{
	return ACPI_COMPANION(dev) == data;
}

static struct spi_controller *acpi_spi_find_controller_by_adev(struct acpi_device *adev)
{
	struct device *dev;

	dev = class_find_device(&spi_master_class, NULL, adev,
				spi_acpi_controller_match);
	if (!dev && IS_ENABLED(CONFIG_SPI_SLAVE))
		dev = class_find_device(&spi_slave_class, NULL, adev,
					spi_acpi_controller_match);
	if (!dev)
		return NULL;

	return container_of(dev, struct spi_controller, dev);
}

static struct spi_device *acpi_spi_find_device_by_adev(struct acpi_device *adev)
{
	struct device *dev;

	dev = bus_find_device(&spi_bus_type, NULL, adev, spi_acpi_device_match);

	return dev ? to_spi_device(dev) : NULL;
}

static int acpi_spi_notify(struct notifier_block *nb, unsigned long value,
			   void *arg)
{
	struct acpi_device *adev = arg;
	struct spi_controller *ctlr;
	struct spi_device *spi;

	switch (value) {
	case ACPI_RECONFIG_DEVICE_ADD:
		ctlr = acpi_spi_find_controller_by_adev(adev->parent);
		if (!ctlr)
			break;

		acpi_register_spi_device(ctlr, adev);
		put_device(&ctlr->dev);
		break;
	case ACPI_RECONFIG_DEVICE_REMOVE:
		if (!acpi_device_enumerated(adev))
			break;

		spi = acpi_spi_find_device_by_adev(adev);
		if (!spi)
			break;

		spi_unregister_device(spi);
		put_device(&spi->dev);
		break;
	}

	return NOTIFY_OK;
}

static struct notifier_block spi_acpi_notifier = {
	.notifier_call = acpi_spi_notify,
};
#else
extern struct notifier_block spi_acpi_notifier;
#endif

static int __init spi_init(void)
{
	int	status;

	buf = kmalloc(SPI_BUFSIZ, GFP_KERNEL);
	if (!buf) {
		status = -ENOMEM;
		goto err0;
	}

	status = bus_register(&spi_bus_type);
	if (status < 0)
		goto err1;

	status = class_register(&spi_master_class);
	if (status < 0)
		goto err2;

	if (IS_ENABLED(CONFIG_SPI_SLAVE)) {
		status = class_register(&spi_slave_class);
		if (status < 0)
			goto err3;
	}

	if (IS_ENABLED(CONFIG_OF_DYNAMIC))
		WARN_ON(of_reconfig_notifier_register(&spi_of_notifier));
	if (IS_ENABLED(CONFIG_ACPI))
		WARN_ON(acpi_reconfig_notifier_register(&spi_acpi_notifier));

	return 0;

err3:
	class_unregister(&spi_master_class);
err2:
	bus_unregister(&spi_bus_type);
err1:
	kfree(buf);
	buf = NULL;
err0:
	return status;
}

/* board_info is normally registered in arch_initcall(),
 * but even essential drivers wait till later
 *
 * REVISIT only boardinfo really needs static linking. the rest (device and
 * driver registration) _could_ be dynamically linked (modular) ... costs
 * include needing to have boardinfo data structures be much more public.
 */
postcore_initcall(spi_init);<|MERGE_RESOLUTION|>--- conflicted
+++ resolved
@@ -1441,14 +1441,6 @@
 	sched_setscheduler(ctlr->kworker_task, SCHED_FIFO, &param);
 }
 
-<<<<<<< HEAD
-	dev_info(&ctlr->dev,
-		"will run message pump with realtime priority\n");
-	sched_setscheduler(ctlr->kworker_task, SCHED_FIFO, &param);
-}
-
-=======
->>>>>>> 0d6fccc1
 static int spi_init_queue(struct spi_controller *ctlr)
 {
 	ctlr->running = false;
