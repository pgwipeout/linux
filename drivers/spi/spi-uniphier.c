--- conflicted
+++ resolved
@@ -333,15 +333,6 @@
 	struct uniphier_spi_priv *priv = spi_master_get_devdata(master);
 	struct device *dev = master->dev.parent;
 	unsigned long time_left;
-<<<<<<< HEAD
-
-	/* Terminate and return success for 0 byte length transfer */
-	if (!t->len)
-		return 0;
-
-	uniphier_spi_setup_transfer(spi, t);
-=======
->>>>>>> 9f918a72
 
 	reinit_completion(&priv->xfer_done);
 
