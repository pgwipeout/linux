--- conflicted
+++ resolved
@@ -1547,8 +1547,6 @@
 	mutex_unlock(&hwmgr->smu_lock);
 
 	return ret;
-<<<<<<< HEAD
-=======
 }
 
 static int pp_set_df_cstate(void *handle, enum pp_df_cstate state)
@@ -1566,7 +1564,6 @@
 	mutex_unlock(&hwmgr->smu_lock);
 
 	return 0;
->>>>>>> 4fa38f3e
 }
 
 static const struct amd_pm_funcs pp_dpm_funcs = {
