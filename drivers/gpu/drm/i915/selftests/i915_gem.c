/*
 * SPDX-License-Identifier: MIT
 *
 * Copyright © 2018 Intel Corporation
 */

#include <linux/random.h>

#include "gem/selftests/igt_gem_utils.h"
#include "gem/selftests/mock_context.h"
#include "gem/i915_gem_pm.h"
#include "gt/intel_gt.h"
#include "gt/intel_gt_pm.h"

#include "i915_selftest.h"

#include "igt_flush_test.h"
#include "mock_drm.h"

static int switch_to_context(struct i915_gem_context *ctx)
{
	struct i915_gem_engines_iter it;
	struct intel_context *ce;
	int err = 0;

	for_each_gem_engine(ce, i915_gem_context_lock_engines(ctx), it) {
		struct i915_request *rq;

		rq = intel_context_create_request(ce);
		if (IS_ERR(rq)) {
			err = PTR_ERR(rq);
			break;
		}

		i915_request_add(rq);
	}
	i915_gem_context_unlock_engines(ctx);

	return err;
}

static void trash_stolen(struct drm_i915_private *i915)
{
	struct i915_ggtt *ggtt = &i915->ggtt;
	const u64 slot = ggtt->error_capture.start;
	const resource_size_t size = resource_size(&i915->dsm);
	unsigned long page;
	u32 prng = 0x12345678;

	/* XXX: fsck. needs some more thought... */
	if (!i915_ggtt_has_aperture(ggtt))
		return;

	for (page = 0; page < size; page += PAGE_SIZE) {
		const dma_addr_t dma = i915->dsm.start + page;
		u32 __iomem *s;
		int x;

		ggtt->vm.insert_page(&ggtt->vm, dma, slot, I915_CACHE_NONE, 0);

		s = io_mapping_map_atomic_wc(&ggtt->iomap, slot);
		for (x = 0; x < PAGE_SIZE / sizeof(u32); x++) {
			prng = next_pseudo_random32(prng);
			iowrite32(prng, &s[x]);
		}
		io_mapping_unmap_atomic(s);
	}

	ggtt->vm.clear_range(&ggtt->vm, slot, PAGE_SIZE);
}

static void simulate_hibernate(struct drm_i915_private *i915)
{
	intel_wakeref_t wakeref;

	wakeref = intel_runtime_pm_get(&i915->runtime_pm);

	/*
	 * As a final sting in the tail, invalidate stolen. Under a real S4,
	 * stolen is lost and needs to be refilled on resume. However, under
	 * CI we merely do S4-device testing (as full S4 is too unreliable
	 * for automated testing across a cluster), so to simulate the effect
	 * of stolen being trashed across S4, we trash it ourselves.
	 */
	trash_stolen(i915);

	intel_runtime_pm_put(&i915->runtime_pm, wakeref);
}

<<<<<<< HEAD
static int test_pm_prepare(struct drm_i915_private *i915)
=======
static int igt_pm_prepare(struct drm_i915_private *i915)
>>>>>>> ccd1950c
{
	i915_gem_suspend(i915);

	return 0;
}

<<<<<<< HEAD
static void test_pm_suspend(struct drm_i915_private *i915)
=======
static void igt_pm_suspend(struct drm_i915_private *i915)
>>>>>>> ccd1950c
{
	intel_wakeref_t wakeref;

	with_intel_runtime_pm(&i915->runtime_pm, wakeref) {
		i915_ggtt_suspend(&i915->ggtt);
		i915_gem_suspend_late(i915);
	}
}

<<<<<<< HEAD
static void test_pm_hibernate(struct drm_i915_private *i915)
=======
static void igt_pm_hibernate(struct drm_i915_private *i915)
>>>>>>> ccd1950c
{
	intel_wakeref_t wakeref;

	with_intel_runtime_pm(&i915->runtime_pm, wakeref) {
		i915_ggtt_suspend(&i915->ggtt);

		i915_gem_freeze(i915);
		i915_gem_freeze_late(i915);
	}
}

<<<<<<< HEAD
static void test_pm_resume(struct drm_i915_private *i915)
=======
static void igt_pm_resume(struct drm_i915_private *i915)
>>>>>>> ccd1950c
{
	intel_wakeref_t wakeref;

	/*
	 * Both suspend and hibernate follow the same wakeup path and assume
	 * that runtime-pm just works.
	 */
	with_intel_runtime_pm(&i915->runtime_pm, wakeref) {
		i915_ggtt_resume(&i915->ggtt);
		i915_gem_resume(i915);
	}
}

static int igt_gem_suspend(void *arg)
{
	struct drm_i915_private *i915 = arg;
	struct i915_gem_context *ctx;
	struct file *file;
	int err;

	file = mock_file(i915);
	if (IS_ERR(file))
		return PTR_ERR(file);

	err = -ENOMEM;
	ctx = live_context(i915, file);
	if (!IS_ERR(ctx))
		err = switch_to_context(ctx);
	if (err)
		goto out;

<<<<<<< HEAD
	err = test_pm_prepare(i915);
	if (err)
		goto out;

	test_pm_suspend(i915);
=======
	err = igt_pm_prepare(i915);
	if (err)
		goto out;

	igt_pm_suspend(i915);
>>>>>>> ccd1950c

	/* Here be dragons! Note that with S3RST any S3 may become S4! */
	simulate_hibernate(i915);

<<<<<<< HEAD
	test_pm_resume(i915);
=======
	igt_pm_resume(i915);
>>>>>>> ccd1950c

	err = switch_to_context(ctx);
out:
	fput(file);
	return err;
}

static int igt_gem_hibernate(void *arg)
{
	struct drm_i915_private *i915 = arg;
	struct i915_gem_context *ctx;
	struct file *file;
	int err;

	file = mock_file(i915);
	if (IS_ERR(file))
		return PTR_ERR(file);

	err = -ENOMEM;
	ctx = live_context(i915, file);
	if (!IS_ERR(ctx))
		err = switch_to_context(ctx);
	if (err)
		goto out;

<<<<<<< HEAD
	err = test_pm_prepare(i915);
	if (err)
		goto out;

	test_pm_hibernate(i915);
=======
	err = igt_pm_prepare(i915);
	if (err)
		goto out;

	igt_pm_hibernate(i915);
>>>>>>> ccd1950c

	/* Here be dragons! */
	simulate_hibernate(i915);

<<<<<<< HEAD
	test_pm_resume(i915);
=======
	igt_pm_resume(i915);
>>>>>>> ccd1950c

	err = switch_to_context(ctx);
out:
	fput(file);
	return err;
}

static int igt_gem_ww_ctx(void *arg)
{
	struct drm_i915_private *i915 = arg;
	struct drm_i915_gem_object *obj, *obj2;
	struct i915_gem_ww_ctx ww;
	int err = 0;

	obj = i915_gem_object_create_internal(i915, PAGE_SIZE);
	if (IS_ERR(obj))
		return PTR_ERR(obj);

	obj2 = i915_gem_object_create_internal(i915, PAGE_SIZE);
	if (IS_ERR(obj2)) {
		err = PTR_ERR(obj2);
		goto put1;
	}

	i915_gem_ww_ctx_init(&ww, true);
retry:
	/* Lock the objects, twice for good measure (-EALREADY handling) */
	err = i915_gem_object_lock(obj, &ww);
	if (!err)
		err = i915_gem_object_lock_interruptible(obj, &ww);
	if (!err)
		err = i915_gem_object_lock_interruptible(obj2, &ww);
	if (!err)
		err = i915_gem_object_lock(obj2, &ww);

	if (err == -EDEADLK) {
		err = i915_gem_ww_ctx_backoff(&ww);
		if (!err)
			goto retry;
	}
	i915_gem_ww_ctx_fini(&ww);
	i915_gem_object_put(obj2);
put1:
	i915_gem_object_put(obj);
	return err;
}

int i915_gem_live_selftests(struct drm_i915_private *i915)
{
	static const struct i915_subtest tests[] = {
		SUBTEST(igt_gem_suspend),
		SUBTEST(igt_gem_hibernate),
		SUBTEST(igt_gem_ww_ctx),
	};

	if (intel_gt_is_wedged(&i915->gt))
		return 0;

	return i915_live_subtests(tests, i915);
}<|MERGE_RESOLUTION|>--- conflicted
+++ resolved
@@ -87,22 +87,14 @@
 	intel_runtime_pm_put(&i915->runtime_pm, wakeref);
 }
 
-<<<<<<< HEAD
-static int test_pm_prepare(struct drm_i915_private *i915)
-=======
 static int igt_pm_prepare(struct drm_i915_private *i915)
->>>>>>> ccd1950c
 {
 	i915_gem_suspend(i915);
 
 	return 0;
 }
 
-<<<<<<< HEAD
-static void test_pm_suspend(struct drm_i915_private *i915)
-=======
 static void igt_pm_suspend(struct drm_i915_private *i915)
->>>>>>> ccd1950c
 {
 	intel_wakeref_t wakeref;
 
@@ -112,11 +104,7 @@
 	}
 }
 
-<<<<<<< HEAD
-static void test_pm_hibernate(struct drm_i915_private *i915)
-=======
 static void igt_pm_hibernate(struct drm_i915_private *i915)
->>>>>>> ccd1950c
 {
 	intel_wakeref_t wakeref;
 
@@ -128,11 +116,7 @@
 	}
 }
 
-<<<<<<< HEAD
-static void test_pm_resume(struct drm_i915_private *i915)
-=======
 static void igt_pm_resume(struct drm_i915_private *i915)
->>>>>>> ccd1950c
 {
 	intel_wakeref_t wakeref;
 
@@ -164,28 +148,16 @@
 	if (err)
 		goto out;
 
-<<<<<<< HEAD
-	err = test_pm_prepare(i915);
-	if (err)
-		goto out;
-
-	test_pm_suspend(i915);
-=======
 	err = igt_pm_prepare(i915);
 	if (err)
 		goto out;
 
 	igt_pm_suspend(i915);
->>>>>>> ccd1950c
 
 	/* Here be dragons! Note that with S3RST any S3 may become S4! */
 	simulate_hibernate(i915);
 
-<<<<<<< HEAD
-	test_pm_resume(i915);
-=======
 	igt_pm_resume(i915);
->>>>>>> ccd1950c
 
 	err = switch_to_context(ctx);
 out:
@@ -211,28 +183,16 @@
 	if (err)
 		goto out;
 
-<<<<<<< HEAD
-	err = test_pm_prepare(i915);
-	if (err)
-		goto out;
-
-	test_pm_hibernate(i915);
-=======
 	err = igt_pm_prepare(i915);
 	if (err)
 		goto out;
 
 	igt_pm_hibernate(i915);
->>>>>>> ccd1950c
 
 	/* Here be dragons! */
 	simulate_hibernate(i915);
 
-<<<<<<< HEAD
-	test_pm_resume(i915);
-=======
 	igt_pm_resume(i915);
->>>>>>> ccd1950c
 
 	err = switch_to_context(ctx);
 out:
