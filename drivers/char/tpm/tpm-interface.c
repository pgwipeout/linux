/*
 * Copyright (C) 2004 IBM Corporation
 * Copyright (C) 2014 Intel Corporation
 *
 * Authors:
 * Leendert van Doorn <leendert@watson.ibm.com>
 * Dave Safford <safford@watson.ibm.com>
 * Reiner Sailer <sailer@watson.ibm.com>
 * Kylene Hall <kjhall@us.ibm.com>
 *
 * Maintained by: <tpmdd-devel@lists.sourceforge.net>
 *
 * Device driver for TCG/TCPA TPM (trusted platform module).
 * Specifications at www.trustedcomputinggroup.org
 *
 * This program is free software; you can redistribute it and/or
 * modify it under the terms of the GNU General Public License as
 * published by the Free Software Foundation, version 2 of the
 * License.
 *
 * Note, the TPM chip is not interrupt driven (only polling)
 * and can have very long timeouts (minutes!). Hence the unusual
 * calls to msleep.
 *
 */

#include <linux/poll.h>
#include <linux/slab.h>
#include <linux/mutex.h>
#include <linux/spinlock.h>
#include <linux/freezer.h>
#include <linux/tpm_eventlog.h>

#include "tpm.h"

/*
 * Bug workaround - some TPM's don't flush the most
 * recently changed pcr on suspend, so force the flush
 * with an extend to the selected _unused_ non-volatile pcr.
 */
static u32 tpm_suspend_pcr;
module_param_named(suspend_pcr, tpm_suspend_pcr, uint, 0644);
MODULE_PARM_DESC(suspend_pcr,
		 "PCR to use for dummy writes to facilitate flush on suspend.");

/**
 * tpm_calc_ordinal_duration() - calculate the maximum command duration
 * @chip:    TPM chip to use.
 * @ordinal: TPM command ordinal.
 *
 * The function returns the maximum amount of time the chip could take
 * to return the result for a particular ordinal in jiffies.
 *
 * Return: A maximal duration time for an ordinal in jiffies.
 */
unsigned long tpm_calc_ordinal_duration(struct tpm_chip *chip, u32 ordinal)
{
	if (chip->flags & TPM_CHIP_FLAG_TPM2)
		return tpm2_calc_ordinal_duration(chip, ordinal);
	else
		return tpm1_calc_ordinal_duration(chip, ordinal);
}
EXPORT_SYMBOL_GPL(tpm_calc_ordinal_duration);

static ssize_t tpm_try_transmit(struct tpm_chip *chip, void *buf, size_t bufsiz)
{
	struct tpm_header *header = buf;
	int rc;
	ssize_t len = 0;
	u32 count, ordinal;
	unsigned long stop;

	if (bufsiz < TPM_HEADER_SIZE)
		return -EINVAL;

	if (bufsiz > TPM_BUFSIZE)
		bufsiz = TPM_BUFSIZE;

	count = be32_to_cpu(header->length);
	ordinal = be32_to_cpu(header->ordinal);
	if (count == 0)
		return -ENODATA;
	if (count > bufsiz) {
		dev_err(&chip->dev,
			"invalid count value %x %zx\n", count, bufsiz);
		return -E2BIG;
	}

	rc = chip->ops->send(chip, buf, count);
	if (rc < 0) {
		if (rc != -EPIPE)
			dev_err(&chip->dev,
				"%s: send(): error %d\n", __func__, rc);
		return rc;
	}

	/* A sanity check. send() should just return zero on success e.g.
	 * not the command length.
	 */
	if (rc > 0) {
		dev_warn(&chip->dev,
			 "%s: send(): invalid value %d\n", __func__, rc);
		rc = 0;
	}

	if (chip->flags & TPM_CHIP_FLAG_IRQ)
		goto out_recv;

	stop = jiffies + tpm_calc_ordinal_duration(chip, ordinal);
	do {
		u8 status = chip->ops->status(chip);
		if ((status & chip->ops->req_complete_mask) ==
		    chip->ops->req_complete_val)
			goto out_recv;

		if (chip->ops->req_canceled(chip, status)) {
			dev_err(&chip->dev, "Operation Canceled\n");
			return -ECANCELED;
		}

		tpm_msleep(TPM_TIMEOUT_POLL);
		rmb();
	} while (time_before(jiffies, stop));

	chip->ops->cancel(chip);
	dev_err(&chip->dev, "Operation Timed out\n");
	return -ETIME;

out_recv:
	len = chip->ops->recv(chip, buf, bufsiz);
	if (len < 0) {
		rc = len;
		dev_err(&chip->dev, "tpm_transmit: tpm_recv: error %d\n", rc);
	} else if (len < TPM_HEADER_SIZE || len != be32_to_cpu(header->length))
		rc = -EFAULT;

	return rc ? rc : len;
}

/**
 * tpm_transmit - Internal kernel interface to transmit TPM commands.
 * @chip:	a TPM chip to use
 * @buf:	a TPM command buffer
 * @bufsiz:	length of the TPM command buffer
 *
 * A wrapper around tpm_try_transmit() that handles TPM2_RC_RETRY returns from
 * the TPM and retransmits the command after a delay up to a maximum wait of
 * TPM2_DURATION_LONG.
 *
 * Note that TPM 1.x never returns TPM2_RC_RETRY so the retry logic is TPM 2.0
 * only.
 *
 * Return:
 * * The response length	- OK
 * * -errno			- A system error
 */
ssize_t tpm_transmit(struct tpm_chip *chip, u8 *buf, size_t bufsiz)
{
	struct tpm_header *header = (struct tpm_header *)buf;
	/* space for header and handles */
	u8 save[TPM_HEADER_SIZE + 3*sizeof(u32)];
	unsigned int delay_msec = TPM2_DURATION_SHORT;
	u32 rc = 0;
	ssize_t ret;
	const size_t save_size = min(sizeof(save), bufsiz);
	/* the command code is where the return code will be */
	u32 cc = be32_to_cpu(header->return_code);

	/*
	 * Subtlety here: if we have a space, the handles will be
	 * transformed, so when we restore the header we also have to
	 * restore the handles.
	 */
	memcpy(save, buf, save_size);

	for (;;) {
		ret = tpm_try_transmit(chip, buf, bufsiz);
		if (ret < 0)
			break;
		rc = be32_to_cpu(header->return_code);
		if (rc != TPM2_RC_RETRY && rc != TPM2_RC_TESTING)
			break;
		/*
		 * return immediately if self test returns test
		 * still running to shorten boot time.
		 */
		if (rc == TPM2_RC_TESTING && cc == TPM2_CC_SELF_TEST)
			break;

		if (delay_msec > TPM2_DURATION_LONG) {
			if (rc == TPM2_RC_RETRY)
				dev_err(&chip->dev, "in retry loop\n");
			else
				dev_err(&chip->dev,
					"self test is still running\n");
			break;
		}
		tpm_msleep(delay_msec);
		delay_msec *= 2;
		memcpy(buf, save, save_size);
	}
	return ret;
}

/**
 * tpm_transmit_cmd - send a tpm command to the device
 * @chip:			a TPM chip to use
 * @buf:			a TPM command buffer
 * @min_rsp_body_length:	minimum expected length of response body
 * @desc:			command description used in the error message
 *
 * Return:
 * * 0		- OK
 * * -errno	- A system error
 * * TPM_RC	- A TPM error
 */
ssize_t tpm_transmit_cmd(struct tpm_chip *chip, struct tpm_buf *buf,
			 size_t min_rsp_body_length, const char *desc)
{
	const struct tpm_header *header = (struct tpm_header *)buf->data;
	int err;
	ssize_t len;

	len = tpm_transmit(chip, buf->data, PAGE_SIZE);
	if (len <  0)
		return len;

	err = be32_to_cpu(header->return_code);
	if (err != 0 && err != TPM_ERR_DISABLED && err != TPM_ERR_DEACTIVATED
	    && err != TPM2_RC_TESTING && desc)
		dev_err(&chip->dev, "A TPM error (%d) occurred %s\n", err,
			desc);
	if (err)
		return err;

	if (len < min_rsp_body_length + TPM_HEADER_SIZE)
		return -EFAULT;

	return 0;
}
EXPORT_SYMBOL_GPL(tpm_transmit_cmd);

int tpm_get_timeouts(struct tpm_chip *chip)
{
	if (chip->flags & TPM_CHIP_FLAG_HAVE_TIMEOUTS)
		return 0;

	if (chip->flags & TPM_CHIP_FLAG_TPM2)
		return tpm2_get_timeouts(chip);
	else
		return tpm1_get_timeouts(chip);
}
EXPORT_SYMBOL_GPL(tpm_get_timeouts);

/**
 * tpm_is_tpm2 - do we a have a TPM2 chip?
 * @chip:	a &struct tpm_chip instance, %NULL for the default chip
 *
 * Return:
 * 1 if we have a TPM2 chip.
 * 0 if we don't have a TPM2 chip.
 * A negative number for system errors (errno).
 */
int tpm_is_tpm2(struct tpm_chip *chip)
{
	int rc;

	chip = tpm_find_get_ops(chip);
	if (!chip)
		return -ENODEV;

	rc = (chip->flags & TPM_CHIP_FLAG_TPM2) != 0;

	tpm_put_ops(chip);

	return rc;
}
EXPORT_SYMBOL_GPL(tpm_is_tpm2);

/**
 * tpm_pcr_read - read a PCR value from SHA1 bank
 * @chip:	a &struct tpm_chip instance, %NULL for the default chip
 * @pcr_idx:	the PCR to be retrieved
 * @digest:	the PCR bank and buffer current PCR value is written to
 *
 * Return: same as with tpm_transmit_cmd()
 */
int tpm_pcr_read(struct tpm_chip *chip, u32 pcr_idx,
		 struct tpm_digest *digest)
{
	int rc;

	chip = tpm_find_get_ops(chip);
	if (!chip)
		return -ENODEV;

	if (chip->flags & TPM_CHIP_FLAG_TPM2)
		rc = tpm2_pcr_read(chip, pcr_idx, digest, NULL);
	else
		rc = tpm1_pcr_read(chip, pcr_idx, digest->digest);

	tpm_put_ops(chip);
	return rc;
}
EXPORT_SYMBOL_GPL(tpm_pcr_read);

/**
 * tpm_pcr_extend - extend a PCR value in SHA1 bank.
 * @chip:	a &struct tpm_chip instance, %NULL for the default chip
 * @pcr_idx:	the PCR to be retrieved
 * @digests:	array of tpm_digest structures used to extend PCRs
 *
 * Note: callers must pass a digest for every allocated PCR bank, in the same
 * order of the banks in chip->allocated_banks.
 *
 * Return: same as with tpm_transmit_cmd()
 */
int tpm_pcr_extend(struct tpm_chip *chip, u32 pcr_idx,
		   struct tpm_digest *digests)
{
	int rc;
	int i;

	chip = tpm_find_get_ops(chip);
	if (!chip)
		return -ENODEV;

	for (i = 0; i < chip->nr_allocated_banks; i++)
		if (digests[i].alg_id != chip->allocated_banks[i].alg_id)
			return -EINVAL;

	if (chip->flags & TPM_CHIP_FLAG_TPM2) {
		rc = tpm2_pcr_extend(chip, pcr_idx, digests);
		tpm_put_ops(chip);
		return rc;
	}

	rc = tpm1_pcr_extend(chip, pcr_idx, digests[0].digest,
			     "attempting extend a PCR value");
	tpm_put_ops(chip);
	return rc;
}
EXPORT_SYMBOL_GPL(tpm_pcr_extend);

/**
 * tpm_send - send a TPM command
 * @chip:	a &struct tpm_chip instance, %NULL for the default chip
 * @cmd:	a TPM command buffer
 * @buflen:	the length of the TPM command buffer
 *
 * Return: same as with tpm_transmit_cmd()
 */
int tpm_send(struct tpm_chip *chip, void *cmd, size_t buflen)
{
	struct tpm_buf buf;
	int rc;

	chip = tpm_find_get_ops(chip);
	if (!chip)
		return -ENODEV;

	rc = tpm_buf_init(&buf, 0, 0);
	if (rc)
		goto out;

	memcpy(buf.data, cmd, buflen);
	rc = tpm_transmit_cmd(chip, &buf, 0, "attempting to a send a command");
	tpm_buf_destroy(&buf);
out:
	tpm_put_ops(chip);
	return rc;
}
EXPORT_SYMBOL_GPL(tpm_send);

int tpm_auto_startup(struct tpm_chip *chip)
{
	int rc;

	if (!(chip->ops->flags & TPM_OPS_AUTO_STARTUP))
		return 0;

	if (chip->flags & TPM_CHIP_FLAG_TPM2)
		rc = tpm2_auto_startup(chip);
	else
		rc = tpm1_auto_startup(chip);

	return rc;
}

/*
 * We are about to suspend. Save the TPM state
 * so that it can be restored.
 */
int tpm_pm_suspend(struct device *dev)
{
	struct tpm_chip *chip = dev_get_drvdata(dev);
	int rc = 0;

	if (!chip)
		return -ENODEV;

	if (chip->flags & TPM_CHIP_FLAG_ALWAYS_POWERED)
		return 0;

<<<<<<< HEAD
	if (chip->flags & TPM_CHIP_FLAG_TPM2) {
		mutex_lock(&chip->tpm_mutex);
		if (!tpm_chip_start(chip)) {
			tpm2_shutdown(chip, TPM2_SU_STATE);
			tpm_chip_stop(chip);
		}
		mutex_unlock(&chip->tpm_mutex);
	} else {
		rc = tpm1_pm_suspend(chip, tpm_suspend_pcr);
=======
	if (!tpm_chip_start(chip)) {
		if (chip->flags & TPM_CHIP_FLAG_TPM2)
			tpm2_shutdown(chip, TPM2_SU_STATE);
		else
			rc = tpm1_pm_suspend(chip, tpm_suspend_pcr);

		tpm_chip_stop(chip);
>>>>>>> 69dbdfff
	}

	return rc;
}
EXPORT_SYMBOL_GPL(tpm_pm_suspend);

/*
 * Resume from a power safe. The BIOS already restored
 * the TPM state.
 */
int tpm_pm_resume(struct device *dev)
{
	struct tpm_chip *chip = dev_get_drvdata(dev);

	if (chip == NULL)
		return -ENODEV;

	return 0;
}
EXPORT_SYMBOL_GPL(tpm_pm_resume);

/**
 * tpm_get_random() - get random bytes from the TPM's RNG
 * @chip:	a &struct tpm_chip instance, %NULL for the default chip
 * @out:	destination buffer for the random bytes
 * @max:	the max number of bytes to write to @out
 *
 * Return: number of random bytes read or a negative error value.
 */
int tpm_get_random(struct tpm_chip *chip, u8 *out, size_t max)
{
	int rc;

	if (!out || max > TPM_MAX_RNG_DATA)
		return -EINVAL;

	chip = tpm_find_get_ops(chip);
	if (!chip)
		return -ENODEV;

	if (chip->flags & TPM_CHIP_FLAG_TPM2)
		rc = tpm2_get_random(chip, out, max);
	else
		rc = tpm1_get_random(chip, out, max);

	tpm_put_ops(chip);
	return rc;
}
EXPORT_SYMBOL_GPL(tpm_get_random);

/**
 * tpm_seal_trusted() - seal a trusted key payload
 * @chip:	a &struct tpm_chip instance, %NULL for the default chip
 * @options:	authentication values and other options
 * @payload:	the key data in clear and encrypted form
 *
 * Note: only TPM 2.0 chip are supported. TPM 1.x implementation is located in
 * the keyring subsystem.
 *
 * Return: same as with tpm_transmit_cmd()
 */
int tpm_seal_trusted(struct tpm_chip *chip, struct trusted_key_payload *payload,
		     struct trusted_key_options *options)
{
	int rc;

	chip = tpm_find_get_ops(chip);
	if (!chip || !(chip->flags & TPM_CHIP_FLAG_TPM2))
		return -ENODEV;

	rc = tpm2_seal_trusted(chip, payload, options);

	tpm_put_ops(chip);
	return rc;
}
EXPORT_SYMBOL_GPL(tpm_seal_trusted);

/**
 * tpm_unseal_trusted() - unseal a trusted key
 * @chip:	a &struct tpm_chip instance, %NULL for the default chip
 * @options:	authentication values and other options
 * @payload:	the key data in clear and encrypted form
 *
 * Note: only TPM 2.0 chip are supported. TPM 1.x implementation is located in
 * the keyring subsystem.
 *
 * Return: same as with tpm_transmit_cmd()
 */
int tpm_unseal_trusted(struct tpm_chip *chip,
		       struct trusted_key_payload *payload,
		       struct trusted_key_options *options)
{
	int rc;

	chip = tpm_find_get_ops(chip);
	if (!chip || !(chip->flags & TPM_CHIP_FLAG_TPM2))
		return -ENODEV;

	rc = tpm2_unseal_trusted(chip, payload, options);

	tpm_put_ops(chip);

	return rc;
}
EXPORT_SYMBOL_GPL(tpm_unseal_trusted);

static int __init tpm_init(void)
{
	int rc;

	tpm_class = class_create(THIS_MODULE, "tpm");
	if (IS_ERR(tpm_class)) {
		pr_err("couldn't create tpm class\n");
		return PTR_ERR(tpm_class);
	}

	tpmrm_class = class_create(THIS_MODULE, "tpmrm");
	if (IS_ERR(tpmrm_class)) {
		pr_err("couldn't create tpmrm class\n");
		rc = PTR_ERR(tpmrm_class);
		goto out_destroy_tpm_class;
	}

	rc = alloc_chrdev_region(&tpm_devt, 0, 2*TPM_NUM_DEVICES, "tpm");
	if (rc < 0) {
		pr_err("tpm: failed to allocate char dev region\n");
		goto out_destroy_tpmrm_class;
	}

	rc = tpm_dev_common_init();
	if (rc) {
		pr_err("tpm: failed to allocate char dev region\n");
		goto out_unreg_chrdev;
	}

	return 0;

out_unreg_chrdev:
	unregister_chrdev_region(tpm_devt, 2 * TPM_NUM_DEVICES);
out_destroy_tpmrm_class:
	class_destroy(tpmrm_class);
out_destroy_tpm_class:
	class_destroy(tpm_class);

	return rc;
}

static void __exit tpm_exit(void)
{
	idr_destroy(&dev_nums_idr);
	class_destroy(tpm_class);
	class_destroy(tpmrm_class);
	unregister_chrdev_region(tpm_devt, 2*TPM_NUM_DEVICES);
	tpm_dev_common_exit();
}

subsys_initcall(tpm_init);
module_exit(tpm_exit);

MODULE_AUTHOR("Leendert van Doorn (leendert@watson.ibm.com)");
MODULE_DESCRIPTION("TPM Driver");
MODULE_VERSION("2.0");
MODULE_LICENSE("GPL");<|MERGE_RESOLUTION|>--- conflicted
+++ resolved
@@ -402,17 +402,6 @@
 	if (chip->flags & TPM_CHIP_FLAG_ALWAYS_POWERED)
 		return 0;
 
-<<<<<<< HEAD
-	if (chip->flags & TPM_CHIP_FLAG_TPM2) {
-		mutex_lock(&chip->tpm_mutex);
-		if (!tpm_chip_start(chip)) {
-			tpm2_shutdown(chip, TPM2_SU_STATE);
-			tpm_chip_stop(chip);
-		}
-		mutex_unlock(&chip->tpm_mutex);
-	} else {
-		rc = tpm1_pm_suspend(chip, tpm_suspend_pcr);
-=======
 	if (!tpm_chip_start(chip)) {
 		if (chip->flags & TPM_CHIP_FLAG_TPM2)
 			tpm2_shutdown(chip, TPM2_SU_STATE);
@@ -420,7 +409,6 @@
 			rc = tpm1_pm_suspend(chip, tpm_suspend_pcr);
 
 		tpm_chip_stop(chip);
->>>>>>> 69dbdfff
 	}
 
 	return rc;
