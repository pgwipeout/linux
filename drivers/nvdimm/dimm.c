--- conflicted
+++ resolved
@@ -75,11 +75,7 @@
 	 * DIMM capacity. We fail the dimm probe to prevent regions from
 	 * attempting to parse the label area.
 	 */
-<<<<<<< HEAD
-	rc = nvdimm_init_config_data(ndd);
-=======
 	rc = nd_label_data_init(ndd);
->>>>>>> 0fd79184
 	if (rc == -EACCES)
 		nvdimm_set_locked(dev);
 	if (rc)
