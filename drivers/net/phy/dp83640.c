// SPDX-License-Identifier: GPL-2.0+
/*
 * Driver for the National Semiconductor DP83640 PHYTER
 *
 * Copyright (C) 2010 OMICRON electronics GmbH
 */

#define pr_fmt(fmt) KBUILD_MODNAME ": " fmt

#include <linux/crc32.h>
#include <linux/ethtool.h>
#include <linux/kernel.h>
#include <linux/list.h>
#include <linux/mii.h>
#include <linux/module.h>
#include <linux/net_tstamp.h>
#include <linux/netdevice.h>
#include <linux/if_vlan.h>
#include <linux/phy.h>
#include <linux/ptp_classify.h>
#include <linux/ptp_clock_kernel.h>

#include "dp83640_reg.h"

#define DP83640_PHY_ID	0x20005ce1
#define PAGESEL		0x13
#define MAX_RXTS	64
#define N_EXT_TS	6
#define N_PER_OUT	7
#define PSF_PTPVER	2
#define PSF_EVNT	0x4000
#define PSF_RX		0x2000
#define PSF_TX		0x1000
#define EXT_EVENT	1
#define CAL_EVENT	7
#define CAL_TRIGGER	1
#define DP83640_N_PINS	12

#define MII_DP83640_MICR 0x11
#define MII_DP83640_MISR 0x12

#define MII_DP83640_MICR_OE 0x1
#define MII_DP83640_MICR_IE 0x2

#define MII_DP83640_MISR_RHF_INT_EN 0x01
#define MII_DP83640_MISR_FHF_INT_EN 0x02
#define MII_DP83640_MISR_ANC_INT_EN 0x04
#define MII_DP83640_MISR_DUP_INT_EN 0x08
#define MII_DP83640_MISR_SPD_INT_EN 0x10
#define MII_DP83640_MISR_LINK_INT_EN 0x20
#define MII_DP83640_MISR_ED_INT_EN 0x40
#define MII_DP83640_MISR_LQ_INT_EN 0x80

/* phyter seems to miss the mark by 16 ns */
#define ADJTIME_FIX	16

#define SKB_TIMESTAMP_TIMEOUT	2 /* jiffies */

#if defined(__BIG_ENDIAN)
#define ENDIAN_FLAG	0
#elif defined(__LITTLE_ENDIAN)
#define ENDIAN_FLAG	PSF_ENDIAN
#endif

struct dp83640_skb_info {
	int ptp_type;
	unsigned long tmo;
};

struct phy_rxts {
	u16 ns_lo;   /* ns[15:0] */
	u16 ns_hi;   /* overflow[1:0], ns[29:16] */
	u16 sec_lo;  /* sec[15:0] */
	u16 sec_hi;  /* sec[31:16] */
	u16 seqid;   /* sequenceId[15:0] */
	u16 msgtype; /* messageType[3:0], hash[11:0] */
};

struct phy_txts {
	u16 ns_lo;   /* ns[15:0] */
	u16 ns_hi;   /* overflow[1:0], ns[29:16] */
	u16 sec_lo;  /* sec[15:0] */
	u16 sec_hi;  /* sec[31:16] */
};

struct rxts {
	struct list_head list;
	unsigned long tmo;
	u64 ns;
	u16 seqid;
	u8  msgtype;
	u16 hash;
};

struct dp83640_clock;

struct dp83640_private {
	struct list_head list;
	struct dp83640_clock *clock;
	struct phy_device *phydev;
	struct delayed_work ts_work;
	int hwts_tx_en;
	int hwts_rx_en;
	int layer;
	int version;
	/* remember state of cfg0 during calibration */
	int cfg0;
	/* remember the last event time stamp */
	struct phy_txts edata;
	/* list of rx timestamps */
	struct list_head rxts;
	struct list_head rxpool;
	struct rxts rx_pool_data[MAX_RXTS];
	/* protects above three fields from concurrent access */
	spinlock_t rx_lock;
	/* queues of incoming and outgoing packets */
	struct sk_buff_head rx_queue;
	struct sk_buff_head tx_queue;
};

struct dp83640_clock {
	/* keeps the instance in the 'phyter_clocks' list */
	struct list_head list;
	/* we create one clock instance per MII bus */
	struct mii_bus *bus;
	/* protects extended registers from concurrent access */
	struct mutex extreg_lock;
	/* remembers which page was last selected */
	int page;
	/* our advertised capabilities */
	struct ptp_clock_info caps;
	/* protects the three fields below from concurrent access */
	struct mutex clock_lock;
	/* the one phyter from which we shall read */
	struct dp83640_private *chosen;
	/* list of the other attached phyters, not chosen */
	struct list_head phylist;
	/* reference to our PTP hardware clock */
	struct ptp_clock *ptp_clock;
};

/* globals */

enum {
	CALIBRATE_GPIO,
	PEROUT_GPIO,
	EXTTS0_GPIO,
	EXTTS1_GPIO,
	EXTTS2_GPIO,
	EXTTS3_GPIO,
	EXTTS4_GPIO,
	EXTTS5_GPIO,
	GPIO_TABLE_SIZE
};

static int chosen_phy = -1;
static ushort gpio_tab[GPIO_TABLE_SIZE] = {
	1, 2, 3, 4, 8, 9, 10, 11
};

module_param(chosen_phy, int, 0444);
module_param_array(gpio_tab, ushort, NULL, 0444);

MODULE_PARM_DESC(chosen_phy, \
	"The address of the PHY to use for the ancillary clock features");
MODULE_PARM_DESC(gpio_tab, \
	"Which GPIO line to use for which purpose: cal,perout,extts1,...,extts6");

static void dp83640_gpio_defaults(struct ptp_pin_desc *pd)
{
	int i, index;

	for (i = 0; i < DP83640_N_PINS; i++) {
		snprintf(pd[i].name, sizeof(pd[i].name), "GPIO%d", 1 + i);
		pd[i].index = i;
	}

	for (i = 0; i < GPIO_TABLE_SIZE; i++) {
		if (gpio_tab[i] < 1 || gpio_tab[i] > DP83640_N_PINS) {
			pr_err("gpio_tab[%d]=%hu out of range", i, gpio_tab[i]);
			return;
		}
	}

	index = gpio_tab[CALIBRATE_GPIO] - 1;
	pd[index].func = PTP_PF_PHYSYNC;
	pd[index].chan = 0;

	index = gpio_tab[PEROUT_GPIO] - 1;
	pd[index].func = PTP_PF_PEROUT;
	pd[index].chan = 0;

	for (i = EXTTS0_GPIO; i < GPIO_TABLE_SIZE; i++) {
		index = gpio_tab[i] - 1;
		pd[index].func = PTP_PF_EXTTS;
		pd[index].chan = i - EXTTS0_GPIO;
	}
}

/* a list of clocks and a mutex to protect it */
static LIST_HEAD(phyter_clocks);
static DEFINE_MUTEX(phyter_clocks_lock);

static void rx_timestamp_work(struct work_struct *work);

/* extended register access functions */

#define BROADCAST_ADDR 31

static inline int broadcast_write(struct phy_device *phydev, u32 regnum,
				  u16 val)
{
	return mdiobus_write(phydev->mdio.bus, BROADCAST_ADDR, regnum, val);
}

/* Caller must hold extreg_lock. */
static int ext_read(struct phy_device *phydev, int page, u32 regnum)
{
	struct dp83640_private *dp83640 = phydev->priv;
	int val;

	if (dp83640->clock->page != page) {
		broadcast_write(phydev, PAGESEL, page);
		dp83640->clock->page = page;
	}
	val = phy_read(phydev, regnum);

	return val;
}

/* Caller must hold extreg_lock. */
static void ext_write(int broadcast, struct phy_device *phydev,
		      int page, u32 regnum, u16 val)
{
	struct dp83640_private *dp83640 = phydev->priv;

	if (dp83640->clock->page != page) {
		broadcast_write(phydev, PAGESEL, page);
		dp83640->clock->page = page;
	}
	if (broadcast)
		broadcast_write(phydev, regnum, val);
	else
		phy_write(phydev, regnum, val);
}

/* Caller must hold extreg_lock. */
static int tdr_write(int bc, struct phy_device *dev,
		     const struct timespec64 *ts, u16 cmd)
{
	ext_write(bc, dev, PAGE4, PTP_TDR, ts->tv_nsec & 0xffff);/* ns[15:0]  */
	ext_write(bc, dev, PAGE4, PTP_TDR, ts->tv_nsec >> 16);   /* ns[31:16] */
	ext_write(bc, dev, PAGE4, PTP_TDR, ts->tv_sec & 0xffff); /* sec[15:0] */
	ext_write(bc, dev, PAGE4, PTP_TDR, ts->tv_sec >> 16);    /* sec[31:16]*/

	ext_write(bc, dev, PAGE4, PTP_CTL, cmd);

	return 0;
}

/* convert phy timestamps into driver timestamps */

static void phy2rxts(struct phy_rxts *p, struct rxts *rxts)
{
	u32 sec;

	sec = p->sec_lo;
	sec |= p->sec_hi << 16;

	rxts->ns = p->ns_lo;
	rxts->ns |= (p->ns_hi & 0x3fff) << 16;
	rxts->ns += ((u64)sec) * 1000000000ULL;
	rxts->seqid = p->seqid;
	rxts->msgtype = (p->msgtype >> 12) & 0xf;
	rxts->hash = p->msgtype & 0x0fff;
	rxts->tmo = jiffies + SKB_TIMESTAMP_TIMEOUT;
}

static u64 phy2txts(struct phy_txts *p)
{
	u64 ns;
	u32 sec;

	sec = p->sec_lo;
	sec |= p->sec_hi << 16;

	ns = p->ns_lo;
	ns |= (p->ns_hi & 0x3fff) << 16;
	ns += ((u64)sec) * 1000000000ULL;

	return ns;
}

static int periodic_output(struct dp83640_clock *clock,
			   struct ptp_clock_request *clkreq, bool on,
			   int trigger)
{
	struct dp83640_private *dp83640 = clock->chosen;
	struct phy_device *phydev = dp83640->phydev;
	u32 sec, nsec, pwidth;
	u16 gpio, ptp_trig, val;

	if (on) {
		gpio = 1 + ptp_find_pin(clock->ptp_clock, PTP_PF_PEROUT,
					trigger);
		if (gpio < 1)
			return -EINVAL;
	} else {
		gpio = 0;
	}

	ptp_trig = TRIG_WR |
		(trigger & TRIG_CSEL_MASK) << TRIG_CSEL_SHIFT |
		(gpio & TRIG_GPIO_MASK) << TRIG_GPIO_SHIFT |
		TRIG_PER |
		TRIG_PULSE;

	val = (trigger & TRIG_SEL_MASK) << TRIG_SEL_SHIFT;

	if (!on) {
		val |= TRIG_DIS;
		mutex_lock(&clock->extreg_lock);
		ext_write(0, phydev, PAGE5, PTP_TRIG, ptp_trig);
		ext_write(0, phydev, PAGE4, PTP_CTL, val);
		mutex_unlock(&clock->extreg_lock);
		return 0;
	}

	sec = clkreq->perout.start.sec;
	nsec = clkreq->perout.start.nsec;
	pwidth = clkreq->perout.period.sec * 1000000000UL;
	pwidth += clkreq->perout.period.nsec;
	pwidth /= 2;

	mutex_lock(&clock->extreg_lock);

	ext_write(0, phydev, PAGE5, PTP_TRIG, ptp_trig);

	/*load trigger*/
	val |= TRIG_LOAD;
	ext_write(0, phydev, PAGE4, PTP_CTL, val);
	ext_write(0, phydev, PAGE4, PTP_TDR, nsec & 0xffff);   /* ns[15:0] */
	ext_write(0, phydev, PAGE4, PTP_TDR, nsec >> 16);      /* ns[31:16] */
	ext_write(0, phydev, PAGE4, PTP_TDR, sec & 0xffff);    /* sec[15:0] */
	ext_write(0, phydev, PAGE4, PTP_TDR, sec >> 16);       /* sec[31:16] */
	ext_write(0, phydev, PAGE4, PTP_TDR, pwidth & 0xffff); /* ns[15:0] */
	ext_write(0, phydev, PAGE4, PTP_TDR, pwidth >> 16);    /* ns[31:16] */
	/* Triggers 0 and 1 has programmable pulsewidth2 */
	if (trigger < 2) {
		ext_write(0, phydev, PAGE4, PTP_TDR, pwidth & 0xffff);
		ext_write(0, phydev, PAGE4, PTP_TDR, pwidth >> 16);
	}

	/*enable trigger*/
	val &= ~TRIG_LOAD;
	val |= TRIG_EN;
	ext_write(0, phydev, PAGE4, PTP_CTL, val);

	mutex_unlock(&clock->extreg_lock);
	return 0;
}

/* ptp clock methods */

static int ptp_dp83640_adjfine(struct ptp_clock_info *ptp, long scaled_ppm)
{
	struct dp83640_clock *clock =
		container_of(ptp, struct dp83640_clock, caps);
	struct phy_device *phydev = clock->chosen->phydev;
	u64 rate;
	int neg_adj = 0;
	u16 hi, lo;

	if (scaled_ppm < 0) {
		neg_adj = 1;
		scaled_ppm = -scaled_ppm;
	}
	rate = scaled_ppm;
	rate <<= 13;
	rate = div_u64(rate, 15625);

	hi = (rate >> 16) & PTP_RATE_HI_MASK;
	if (neg_adj)
		hi |= PTP_RATE_DIR;

	lo = rate & 0xffff;

	mutex_lock(&clock->extreg_lock);

	ext_write(1, phydev, PAGE4, PTP_RATEH, hi);
	ext_write(1, phydev, PAGE4, PTP_RATEL, lo);

	mutex_unlock(&clock->extreg_lock);

	return 0;
}

static int ptp_dp83640_adjtime(struct ptp_clock_info *ptp, s64 delta)
{
	struct dp83640_clock *clock =
		container_of(ptp, struct dp83640_clock, caps);
	struct phy_device *phydev = clock->chosen->phydev;
	struct timespec64 ts;
	int err;

	delta += ADJTIME_FIX;

	ts = ns_to_timespec64(delta);

	mutex_lock(&clock->extreg_lock);

	err = tdr_write(1, phydev, &ts, PTP_STEP_CLK);

	mutex_unlock(&clock->extreg_lock);

	return err;
}

static int ptp_dp83640_gettime(struct ptp_clock_info *ptp,
			       struct timespec64 *ts)
{
	struct dp83640_clock *clock =
		container_of(ptp, struct dp83640_clock, caps);
	struct phy_device *phydev = clock->chosen->phydev;
	unsigned int val[4];

	mutex_lock(&clock->extreg_lock);

	ext_write(0, phydev, PAGE4, PTP_CTL, PTP_RD_CLK);

	val[0] = ext_read(phydev, PAGE4, PTP_TDR); /* ns[15:0] */
	val[1] = ext_read(phydev, PAGE4, PTP_TDR); /* ns[31:16] */
	val[2] = ext_read(phydev, PAGE4, PTP_TDR); /* sec[15:0] */
	val[3] = ext_read(phydev, PAGE4, PTP_TDR); /* sec[31:16] */

	mutex_unlock(&clock->extreg_lock);

	ts->tv_nsec = val[0] | (val[1] << 16);
	ts->tv_sec  = val[2] | (val[3] << 16);

	return 0;
}

static int ptp_dp83640_settime(struct ptp_clock_info *ptp,
			       const struct timespec64 *ts)
{
	struct dp83640_clock *clock =
		container_of(ptp, struct dp83640_clock, caps);
	struct phy_device *phydev = clock->chosen->phydev;
	int err;

	mutex_lock(&clock->extreg_lock);

	err = tdr_write(1, phydev, ts, PTP_LOAD_CLK);

	mutex_unlock(&clock->extreg_lock);

	return err;
}

static int ptp_dp83640_enable(struct ptp_clock_info *ptp,
			      struct ptp_clock_request *rq, int on)
{
	struct dp83640_clock *clock =
		container_of(ptp, struct dp83640_clock, caps);
	struct phy_device *phydev = clock->chosen->phydev;
	unsigned int index;
	u16 evnt, event_num, gpio_num;

	switch (rq->type) {
	case PTP_CLK_REQ_EXTTS:
		index = rq->extts.index;
		if (index >= N_EXT_TS)
			return -EINVAL;
		event_num = EXT_EVENT + index;
		evnt = EVNT_WR | (event_num & EVNT_SEL_MASK) << EVNT_SEL_SHIFT;
		if (on) {
			gpio_num = 1 + ptp_find_pin(clock->ptp_clock,
						    PTP_PF_EXTTS, index);
			if (gpio_num < 1)
				return -EINVAL;
			evnt |= (gpio_num & EVNT_GPIO_MASK) << EVNT_GPIO_SHIFT;
			if (rq->extts.flags & PTP_FALLING_EDGE)
				evnt |= EVNT_FALL;
			else
				evnt |= EVNT_RISE;
		}
		mutex_lock(&clock->extreg_lock);
		ext_write(0, phydev, PAGE5, PTP_EVNT, evnt);
		mutex_unlock(&clock->extreg_lock);
		return 0;

	case PTP_CLK_REQ_PEROUT:
		if (rq->perout.index >= N_PER_OUT)
			return -EINVAL;
		return periodic_output(clock, rq, on, rq->perout.index);

	default:
		break;
	}

	return -EOPNOTSUPP;
}

static int ptp_dp83640_verify(struct ptp_clock_info *ptp, unsigned int pin,
			      enum ptp_pin_function func, unsigned int chan)
{
	struct dp83640_clock *clock =
		container_of(ptp, struct dp83640_clock, caps);

	if (clock->caps.pin_config[pin].func == PTP_PF_PHYSYNC &&
	    !list_empty(&clock->phylist))
		return 1;

	if (func == PTP_PF_PHYSYNC)
		return 1;

	return 0;
}

static u8 status_frame_dst[6] = { 0x01, 0x1B, 0x19, 0x00, 0x00, 0x00 };
static u8 status_frame_src[6] = { 0x08, 0x00, 0x17, 0x0B, 0x6B, 0x0F };

static void enable_status_frames(struct phy_device *phydev, bool on)
{
	struct dp83640_private *dp83640 = phydev->priv;
	struct dp83640_clock *clock = dp83640->clock;
	u16 cfg0 = 0, ver;

	if (on)
		cfg0 = PSF_EVNT_EN | PSF_RXTS_EN | PSF_TXTS_EN | ENDIAN_FLAG;

	ver = (PSF_PTPVER & VERSIONPTP_MASK) << VERSIONPTP_SHIFT;

	mutex_lock(&clock->extreg_lock);

	ext_write(0, phydev, PAGE5, PSF_CFG0, cfg0);
	ext_write(0, phydev, PAGE6, PSF_CFG1, ver);

	mutex_unlock(&clock->extreg_lock);

	if (!phydev->attached_dev) {
		phydev_warn(phydev,
			    "expected to find an attached netdevice\n");
		return;
	}

	if (on) {
		if (dev_mc_add(phydev->attached_dev, status_frame_dst))
			phydev_warn(phydev, "failed to add mc address\n");
	} else {
		if (dev_mc_del(phydev->attached_dev, status_frame_dst))
			phydev_warn(phydev, "failed to delete mc address\n");
	}
}

static bool is_status_frame(struct sk_buff *skb, int type)
{
	struct ethhdr *h = eth_hdr(skb);

	if (PTP_CLASS_V2_L2 == type &&
	    !memcmp(h->h_source, status_frame_src, sizeof(status_frame_src)))
		return true;
	else
		return false;
}

static int expired(struct rxts *rxts)
{
	return time_after(jiffies, rxts->tmo);
}

/* Caller must hold rx_lock. */
static void prune_rx_ts(struct dp83640_private *dp83640)
{
	struct list_head *this, *next;
	struct rxts *rxts;

	list_for_each_safe(this, next, &dp83640->rxts) {
		rxts = list_entry(this, struct rxts, list);
		if (expired(rxts)) {
			list_del_init(&rxts->list);
			list_add(&rxts->list, &dp83640->rxpool);
		}
	}
}

/* synchronize the phyters so they act as one clock */

static void enable_broadcast(struct phy_device *phydev, int init_page, int on)
{
	int val;
	phy_write(phydev, PAGESEL, 0);
	val = phy_read(phydev, PHYCR2);
	if (on)
		val |= BC_WRITE;
	else
		val &= ~BC_WRITE;
	phy_write(phydev, PHYCR2, val);
	phy_write(phydev, PAGESEL, init_page);
}

static void recalibrate(struct dp83640_clock *clock)
{
	s64 now, diff;
	struct phy_txts event_ts;
	struct timespec64 ts;
	struct list_head *this;
	struct dp83640_private *tmp;
	struct phy_device *master = clock->chosen->phydev;
	u16 cal_gpio, cfg0, evnt, ptp_trig, trigger, val;

	trigger = CAL_TRIGGER;
	cal_gpio = 1 + ptp_find_pin(clock->ptp_clock, PTP_PF_PHYSYNC, 0);
	if (cal_gpio < 1) {
		pr_err("PHY calibration pin not available - PHY is not calibrated.");
		return;
	}

	mutex_lock(&clock->extreg_lock);

	/*
	 * enable broadcast, disable status frames, enable ptp clock
	 */
	list_for_each(this, &clock->phylist) {
		tmp = list_entry(this, struct dp83640_private, list);
		enable_broadcast(tmp->phydev, clock->page, 1);
		tmp->cfg0 = ext_read(tmp->phydev, PAGE5, PSF_CFG0);
		ext_write(0, tmp->phydev, PAGE5, PSF_CFG0, 0);
		ext_write(0, tmp->phydev, PAGE4, PTP_CTL, PTP_ENABLE);
	}
	enable_broadcast(master, clock->page, 1);
	cfg0 = ext_read(master, PAGE5, PSF_CFG0);
	ext_write(0, master, PAGE5, PSF_CFG0, 0);
	ext_write(0, master, PAGE4, PTP_CTL, PTP_ENABLE);

	/*
	 * enable an event timestamp
	 */
	evnt = EVNT_WR | EVNT_RISE | EVNT_SINGLE;
	evnt |= (CAL_EVENT & EVNT_SEL_MASK) << EVNT_SEL_SHIFT;
	evnt |= (cal_gpio & EVNT_GPIO_MASK) << EVNT_GPIO_SHIFT;

	list_for_each(this, &clock->phylist) {
		tmp = list_entry(this, struct dp83640_private, list);
		ext_write(0, tmp->phydev, PAGE5, PTP_EVNT, evnt);
	}
	ext_write(0, master, PAGE5, PTP_EVNT, evnt);

	/*
	 * configure a trigger
	 */
	ptp_trig = TRIG_WR | TRIG_IF_LATE | TRIG_PULSE;
	ptp_trig |= (trigger  & TRIG_CSEL_MASK) << TRIG_CSEL_SHIFT;
	ptp_trig |= (cal_gpio & TRIG_GPIO_MASK) << TRIG_GPIO_SHIFT;
	ext_write(0, master, PAGE5, PTP_TRIG, ptp_trig);

	/* load trigger */
	val = (trigger & TRIG_SEL_MASK) << TRIG_SEL_SHIFT;
	val |= TRIG_LOAD;
	ext_write(0, master, PAGE4, PTP_CTL, val);

	/* enable trigger */
	val &= ~TRIG_LOAD;
	val |= TRIG_EN;
	ext_write(0, master, PAGE4, PTP_CTL, val);

	/* disable trigger */
	val = (trigger & TRIG_SEL_MASK) << TRIG_SEL_SHIFT;
	val |= TRIG_DIS;
	ext_write(0, master, PAGE4, PTP_CTL, val);

	/*
	 * read out and correct offsets
	 */
	val = ext_read(master, PAGE4, PTP_STS);
	phydev_info(master, "master PTP_STS  0x%04hx\n", val);
	val = ext_read(master, PAGE4, PTP_ESTS);
	phydev_info(master, "master PTP_ESTS 0x%04hx\n", val);
	event_ts.ns_lo  = ext_read(master, PAGE4, PTP_EDATA);
	event_ts.ns_hi  = ext_read(master, PAGE4, PTP_EDATA);
	event_ts.sec_lo = ext_read(master, PAGE4, PTP_EDATA);
	event_ts.sec_hi = ext_read(master, PAGE4, PTP_EDATA);
	now = phy2txts(&event_ts);

	list_for_each(this, &clock->phylist) {
		tmp = list_entry(this, struct dp83640_private, list);
		val = ext_read(tmp->phydev, PAGE4, PTP_STS);
		phydev_info(tmp->phydev, "slave  PTP_STS  0x%04hx\n", val);
		val = ext_read(tmp->phydev, PAGE4, PTP_ESTS);
		phydev_info(tmp->phydev, "slave  PTP_ESTS 0x%04hx\n", val);
		event_ts.ns_lo  = ext_read(tmp->phydev, PAGE4, PTP_EDATA);
		event_ts.ns_hi  = ext_read(tmp->phydev, PAGE4, PTP_EDATA);
		event_ts.sec_lo = ext_read(tmp->phydev, PAGE4, PTP_EDATA);
		event_ts.sec_hi = ext_read(tmp->phydev, PAGE4, PTP_EDATA);
		diff = now - (s64) phy2txts(&event_ts);
		phydev_info(tmp->phydev, "slave offset %lld nanoseconds\n",
			    diff);
		diff += ADJTIME_FIX;
		ts = ns_to_timespec64(diff);
		tdr_write(0, tmp->phydev, &ts, PTP_STEP_CLK);
	}

	/*
	 * restore status frames
	 */
	list_for_each(this, &clock->phylist) {
		tmp = list_entry(this, struct dp83640_private, list);
		ext_write(0, tmp->phydev, PAGE5, PSF_CFG0, tmp->cfg0);
	}
	ext_write(0, master, PAGE5, PSF_CFG0, cfg0);

	mutex_unlock(&clock->extreg_lock);
}

/* time stamping methods */

static inline u16 exts_chan_to_edata(int ch)
{
	return 1 << ((ch + EXT_EVENT) * 2);
}

static int decode_evnt(struct dp83640_private *dp83640,
		       void *data, int len, u16 ests)
{
	struct phy_txts *phy_txts;
	struct ptp_clock_event event;
	int i, parsed;
	int words = (ests >> EVNT_TS_LEN_SHIFT) & EVNT_TS_LEN_MASK;
	u16 ext_status = 0;

	/* calculate length of the event timestamp status message */
	if (ests & MULT_EVNT)
		parsed = (words + 2) * sizeof(u16);
	else
		parsed = (words + 1) * sizeof(u16);

	/* check if enough data is available */
	if (len < parsed)
		return len;

	if (ests & MULT_EVNT) {
		ext_status = *(u16 *) data;
		data += sizeof(ext_status);
	}

	phy_txts = data;

	switch (words) {
	case 3:
		dp83640->edata.sec_hi = phy_txts->sec_hi;
		/* fall through */
	case 2:
		dp83640->edata.sec_lo = phy_txts->sec_lo;
		/* fall through */
	case 1:
		dp83640->edata.ns_hi = phy_txts->ns_hi;
		/* fall through */
	case 0:
		dp83640->edata.ns_lo = phy_txts->ns_lo;
	}

	if (!ext_status) {
		i = ((ests >> EVNT_NUM_SHIFT) & EVNT_NUM_MASK) - EXT_EVENT;
		ext_status = exts_chan_to_edata(i);
	}

	event.type = PTP_CLOCK_EXTTS;
	event.timestamp = phy2txts(&dp83640->edata);

	/* Compensate for input path and synchronization delays */
	event.timestamp -= 35;

	for (i = 0; i < N_EXT_TS; i++) {
		if (ext_status & exts_chan_to_edata(i)) {
			event.index = i;
			ptp_clock_event(dp83640->clock->ptp_clock, &event);
		}
	}

	return parsed;
}

#define DP83640_PACKET_HASH_OFFSET	20
#define DP83640_PACKET_HASH_LEN		10

static int match(struct sk_buff *skb, unsigned int type, struct rxts *rxts)
{
	u16 *seqid, hash;
	unsigned int offset = 0;
	u8 *msgtype, *data = skb_mac_header(skb);

	/* check sequenceID, messageType, 12 bit hash of offset 20-29 */

	if (type & PTP_CLASS_VLAN)
		offset += VLAN_HLEN;

	switch (type & PTP_CLASS_PMASK) {
	case PTP_CLASS_IPV4:
		offset += ETH_HLEN + IPV4_HLEN(data + offset) + UDP_HLEN;
		break;
	case PTP_CLASS_IPV6:
		offset += ETH_HLEN + IP6_HLEN + UDP_HLEN;
		break;
	case PTP_CLASS_L2:
		offset += ETH_HLEN;
		break;
	default:
		return 0;
	}

	if (skb->len + ETH_HLEN < offset + OFF_PTP_SEQUENCE_ID + sizeof(*seqid))
		return 0;

	if (unlikely(type & PTP_CLASS_V1))
		msgtype = data + offset + OFF_PTP_CONTROL;
	else
		msgtype = data + offset;
	if (rxts->msgtype != (*msgtype & 0xf))
		return 0;

	seqid = (u16 *)(data + offset + OFF_PTP_SEQUENCE_ID);
	if (rxts->seqid != ntohs(*seqid))
		return 0;

	hash = ether_crc(DP83640_PACKET_HASH_LEN,
			 data + offset + DP83640_PACKET_HASH_OFFSET) >> 20;
	if (rxts->hash != hash)
		return 0;

	return 1;
}

static void decode_rxts(struct dp83640_private *dp83640,
			struct phy_rxts *phy_rxts)
{
	struct rxts *rxts;
	struct skb_shared_hwtstamps *shhwtstamps = NULL;
	struct sk_buff *skb;
	unsigned long flags;
	u8 overflow;

	overflow = (phy_rxts->ns_hi >> 14) & 0x3;
	if (overflow)
		pr_debug("rx timestamp queue overflow, count %d\n", overflow);

	spin_lock_irqsave(&dp83640->rx_lock, flags);

	prune_rx_ts(dp83640);

	if (list_empty(&dp83640->rxpool)) {
		pr_debug("rx timestamp pool is empty\n");
		goto out;
	}
	rxts = list_first_entry(&dp83640->rxpool, struct rxts, list);
	list_del_init(&rxts->list);
	phy2rxts(phy_rxts, rxts);

	spin_lock(&dp83640->rx_queue.lock);
	skb_queue_walk(&dp83640->rx_queue, skb) {
		struct dp83640_skb_info *skb_info;

		skb_info = (struct dp83640_skb_info *)skb->cb;
		if (match(skb, skb_info->ptp_type, rxts)) {
			__skb_unlink(skb, &dp83640->rx_queue);
			shhwtstamps = skb_hwtstamps(skb);
			memset(shhwtstamps, 0, sizeof(*shhwtstamps));
			shhwtstamps->hwtstamp = ns_to_ktime(rxts->ns);
			list_add(&rxts->list, &dp83640->rxpool);
			break;
		}
	}
	spin_unlock(&dp83640->rx_queue.lock);

	if (!shhwtstamps)
		list_add_tail(&rxts->list, &dp83640->rxts);
out:
	spin_unlock_irqrestore(&dp83640->rx_lock, flags);

	if (shhwtstamps)
		netif_rx_ni(skb);
}

static void decode_txts(struct dp83640_private *dp83640,
			struct phy_txts *phy_txts)
{
	struct skb_shared_hwtstamps shhwtstamps;
	struct dp83640_skb_info *skb_info;
	struct sk_buff *skb;
	u8 overflow;
	u64 ns;

	/* We must already have the skb that triggered this. */
again:
	skb = skb_dequeue(&dp83640->tx_queue);
	if (!skb) {
		pr_debug("have timestamp but tx_queue empty\n");
		return;
	}

	overflow = (phy_txts->ns_hi >> 14) & 0x3;
	if (overflow) {
		pr_debug("tx timestamp queue overflow, count %d\n", overflow);
		while (skb) {
			kfree_skb(skb);
			skb = skb_dequeue(&dp83640->tx_queue);
		}
		return;
	}
	skb_info = (struct dp83640_skb_info *)skb->cb;
	if (time_after(jiffies, skb_info->tmo)) {
		kfree_skb(skb);
		goto again;
	}

	ns = phy2txts(phy_txts);
	memset(&shhwtstamps, 0, sizeof(shhwtstamps));
	shhwtstamps.hwtstamp = ns_to_ktime(ns);
	skb_complete_tx_timestamp(skb, &shhwtstamps);
}

static void decode_status_frame(struct dp83640_private *dp83640,
				struct sk_buff *skb)
{
	struct phy_rxts *phy_rxts;
	struct phy_txts *phy_txts;
	u8 *ptr;
	int len, size;
	u16 ests, type;

	ptr = skb->data + 2;

	for (len = skb_headlen(skb) - 2; len > sizeof(type); len -= size) {

		type = *(u16 *)ptr;
		ests = type & 0x0fff;
		type = type & 0xf000;
		len -= sizeof(type);
		ptr += sizeof(type);

		if (PSF_RX == type && len >= sizeof(*phy_rxts)) {

			phy_rxts = (struct phy_rxts *) ptr;
			decode_rxts(dp83640, phy_rxts);
			size = sizeof(*phy_rxts);

		} else if (PSF_TX == type && len >= sizeof(*phy_txts)) {

			phy_txts = (struct phy_txts *) ptr;
			decode_txts(dp83640, phy_txts);
			size = sizeof(*phy_txts);

		} else if (PSF_EVNT == type) {

			size = decode_evnt(dp83640, ptr, len, ests);

		} else {
			size = 0;
			break;
		}
		ptr += size;
	}
}

static int is_sync(struct sk_buff *skb, int type)
{
	u8 *data = skb->data, *msgtype;
	unsigned int offset = 0;

	if (type & PTP_CLASS_VLAN)
		offset += VLAN_HLEN;

	switch (type & PTP_CLASS_PMASK) {
	case PTP_CLASS_IPV4:
		offset += ETH_HLEN + IPV4_HLEN(data + offset) + UDP_HLEN;
		break;
	case PTP_CLASS_IPV6:
		offset += ETH_HLEN + IP6_HLEN + UDP_HLEN;
		break;
	case PTP_CLASS_L2:
		offset += ETH_HLEN;
		break;
	default:
		return 0;
	}

	if (type & PTP_CLASS_V1)
		offset += OFF_PTP_CONTROL;

	if (skb->len < offset + 1)
		return 0;

	msgtype = data + offset;

	return (*msgtype & 0xf) == 0;
}

static void dp83640_free_clocks(void)
{
	struct dp83640_clock *clock;
	struct list_head *this, *next;

	mutex_lock(&phyter_clocks_lock);

	list_for_each_safe(this, next, &phyter_clocks) {
		clock = list_entry(this, struct dp83640_clock, list);
		if (!list_empty(&clock->phylist)) {
			pr_warn("phy list non-empty while unloading\n");
			BUG();
		}
		list_del(&clock->list);
		mutex_destroy(&clock->extreg_lock);
		mutex_destroy(&clock->clock_lock);
		put_device(&clock->bus->dev);
		kfree(clock->caps.pin_config);
		kfree(clock);
	}

	mutex_unlock(&phyter_clocks_lock);
}

static void dp83640_clock_init(struct dp83640_clock *clock, struct mii_bus *bus)
{
	INIT_LIST_HEAD(&clock->list);
	clock->bus = bus;
	mutex_init(&clock->extreg_lock);
	mutex_init(&clock->clock_lock);
	INIT_LIST_HEAD(&clock->phylist);
	clock->caps.owner = THIS_MODULE;
	sprintf(clock->caps.name, "dp83640 timer");
	clock->caps.max_adj	= 1953124;
	clock->caps.n_alarm	= 0;
	clock->caps.n_ext_ts	= N_EXT_TS;
	clock->caps.n_per_out	= N_PER_OUT;
	clock->caps.n_pins	= DP83640_N_PINS;
	clock->caps.pps		= 0;
	clock->caps.adjfine	= ptp_dp83640_adjfine;
	clock->caps.adjtime	= ptp_dp83640_adjtime;
	clock->caps.gettime64	= ptp_dp83640_gettime;
	clock->caps.settime64	= ptp_dp83640_settime;
	clock->caps.enable	= ptp_dp83640_enable;
	clock->caps.verify	= ptp_dp83640_verify;
	/*
	 * Convert the module param defaults into a dynamic pin configuration.
	 */
	dp83640_gpio_defaults(clock->caps.pin_config);
	/*
	 * Get a reference to this bus instance.
	 */
	get_device(&bus->dev);
}

static int choose_this_phy(struct dp83640_clock *clock,
			   struct phy_device *phydev)
{
	if (chosen_phy == -1 && !clock->chosen)
		return 1;

	if (chosen_phy == phydev->mdio.addr)
		return 1;

	return 0;
}

static struct dp83640_clock *dp83640_clock_get(struct dp83640_clock *clock)
{
	if (clock)
		mutex_lock(&clock->clock_lock);
	return clock;
}

/*
 * Look up and lock a clock by bus instance.
 * If there is no clock for this bus, then create it first.
 */
static struct dp83640_clock *dp83640_clock_get_bus(struct mii_bus *bus)
{
	struct dp83640_clock *clock = NULL, *tmp;
	struct list_head *this;

	mutex_lock(&phyter_clocks_lock);

	list_for_each(this, &phyter_clocks) {
		tmp = list_entry(this, struct dp83640_clock, list);
		if (tmp->bus == bus) {
			clock = tmp;
			break;
		}
	}
	if (clock)
		goto out;

	clock = kzalloc(sizeof(struct dp83640_clock), GFP_KERNEL);
	if (!clock)
		goto out;

	clock->caps.pin_config = kcalloc(DP83640_N_PINS,
					 sizeof(struct ptp_pin_desc),
					 GFP_KERNEL);
	if (!clock->caps.pin_config) {
		kfree(clock);
		clock = NULL;
		goto out;
	}
	dp83640_clock_init(clock, bus);
	list_add_tail(&phyter_clocks, &clock->list);
out:
	mutex_unlock(&phyter_clocks_lock);

	return dp83640_clock_get(clock);
}

static void dp83640_clock_put(struct dp83640_clock *clock)
{
	mutex_unlock(&clock->clock_lock);
}

static int dp83640_probe(struct phy_device *phydev)
{
	struct dp83640_clock *clock;
	struct dp83640_private *dp83640;
	int err = -ENOMEM, i;

	if (phydev->mdio.addr == BROADCAST_ADDR)
		return 0;

	clock = dp83640_clock_get_bus(phydev->mdio.bus);
	if (!clock)
		goto no_clock;

	dp83640 = kzalloc(sizeof(struct dp83640_private), GFP_KERNEL);
	if (!dp83640)
		goto no_memory;

	dp83640->phydev = phydev;
	INIT_DELAYED_WORK(&dp83640->ts_work, rx_timestamp_work);

	INIT_LIST_HEAD(&dp83640->rxts);
	INIT_LIST_HEAD(&dp83640->rxpool);
	for (i = 0; i < MAX_RXTS; i++)
		list_add(&dp83640->rx_pool_data[i].list, &dp83640->rxpool);

	phydev->priv = dp83640;

	spin_lock_init(&dp83640->rx_lock);
	skb_queue_head_init(&dp83640->rx_queue);
	skb_queue_head_init(&dp83640->tx_queue);

	dp83640->clock = clock;

	if (choose_this_phy(clock, phydev)) {
		clock->chosen = dp83640;
		clock->ptp_clock = ptp_clock_register(&clock->caps,
						      &phydev->mdio.dev);
		if (IS_ERR(clock->ptp_clock)) {
			err = PTR_ERR(clock->ptp_clock);
			goto no_register;
		}
	} else
		list_add_tail(&dp83640->list, &clock->phylist);

	dp83640_clock_put(clock);
	return 0;

no_register:
	clock->chosen = NULL;
	kfree(dp83640);
no_memory:
	dp83640_clock_put(clock);
no_clock:
	return err;
}

static void dp83640_remove(struct phy_device *phydev)
{
	struct dp83640_clock *clock;
	struct list_head *this, *next;
	struct dp83640_private *tmp, *dp83640 = phydev->priv;

	if (phydev->mdio.addr == BROADCAST_ADDR)
		return;

	enable_status_frames(phydev, false);
	cancel_delayed_work_sync(&dp83640->ts_work);

	skb_queue_purge(&dp83640->rx_queue);
	skb_queue_purge(&dp83640->tx_queue);

	clock = dp83640_clock_get(dp83640->clock);

	if (dp83640 == clock->chosen) {
		ptp_clock_unregister(clock->ptp_clock);
		clock->chosen = NULL;
	} else {
		list_for_each_safe(this, next, &clock->phylist) {
			tmp = list_entry(this, struct dp83640_private, list);
			if (tmp == dp83640) {
				list_del_init(&tmp->list);
				break;
			}
		}
	}

	dp83640_clock_put(clock);
	kfree(dp83640);
}

static int dp83640_soft_reset(struct phy_device *phydev)
{
	int ret;

	ret = genphy_soft_reset(phydev);
	if (ret < 0)
		return ret;

	/* From DP83640 datasheet: "Software driver code must wait 3 us
	 * following a software reset before allowing further serial MII
	 * operations with the DP83640."
	 */
	udelay(10);		/* Taking udelay inaccuracy into account */

	return 0;
}

static int dp83640_config_init(struct phy_device *phydev)
{
	struct dp83640_private *dp83640 = phydev->priv;
	struct dp83640_clock *clock = dp83640->clock;

	if (clock->chosen && !list_empty(&clock->phylist))
		recalibrate(clock);
	else {
		mutex_lock(&clock->extreg_lock);
		enable_broadcast(phydev, clock->page, 1);
		mutex_unlock(&clock->extreg_lock);
	}

	enable_status_frames(phydev, true);

	mutex_lock(&clock->extreg_lock);
	ext_write(0, phydev, PAGE4, PTP_CTL, PTP_ENABLE);
	mutex_unlock(&clock->extreg_lock);

	return 0;
}

static int dp83640_ack_interrupt(struct phy_device *phydev)
{
	int err = phy_read(phydev, MII_DP83640_MISR);

	if (err < 0)
		return err;

	return 0;
}

static int dp83640_config_intr(struct phy_device *phydev)
{
	int micr;
	int misr;
	int err;

	if (phydev->interrupts == PHY_INTERRUPT_ENABLED) {
		misr = phy_read(phydev, MII_DP83640_MISR);
		if (misr < 0)
			return misr;
		misr |=
			(MII_DP83640_MISR_ANC_INT_EN |
			MII_DP83640_MISR_DUP_INT_EN |
			MII_DP83640_MISR_SPD_INT_EN |
			MII_DP83640_MISR_LINK_INT_EN);
		err = phy_write(phydev, MII_DP83640_MISR, misr);
		if (err < 0)
			return err;

		micr = phy_read(phydev, MII_DP83640_MICR);
		if (micr < 0)
			return micr;
		micr |=
			(MII_DP83640_MICR_OE |
			MII_DP83640_MICR_IE);
		return phy_write(phydev, MII_DP83640_MICR, micr);
	} else {
		micr = phy_read(phydev, MII_DP83640_MICR);
		if (micr < 0)
			return micr;
		micr &=
			~(MII_DP83640_MICR_OE |
			MII_DP83640_MICR_IE);
		err = phy_write(phydev, MII_DP83640_MICR, micr);
		if (err < 0)
			return err;

		misr = phy_read(phydev, MII_DP83640_MISR);
		if (misr < 0)
			return misr;
		misr &=
			~(MII_DP83640_MISR_ANC_INT_EN |
			MII_DP83640_MISR_DUP_INT_EN |
			MII_DP83640_MISR_SPD_INT_EN |
			MII_DP83640_MISR_LINK_INT_EN);
		return phy_write(phydev, MII_DP83640_MISR, misr);
	}
}

static int dp83640_hwtstamp(struct phy_device *phydev, struct ifreq *ifr)
{
	struct dp83640_private *dp83640 = phydev->priv;
	struct hwtstamp_config cfg;
	u16 txcfg0, rxcfg0;

	if (copy_from_user(&cfg, ifr->ifr_data, sizeof(cfg)))
		return -EFAULT;

	if (cfg.flags) /* reserved for future extensions */
		return -EINVAL;

	if (cfg.tx_type < 0 || cfg.tx_type > HWTSTAMP_TX_ONESTEP_SYNC)
		return -ERANGE;

	dp83640->hwts_tx_en = cfg.tx_type;

	switch (cfg.rx_filter) {
	case HWTSTAMP_FILTER_NONE:
		dp83640->hwts_rx_en = 0;
		dp83640->layer = 0;
		dp83640->version = 0;
		break;
	case HWTSTAMP_FILTER_PTP_V1_L4_EVENT:
	case HWTSTAMP_FILTER_PTP_V1_L4_SYNC:
	case HWTSTAMP_FILTER_PTP_V1_L4_DELAY_REQ:
		dp83640->hwts_rx_en = 1;
		dp83640->layer = PTP_CLASS_L4;
		dp83640->version = PTP_CLASS_V1;
		break;
	case HWTSTAMP_FILTER_PTP_V2_L4_EVENT:
	case HWTSTAMP_FILTER_PTP_V2_L4_SYNC:
	case HWTSTAMP_FILTER_PTP_V2_L4_DELAY_REQ:
		dp83640->hwts_rx_en = 1;
		dp83640->layer = PTP_CLASS_L4;
		dp83640->version = PTP_CLASS_V2;
		break;
	case HWTSTAMP_FILTER_PTP_V2_L2_EVENT:
	case HWTSTAMP_FILTER_PTP_V2_L2_SYNC:
	case HWTSTAMP_FILTER_PTP_V2_L2_DELAY_REQ:
		dp83640->hwts_rx_en = 1;
		dp83640->layer = PTP_CLASS_L2;
		dp83640->version = PTP_CLASS_V2;
		break;
	case HWTSTAMP_FILTER_PTP_V2_EVENT:
	case HWTSTAMP_FILTER_PTP_V2_SYNC:
	case HWTSTAMP_FILTER_PTP_V2_DELAY_REQ:
		dp83640->hwts_rx_en = 1;
		dp83640->layer = PTP_CLASS_L4 | PTP_CLASS_L2;
		dp83640->version = PTP_CLASS_V2;
		break;
	default:
		return -ERANGE;
	}

	txcfg0 = (dp83640->version & TX_PTP_VER_MASK) << TX_PTP_VER_SHIFT;
	rxcfg0 = (dp83640->version & TX_PTP_VER_MASK) << TX_PTP_VER_SHIFT;

	if (dp83640->layer & PTP_CLASS_L2) {
		txcfg0 |= TX_L2_EN;
		rxcfg0 |= RX_L2_EN;
	}
	if (dp83640->layer & PTP_CLASS_L4) {
		txcfg0 |= TX_IPV6_EN | TX_IPV4_EN;
		rxcfg0 |= RX_IPV6_EN | RX_IPV4_EN;
	}

	if (dp83640->hwts_tx_en)
		txcfg0 |= TX_TS_EN;

	if (dp83640->hwts_tx_en == HWTSTAMP_TX_ONESTEP_SYNC)
		txcfg0 |= SYNC_1STEP | CHK_1STEP;

	if (dp83640->hwts_rx_en)
		rxcfg0 |= RX_TS_EN;

	mutex_lock(&dp83640->clock->extreg_lock);

	ext_write(0, phydev, PAGE5, PTP_TXCFG0, txcfg0);
	ext_write(0, phydev, PAGE5, PTP_RXCFG0, rxcfg0);

	mutex_unlock(&dp83640->clock->extreg_lock);

	return copy_to_user(ifr->ifr_data, &cfg, sizeof(cfg)) ? -EFAULT : 0;
}

static void rx_timestamp_work(struct work_struct *work)
{
	struct dp83640_private *dp83640 =
		container_of(work, struct dp83640_private, ts_work.work);
	struct sk_buff *skb;

	/* Deliver expired packets. */
	while ((skb = skb_dequeue(&dp83640->rx_queue))) {
		struct dp83640_skb_info *skb_info;

		skb_info = (struct dp83640_skb_info *)skb->cb;
		if (!time_after(jiffies, skb_info->tmo)) {
			skb_queue_head(&dp83640->rx_queue, skb);
			break;
		}

		netif_rx_ni(skb);
	}

	if (!skb_queue_empty(&dp83640->rx_queue))
		schedule_delayed_work(&dp83640->ts_work, SKB_TIMESTAMP_TIMEOUT);
}

static bool dp83640_rxtstamp(struct phy_device *phydev,
			     struct sk_buff *skb, int type)
{
	struct dp83640_private *dp83640 = phydev->priv;
	struct dp83640_skb_info *skb_info = (struct dp83640_skb_info *)skb->cb;
	struct list_head *this, *next;
	struct rxts *rxts;
	struct skb_shared_hwtstamps *shhwtstamps = NULL;
	unsigned long flags;

	if (is_status_frame(skb, type)) {
		decode_status_frame(dp83640, skb);
		kfree_skb(skb);
		return true;
	}

	if (!dp83640->hwts_rx_en)
		return false;

	if ((type & dp83640->version) == 0 || (type & dp83640->layer) == 0)
		return false;

	spin_lock_irqsave(&dp83640->rx_lock, flags);
	prune_rx_ts(dp83640);
	list_for_each_safe(this, next, &dp83640->rxts) {
		rxts = list_entry(this, struct rxts, list);
		if (match(skb, type, rxts)) {
			shhwtstamps = skb_hwtstamps(skb);
			memset(shhwtstamps, 0, sizeof(*shhwtstamps));
			shhwtstamps->hwtstamp = ns_to_ktime(rxts->ns);
			list_del_init(&rxts->list);
			list_add(&rxts->list, &dp83640->rxpool);
			break;
		}
	}
	spin_unlock_irqrestore(&dp83640->rx_lock, flags);

	if (!shhwtstamps) {
		skb_info->ptp_type = type;
		skb_info->tmo = jiffies + SKB_TIMESTAMP_TIMEOUT;
		skb_queue_tail(&dp83640->rx_queue, skb);
		schedule_delayed_work(&dp83640->ts_work, SKB_TIMESTAMP_TIMEOUT);
	} else {
		netif_rx_ni(skb);
	}

	return true;
}

static void dp83640_txtstamp(struct phy_device *phydev,
			     struct sk_buff *skb, int type)
{
	struct dp83640_skb_info *skb_info = (struct dp83640_skb_info *)skb->cb;
	struct dp83640_private *dp83640 = phydev->priv;

	switch (dp83640->hwts_tx_en) {

	case HWTSTAMP_TX_ONESTEP_SYNC:
		if (is_sync(skb, type)) {
			kfree_skb(skb);
			return;
		}
		/* fall through */
	case HWTSTAMP_TX_ON:
		skb_shinfo(skb)->tx_flags |= SKBTX_IN_PROGRESS;
		skb_info->tmo = jiffies + SKB_TIMESTAMP_TIMEOUT;
		skb_queue_tail(&dp83640->tx_queue, skb);
		break;

	case HWTSTAMP_TX_OFF:
	default:
		kfree_skb(skb);
		break;
	}
}

static int dp83640_ts_info(struct phy_device *dev, struct ethtool_ts_info *info)
{
	struct dp83640_private *dp83640 = dev->priv;

	info->so_timestamping =
		SOF_TIMESTAMPING_TX_HARDWARE |
		SOF_TIMESTAMPING_RX_HARDWARE |
		SOF_TIMESTAMPING_RAW_HARDWARE;
	info->phc_index = ptp_clock_index(dp83640->clock->ptp_clock);
	info->tx_types =
		(1 << HWTSTAMP_TX_OFF) |
		(1 << HWTSTAMP_TX_ON) |
		(1 << HWTSTAMP_TX_ONESTEP_SYNC);
	info->rx_filters =
		(1 << HWTSTAMP_FILTER_NONE) |
		(1 << HWTSTAMP_FILTER_PTP_V1_L4_EVENT) |
		(1 << HWTSTAMP_FILTER_PTP_V2_L4_EVENT) |
		(1 << HWTSTAMP_FILTER_PTP_V2_L2_EVENT) |
		(1 << HWTSTAMP_FILTER_PTP_V2_EVENT);
	return 0;
}

static struct phy_driver dp83640_driver = {
	.phy_id		= DP83640_PHY_ID,
	.phy_id_mask	= 0xfffffff0,
	.name		= "NatSemi DP83640",
<<<<<<< HEAD
	.features	= PHY_BASIC_FEATURES,
=======
	/* PHY_BASIC_FEATURES */
>>>>>>> 0ecfebd2
	.probe		= dp83640_probe,
	.remove		= dp83640_remove,
	.soft_reset	= dp83640_soft_reset,
	.config_init	= dp83640_config_init,
	.ack_interrupt  = dp83640_ack_interrupt,
	.config_intr    = dp83640_config_intr,
	.ts_info	= dp83640_ts_info,
	.hwtstamp	= dp83640_hwtstamp,
	.rxtstamp	= dp83640_rxtstamp,
	.txtstamp	= dp83640_txtstamp,
};

static int __init dp83640_init(void)
{
	return phy_driver_register(&dp83640_driver, THIS_MODULE);
}

static void __exit dp83640_exit(void)
{
	dp83640_free_clocks();
	phy_driver_unregister(&dp83640_driver);
}

MODULE_DESCRIPTION("National Semiconductor DP83640 PHY driver");
MODULE_AUTHOR("Richard Cochran <richardcochran@gmail.com>");
MODULE_LICENSE("GPL");

module_init(dp83640_init);
module_exit(dp83640_exit);

static struct mdio_device_id __maybe_unused dp83640_tbl[] = {
	{ DP83640_PHY_ID, 0xfffffff0 },
	{ }
};

MODULE_DEVICE_TABLE(mdio, dp83640_tbl);<|MERGE_RESOLUTION|>--- conflicted
+++ resolved
@@ -1514,11 +1514,7 @@
 	.phy_id		= DP83640_PHY_ID,
 	.phy_id_mask	= 0xfffffff0,
 	.name		= "NatSemi DP83640",
-<<<<<<< HEAD
-	.features	= PHY_BASIC_FEATURES,
-=======
 	/* PHY_BASIC_FEATURES */
->>>>>>> 0ecfebd2
 	.probe		= dp83640_probe,
 	.remove		= dp83640_remove,
 	.soft_reset	= dp83640_soft_reset,
