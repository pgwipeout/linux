--- conflicted
+++ resolved
@@ -2117,11 +2117,6 @@
 		free_all_rwi(adapter);
 	}
 
-<<<<<<< HEAD
-	adapter->resetting = false;
-	if (we_lock_rtnl)
-		rtnl_unlock();
-=======
 	clear_bit_unlock(0, &adapter->resetting);
 }
 
@@ -2132,7 +2127,6 @@
 	adapter = container_of(work, struct ibmvnic_adapter,
 			       ibmvnic_delayed_reset.work);
 	__ibmvnic_reset(&adapter->ibmvnic_reset);
->>>>>>> 434a5252
 }
 
 static int ibmvnic_reset(struct ibmvnic_adapter *adapter,
