--- conflicted
+++ resolved
@@ -3226,27 +3226,6 @@
 		if (!rtsu) {
 			dev_err(&pdev->dev, "no TSU resource\n");
 			ret = -ENODEV;
-<<<<<<< HEAD
-			goto out_release;
-		}
-		/* We can only request the  TSU region  for the first port
-		 * of the two  sharing this TSU for the probe to succeed...
-		 */
-		if (devno % 2 == 0 &&
-		    !devm_request_mem_region(&pdev->dev, rtsu->start,
-					     resource_size(rtsu),
-					     dev_name(&pdev->dev))) {
-			dev_err(&pdev->dev, "can't request TSU resource.\n");
-			ret = -EBUSY;
-			goto out_release;
-		}
-		mdp->tsu_addr = devm_ioremap(&pdev->dev, rtsu->start,
-					     resource_size(rtsu));
-		if (!mdp->tsu_addr) {
-			dev_err(&pdev->dev, "TSU region ioremap() failed.\n");
-			ret = -ENOMEM;
-=======
->>>>>>> 03a0dded
 			goto out_release;
 		}
 		/* We can only request the  TSU region  for the first port
@@ -3271,17 +3250,10 @@
 		mdp->port = port;
 		ndev->features = NETIF_F_HW_VLAN_CTAG_FILTER;
 
-<<<<<<< HEAD
-	/* Need to init only the first port of the two sharing a TSU */
-	if (devno % 2 == 0) {
-		if (mdp->cd->chip_reset)
-			mdp->cd->chip_reset(ndev);
-=======
 		/* Need to init only the first port of the two sharing a TSU */
 		if (port == 0) {
 			if (mdp->cd->chip_reset)
 				mdp->cd->chip_reset(ndev);
->>>>>>> 03a0dded
 
 			/* TSU init (Init only)*/
 			sh_eth_tsu_init(mdp);
