--- conflicted
+++ resolved
@@ -23,7 +23,6 @@
 #include <linux/interrupt.h>
 #include <linux/ip.h>
 #include <linux/ipv6.h>
-#include <linux/lockdep.h>
 #include <linux/mm.h>
 #include <linux/overflow.h>
 #include <linux/page_ref.h>
@@ -275,15 +274,9 @@
  *
  * Return: Negative errno on error, 0 on success
  */
-<<<<<<< HEAD
-static int __nfp_net_reconfig(struct nfp_net *nn, u32 update)
-=======
 int __nfp_net_reconfig(struct nfp_net *nn, u32 update)
->>>>>>> 6fb08f1a
 {
 	int ret;
-
-	lockdep_assert_held(&nn->bar_lock);
 
 	nfp_net_reconfig_sync_enter(nn);
 
@@ -339,10 +332,6 @@
 	u32 mbox = nn->tlv_caps.mbox_off;
 	int ret;
 
-<<<<<<< HEAD
-	lockdep_assert_held(&nn->bar_lock);
-=======
->>>>>>> 6fb08f1a
 	nn_writeq(nn, mbox + NFP_NET_CFG_MBOX_SIMPLE_CMD, mbox_cmd);
 
 	ret = __nfp_net_reconfig(nn, NFP_NET_CFG_UPDATE_MBOX);
@@ -354,8 +343,6 @@
 	return -nn_readl(nn, mbox + NFP_NET_CFG_MBOX_SIMPLE_RET);
 }
 
-<<<<<<< HEAD
-=======
 void nfp_net_mbox_reconfig_post(struct nfp_net *nn, u32 mbox_cmd)
 {
 	u32 mbox = nn->tlv_caps.mbox_off;
@@ -374,7 +361,6 @@
 	return -nn_readl(nn, mbox + NFP_NET_CFG_MBOX_SIMPLE_RET);
 }
 
->>>>>>> 6fb08f1a
 int nfp_net_mbox_reconfig_and_unlock(struct nfp_net *nn, u32 mbox_cmd)
 {
 	int ret;
@@ -3868,11 +3854,7 @@
 	nn->dp.txd_cnt = NFP_NET_TX_DESCS_DEFAULT;
 	nn->dp.rxd_cnt = NFP_NET_RX_DESCS_DEFAULT;
 
-<<<<<<< HEAD
-	mutex_init(&nn->bar_lock);
-=======
 	sema_init(&nn->bar_lock, 1);
->>>>>>> 6fb08f1a
 
 	spin_lock_init(&nn->reconfig_lock);
 	spin_lock_init(&nn->link_status_lock);
@@ -3905,12 +3887,7 @@
 void nfp_net_free(struct nfp_net *nn)
 {
 	WARN_ON(timer_pending(&nn->reconfig_timer) || nn->reconfig_posted);
-<<<<<<< HEAD
-
-	mutex_destroy(&nn->bar_lock);
-=======
 	nfp_ccm_mbox_free(nn);
->>>>>>> 6fb08f1a
 
 	if (nn->dp.netdev)
 		free_netdev(nn->dp.netdev);
@@ -4185,11 +4162,6 @@
 	if (err)
 		return err;
 
-<<<<<<< HEAD
-	if (nn->dp.netdev)
-		nfp_net_netdev_init(nn);
-
-=======
 	if (nn->dp.netdev) {
 		nfp_net_netdev_init(nn);
 
@@ -4202,7 +4174,6 @@
 			goto err_clean_mbox;
 	}
 
->>>>>>> 6fb08f1a
 	nfp_net_vecs_init(nn);
 
 	if (!nn->dp.netdev)
