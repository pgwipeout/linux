// SPDX-License-Identifier: GPL-2.0
/* Copyright(c) 2018 Intel Corporation. */

#include <linux/bpf_trace.h>
#include <net/xdp_sock.h>
#include <net/xdp.h>

#include "ixgbe.h"
#include "ixgbe_txrx_common.h"

struct xdp_umem *ixgbe_xsk_umem(struct ixgbe_adapter *adapter,
				struct ixgbe_ring *ring)
{
	bool xdp_on = READ_ONCE(adapter->xdp_prog);
	int qid = ring->ring_idx;

	if (!xdp_on || !test_bit(qid, adapter->af_xdp_zc_qps))
		return NULL;

	return xdp_get_umem_from_qid(adapter->netdev, qid);
}

static int ixgbe_xsk_umem_dma_map(struct ixgbe_adapter *adapter,
				  struct xdp_umem *umem)
{
	struct device *dev = &adapter->pdev->dev;
	unsigned int i, j;
	dma_addr_t dma;

	for (i = 0; i < umem->npgs; i++) {
		dma = dma_map_page_attrs(dev, umem->pgs[i], 0, PAGE_SIZE,
					 DMA_BIDIRECTIONAL, IXGBE_RX_DMA_ATTR);
		if (dma_mapping_error(dev, dma))
			goto out_unmap;

		umem->pages[i].dma = dma;
	}

	return 0;

out_unmap:
	for (j = 0; j < i; j++) {
		dma_unmap_page_attrs(dev, umem->pages[i].dma, PAGE_SIZE,
				     DMA_BIDIRECTIONAL, IXGBE_RX_DMA_ATTR);
		umem->pages[i].dma = 0;
	}

	return -1;
}

static void ixgbe_xsk_umem_dma_unmap(struct ixgbe_adapter *adapter,
				     struct xdp_umem *umem)
{
	struct device *dev = &adapter->pdev->dev;
	unsigned int i;

	for (i = 0; i < umem->npgs; i++) {
		dma_unmap_page_attrs(dev, umem->pages[i].dma, PAGE_SIZE,
				     DMA_BIDIRECTIONAL, IXGBE_RX_DMA_ATTR);

		umem->pages[i].dma = 0;
	}
}

static int ixgbe_xsk_umem_enable(struct ixgbe_adapter *adapter,
				 struct xdp_umem *umem,
				 u16 qid)
{
	struct net_device *netdev = adapter->netdev;
	struct xdp_umem_fq_reuse *reuseq;
	bool if_running;
	int err;

	if (qid >= adapter->num_rx_queues)
		return -EINVAL;

	if (qid >= netdev->real_num_rx_queues ||
	    qid >= netdev->real_num_tx_queues)
		return -EINVAL;

	reuseq = xsk_reuseq_prepare(adapter->rx_ring[0]->count);
	if (!reuseq)
		return -ENOMEM;

	xsk_reuseq_free(xsk_reuseq_swap(umem, reuseq));

	err = ixgbe_xsk_umem_dma_map(adapter, umem);
	if (err)
		return err;

	if_running = netif_running(adapter->netdev) &&
		     ixgbe_enabled_xdp_adapter(adapter);

	if (if_running)
		ixgbe_txrx_ring_disable(adapter, qid);

	set_bit(qid, adapter->af_xdp_zc_qps);

	if (if_running) {
		ixgbe_txrx_ring_enable(adapter, qid);

		/* Kick start the NAPI context so that receiving will start */
		err = ixgbe_xsk_wakeup(adapter->netdev, qid, XDP_WAKEUP_RX);
		if (err)
			return err;
	}

	return 0;
}

static int ixgbe_xsk_umem_disable(struct ixgbe_adapter *adapter, u16 qid)
{
	struct xdp_umem *umem;
	bool if_running;

	umem = xdp_get_umem_from_qid(adapter->netdev, qid);
	if (!umem)
		return -EINVAL;

	if_running = netif_running(adapter->netdev) &&
		     ixgbe_enabled_xdp_adapter(adapter);

	if (if_running)
		ixgbe_txrx_ring_disable(adapter, qid);

	clear_bit(qid, adapter->af_xdp_zc_qps);
	ixgbe_xsk_umem_dma_unmap(adapter, umem);

	if (if_running)
		ixgbe_txrx_ring_enable(adapter, qid);

	return 0;
}

int ixgbe_xsk_umem_setup(struct ixgbe_adapter *adapter, struct xdp_umem *umem,
			 u16 qid)
{
	return umem ? ixgbe_xsk_umem_enable(adapter, umem, qid) :
		ixgbe_xsk_umem_disable(adapter, qid);
}

static int ixgbe_run_xdp_zc(struct ixgbe_adapter *adapter,
			    struct ixgbe_ring *rx_ring,
			    struct xdp_buff *xdp)
{
	struct xdp_umem *umem = rx_ring->xsk_umem;
	int err, result = IXGBE_XDP_PASS;
	struct bpf_prog *xdp_prog;
	struct xdp_frame *xdpf;
	u64 offset;
	u32 act;

	rcu_read_lock();
	xdp_prog = READ_ONCE(rx_ring->xdp_prog);
	act = bpf_prog_run_xdp(xdp_prog, xdp);
	offset = xdp->data - xdp->data_hard_start;

	xdp->handle = xsk_umem_adjust_offset(umem, xdp->handle, offset);

	switch (act) {
	case XDP_PASS:
		break;
	case XDP_TX:
		xdpf = convert_to_xdp_frame(xdp);
		if (unlikely(!xdpf)) {
			result = IXGBE_XDP_CONSUMED;
			break;
		}
		result = ixgbe_xmit_xdp_ring(adapter, xdpf);
		break;
	case XDP_REDIRECT:
		err = xdp_do_redirect(rx_ring->netdev, xdp, xdp_prog);
		result = !err ? IXGBE_XDP_REDIR : IXGBE_XDP_CONSUMED;
		break;
	default:
		bpf_warn_invalid_xdp_action(act);
		/* fallthrough */
	case XDP_ABORTED:
		trace_xdp_exception(rx_ring->netdev, xdp_prog, act);
		/* fallthrough -- handle aborts by dropping packet */
	case XDP_DROP:
		result = IXGBE_XDP_CONSUMED;
		break;
	}
	rcu_read_unlock();
	return result;
}

static struct
ixgbe_rx_buffer *ixgbe_get_rx_buffer_zc(struct ixgbe_ring *rx_ring,
					unsigned int size)
{
	struct ixgbe_rx_buffer *bi;

	bi = &rx_ring->rx_buffer_info[rx_ring->next_to_clean];

	/* we are reusing so sync this buffer for CPU use */
	dma_sync_single_range_for_cpu(rx_ring->dev,
				      bi->dma, 0,
				      size,
				      DMA_BIDIRECTIONAL);

	return bi;
}

static void ixgbe_reuse_rx_buffer_zc(struct ixgbe_ring *rx_ring,
				     struct ixgbe_rx_buffer *obi)
{
	u16 nta = rx_ring->next_to_alloc;
	struct ixgbe_rx_buffer *nbi;

	nbi = &rx_ring->rx_buffer_info[rx_ring->next_to_alloc];
	/* update, and store next to alloc */
	nta++;
	rx_ring->next_to_alloc = (nta < rx_ring->count) ? nta : 0;

	/* transfer page from old buffer to new buffer */
	nbi->dma = obi->dma;
	nbi->addr = obi->addr;
	nbi->handle = obi->handle;

	obi->addr = NULL;
	obi->skb = NULL;
}

void ixgbe_zca_free(struct zero_copy_allocator *alloc, unsigned long handle)
{
	struct ixgbe_rx_buffer *bi;
	struct ixgbe_ring *rx_ring;
	u64 hr, mask;
	u16 nta;

	rx_ring = container_of(alloc, struct ixgbe_ring, zca);
	hr = rx_ring->xsk_umem->headroom + XDP_PACKET_HEADROOM;
	mask = rx_ring->xsk_umem->chunk_mask;

	nta = rx_ring->next_to_alloc;
	bi = rx_ring->rx_buffer_info;

	nta++;
	rx_ring->next_to_alloc = (nta < rx_ring->count) ? nta : 0;

	handle &= mask;

	bi->dma = xdp_umem_get_dma(rx_ring->xsk_umem, handle);
	bi->dma += hr;

	bi->addr = xdp_umem_get_data(rx_ring->xsk_umem, handle);
	bi->addr += hr;

	bi->handle = xsk_umem_adjust_offset(rx_ring->xsk_umem, (u64)handle,
					    rx_ring->xsk_umem->headroom);
}

static bool ixgbe_alloc_buffer_zc(struct ixgbe_ring *rx_ring,
				  struct ixgbe_rx_buffer *bi)
{
	struct xdp_umem *umem = rx_ring->xsk_umem;
	void *addr = bi->addr;
	u64 handle, hr;

	if (addr)
		return true;

	if (!xsk_umem_peek_addr(umem, &handle)) {
		rx_ring->rx_stats.alloc_rx_page_failed++;
		return false;
	}

	hr = umem->headroom + XDP_PACKET_HEADROOM;

	bi->dma = xdp_umem_get_dma(umem, handle);
	bi->dma += hr;

	bi->addr = xdp_umem_get_data(umem, handle);
	bi->addr += hr;

	bi->handle = xsk_umem_adjust_offset(umem, handle, umem->headroom);

	xsk_umem_discard_addr(umem);
	return true;
}

static bool ixgbe_alloc_buffer_slow_zc(struct ixgbe_ring *rx_ring,
				       struct ixgbe_rx_buffer *bi)
{
	struct xdp_umem *umem = rx_ring->xsk_umem;
	u64 handle, hr;

	if (!xsk_umem_peek_addr_rq(umem, &handle)) {
		rx_ring->rx_stats.alloc_rx_page_failed++;
		return false;
	}

	handle &= rx_ring->xsk_umem->chunk_mask;

	hr = umem->headroom + XDP_PACKET_HEADROOM;

	bi->dma = xdp_umem_get_dma(umem, handle);
	bi->dma += hr;

	bi->addr = xdp_umem_get_data(umem, handle);
	bi->addr += hr;

	bi->handle = xsk_umem_adjust_offset(umem, handle, umem->headroom);

	xsk_umem_discard_addr_rq(umem);
	return true;
}

static __always_inline bool
__ixgbe_alloc_rx_buffers_zc(struct ixgbe_ring *rx_ring, u16 cleaned_count,
			    bool alloc(struct ixgbe_ring *rx_ring,
				       struct ixgbe_rx_buffer *bi))
{
	union ixgbe_adv_rx_desc *rx_desc;
	struct ixgbe_rx_buffer *bi;
	u16 i = rx_ring->next_to_use;
	bool ok = true;

	/* nothing to do */
	if (!cleaned_count)
		return true;

	rx_desc = IXGBE_RX_DESC(rx_ring, i);
	bi = &rx_ring->rx_buffer_info[i];
	i -= rx_ring->count;

	do {
		if (!alloc(rx_ring, bi)) {
			ok = false;
			break;
		}

		/* sync the buffer for use by the device */
		dma_sync_single_range_for_device(rx_ring->dev, bi->dma,
						 bi->page_offset,
						 rx_ring->rx_buf_len,
						 DMA_BIDIRECTIONAL);

		/* Refresh the desc even if buffer_addrs didn't change
		 * because each write-back erases this info.
		 */
		rx_desc->read.pkt_addr = cpu_to_le64(bi->dma);

		rx_desc++;
		bi++;
		i++;
		if (unlikely(!i)) {
			rx_desc = IXGBE_RX_DESC(rx_ring, 0);
			bi = rx_ring->rx_buffer_info;
			i -= rx_ring->count;
		}

		/* clear the length for the next_to_use descriptor */
		rx_desc->wb.upper.length = 0;

		cleaned_count--;
	} while (cleaned_count);

	i += rx_ring->count;

	if (rx_ring->next_to_use != i) {
		rx_ring->next_to_use = i;

		/* update next to alloc since we have filled the ring */
		rx_ring->next_to_alloc = i;

		/* Force memory writes to complete before letting h/w
		 * know there are new descriptors to fetch.  (Only
		 * applicable for weak-ordered memory model archs,
		 * such as IA-64).
		 */
		wmb();
		writel(i, rx_ring->tail);
	}

	return ok;
}

void ixgbe_alloc_rx_buffers_zc(struct ixgbe_ring *rx_ring, u16 count)
{
	__ixgbe_alloc_rx_buffers_zc(rx_ring, count,
				    ixgbe_alloc_buffer_slow_zc);
}

static bool ixgbe_alloc_rx_buffers_fast_zc(struct ixgbe_ring *rx_ring,
					   u16 count)
{
	return __ixgbe_alloc_rx_buffers_zc(rx_ring, count,
					   ixgbe_alloc_buffer_zc);
}

static struct sk_buff *ixgbe_construct_skb_zc(struct ixgbe_ring *rx_ring,
					      struct ixgbe_rx_buffer *bi,
					      struct xdp_buff *xdp)
{
	unsigned int metasize = xdp->data - xdp->data_meta;
	unsigned int datasize = xdp->data_end - xdp->data;
	struct sk_buff *skb;

	/* allocate a skb to store the frags */
	skb = __napi_alloc_skb(&rx_ring->q_vector->napi,
			       xdp->data_end - xdp->data_hard_start,
			       GFP_ATOMIC | __GFP_NOWARN);
	if (unlikely(!skb))
		return NULL;

	skb_reserve(skb, xdp->data - xdp->data_hard_start);
	memcpy(__skb_put(skb, datasize), xdp->data, datasize);
	if (metasize)
		skb_metadata_set(skb, metasize);

	ixgbe_reuse_rx_buffer_zc(rx_ring, bi);
	return skb;
}

static void ixgbe_inc_ntc(struct ixgbe_ring *rx_ring)
{
	u32 ntc = rx_ring->next_to_clean + 1;

	ntc = (ntc < rx_ring->count) ? ntc : 0;
	rx_ring->next_to_clean = ntc;
	prefetch(IXGBE_RX_DESC(rx_ring, ntc));
}

int ixgbe_clean_rx_irq_zc(struct ixgbe_q_vector *q_vector,
			  struct ixgbe_ring *rx_ring,
			  const int budget)
{
	unsigned int total_rx_bytes = 0, total_rx_packets = 0;
	struct ixgbe_adapter *adapter = q_vector->adapter;
	u16 cleaned_count = ixgbe_desc_unused(rx_ring);
	unsigned int xdp_res, xdp_xmit = 0;
	bool failure = false;
	struct sk_buff *skb;
	struct xdp_buff xdp;

	xdp.rxq = &rx_ring->xdp_rxq;

	while (likely(total_rx_packets < budget)) {
		union ixgbe_adv_rx_desc *rx_desc;
		struct ixgbe_rx_buffer *bi;
		unsigned int size;

		/* return some buffers to hardware, one at a time is too slow */
		if (cleaned_count >= IXGBE_RX_BUFFER_WRITE) {
			failure = failure ||
				  !ixgbe_alloc_rx_buffers_fast_zc(rx_ring,
								 cleaned_count);
			cleaned_count = 0;
		}

		rx_desc = IXGBE_RX_DESC(rx_ring, rx_ring->next_to_clean);
		size = le16_to_cpu(rx_desc->wb.upper.length);
		if (!size)
			break;

		/* This memory barrier is needed to keep us from reading
		 * any other fields out of the rx_desc until we know the
		 * descriptor has been written back
		 */
		dma_rmb();

		bi = ixgbe_get_rx_buffer_zc(rx_ring, size);

		if (unlikely(!ixgbe_test_staterr(rx_desc,
						 IXGBE_RXD_STAT_EOP))) {
			struct ixgbe_rx_buffer *next_bi;

			ixgbe_reuse_rx_buffer_zc(rx_ring, bi);
			ixgbe_inc_ntc(rx_ring);
			next_bi =
			       &rx_ring->rx_buffer_info[rx_ring->next_to_clean];
			next_bi->skb = ERR_PTR(-EINVAL);
			continue;
		}

		if (unlikely(bi->skb)) {
			ixgbe_reuse_rx_buffer_zc(rx_ring, bi);
			ixgbe_inc_ntc(rx_ring);
			continue;
		}

		xdp.data = bi->addr;
		xdp.data_meta = xdp.data;
		xdp.data_hard_start = xdp.data - XDP_PACKET_HEADROOM;
		xdp.data_end = xdp.data + size;
		xdp.handle = bi->handle;

		xdp_res = ixgbe_run_xdp_zc(adapter, rx_ring, &xdp);

		if (xdp_res) {
			if (xdp_res & (IXGBE_XDP_TX | IXGBE_XDP_REDIR)) {
				xdp_xmit |= xdp_res;
				bi->addr = NULL;
				bi->skb = NULL;
			} else {
				ixgbe_reuse_rx_buffer_zc(rx_ring, bi);
			}
			total_rx_packets++;
			total_rx_bytes += size;

			cleaned_count++;
			ixgbe_inc_ntc(rx_ring);
			continue;
		}

		/* XDP_PASS path */
		skb = ixgbe_construct_skb_zc(rx_ring, bi, &xdp);
		if (!skb) {
			rx_ring->rx_stats.alloc_rx_buff_failed++;
			break;
		}

		cleaned_count++;
		ixgbe_inc_ntc(rx_ring);

		if (eth_skb_pad(skb))
			continue;

		total_rx_bytes += skb->len;
		total_rx_packets++;

		ixgbe_process_skb_fields(rx_ring, rx_desc, skb);
		ixgbe_rx_skb(q_vector, skb);
	}

	if (xdp_xmit & IXGBE_XDP_REDIR)
		xdp_do_flush_map();

	if (xdp_xmit & IXGBE_XDP_TX) {
		struct ixgbe_ring *ring = adapter->xdp_ring[smp_processor_id()];

		/* Force memory writes to complete before letting h/w
		 * know there are new descriptors to fetch.
		 */
		wmb();
		writel(ring->next_to_use, ring->tail);
	}

	u64_stats_update_begin(&rx_ring->syncp);
	rx_ring->stats.packets += total_rx_packets;
	rx_ring->stats.bytes += total_rx_bytes;
	u64_stats_update_end(&rx_ring->syncp);
	q_vector->rx.total_packets += total_rx_packets;
	q_vector->rx.total_bytes += total_rx_bytes;

	if (xsk_umem_uses_need_wakeup(rx_ring->xsk_umem)) {
		if (failure || rx_ring->next_to_clean == rx_ring->next_to_use)
			xsk_set_rx_need_wakeup(rx_ring->xsk_umem);
		else
			xsk_clear_rx_need_wakeup(rx_ring->xsk_umem);

		return (int)total_rx_packets;
	}
	return failure ? budget : (int)total_rx_packets;
}

void ixgbe_xsk_clean_rx_ring(struct ixgbe_ring *rx_ring)
{
	u16 i = rx_ring->next_to_clean;
	struct ixgbe_rx_buffer *bi = &rx_ring->rx_buffer_info[i];

	while (i != rx_ring->next_to_alloc) {
		xsk_umem_fq_reuse(rx_ring->xsk_umem, bi->handle);
		i++;
		bi++;
		if (i == rx_ring->count) {
			i = 0;
			bi = rx_ring->rx_buffer_info;
		}
	}
}

static bool ixgbe_xmit_zc(struct ixgbe_ring *xdp_ring, unsigned int budget)
{
	union ixgbe_adv_tx_desc *tx_desc = NULL;
	struct ixgbe_tx_buffer *tx_bi;
	bool work_done = true;
	struct xdp_desc desc;
	dma_addr_t dma;
	u32 cmd_type;

	while (budget-- > 0) {
		if (unlikely(!ixgbe_desc_unused(xdp_ring)) ||
		    !netif_carrier_ok(xdp_ring->netdev)) {
			work_done = false;
			break;
		}

		if (!xsk_umem_consume_tx(xdp_ring->xsk_umem, &desc))
			break;

		dma = xdp_umem_get_dma(xdp_ring->xsk_umem, desc.addr);

		dma_sync_single_for_device(xdp_ring->dev, dma, desc.len,
					   DMA_BIDIRECTIONAL);

		tx_bi = &xdp_ring->tx_buffer_info[xdp_ring->next_to_use];
		tx_bi->bytecount = desc.len;
		tx_bi->xdpf = NULL;
		tx_bi->gso_segs = 1;

		tx_desc = IXGBE_TX_DESC(xdp_ring, xdp_ring->next_to_use);
		tx_desc->read.buffer_addr = cpu_to_le64(dma);

		/* put descriptor type bits */
		cmd_type = IXGBE_ADVTXD_DTYP_DATA |
			   IXGBE_ADVTXD_DCMD_DEXT |
			   IXGBE_ADVTXD_DCMD_IFCS;
		cmd_type |= desc.len | IXGBE_TXD_CMD;
		tx_desc->read.cmd_type_len = cpu_to_le32(cmd_type);
		tx_desc->read.olinfo_status =
			cpu_to_le32(desc.len << IXGBE_ADVTXD_PAYLEN_SHIFT);

		xdp_ring->next_to_use++;
		if (xdp_ring->next_to_use == xdp_ring->count)
			xdp_ring->next_to_use = 0;
	}

	if (tx_desc) {
		ixgbe_xdp_ring_update_tail(xdp_ring);
		xsk_umem_consume_tx_done(xdp_ring->xsk_umem);
		if (xsk_umem_uses_need_wakeup(xdp_ring->xsk_umem))
			xsk_clear_tx_need_wakeup(xdp_ring->xsk_umem);
	}

	return !!budget && work_done;
}

static void ixgbe_clean_xdp_tx_buffer(struct ixgbe_ring *tx_ring,
				      struct ixgbe_tx_buffer *tx_bi)
{
	xdp_return_frame(tx_bi->xdpf);
	dma_unmap_single(tx_ring->dev,
			 dma_unmap_addr(tx_bi, dma),
			 dma_unmap_len(tx_bi, len), DMA_TO_DEVICE);
	dma_unmap_len_set(tx_bi, len, 0);
}

bool ixgbe_clean_xdp_tx_irq(struct ixgbe_q_vector *q_vector,
			    struct ixgbe_ring *tx_ring, int napi_budget)
{
	u16 ntc = tx_ring->next_to_clean, ntu = tx_ring->next_to_use;
	unsigned int total_packets = 0, total_bytes = 0;
	struct xdp_umem *umem = tx_ring->xsk_umem;
	union ixgbe_adv_tx_desc *tx_desc;
	struct ixgbe_tx_buffer *tx_bi;
	u32 xsk_frames = 0;

	tx_bi = &tx_ring->tx_buffer_info[ntc];
	tx_desc = IXGBE_TX_DESC(tx_ring, ntc);

	while (ntc != ntu) {
		if (!(tx_desc->wb.status & cpu_to_le32(IXGBE_TXD_STAT_DD)))
			break;

		total_bytes += tx_bi->bytecount;
		total_packets += tx_bi->gso_segs;

		if (tx_bi->xdpf)
			ixgbe_clean_xdp_tx_buffer(tx_ring, tx_bi);
		else
			xsk_frames++;

		tx_bi->xdpf = NULL;

		tx_bi++;
		tx_desc++;
		ntc++;
		if (unlikely(ntc == tx_ring->count)) {
			ntc = 0;
			tx_bi = tx_ring->tx_buffer_info;
			tx_desc = IXGBE_TX_DESC(tx_ring, 0);
		}

		/* issue prefetch for next Tx descriptor */
		prefetch(tx_desc);
	}

	tx_ring->next_to_clean = ntc;

	u64_stats_update_begin(&tx_ring->syncp);
	tx_ring->stats.bytes += total_bytes;
	tx_ring->stats.packets += total_packets;
	u64_stats_update_end(&tx_ring->syncp);
	q_vector->tx.total_bytes += total_bytes;
	q_vector->tx.total_packets += total_packets;

	if (xsk_frames)
		xsk_umem_complete_tx(umem, xsk_frames);

<<<<<<< HEAD
=======
	if (xsk_umem_uses_need_wakeup(tx_ring->xsk_umem)) {
		if (tx_ring->next_to_clean == tx_ring->next_to_use)
			xsk_set_tx_need_wakeup(tx_ring->xsk_umem);
		else
			xsk_clear_tx_need_wakeup(tx_ring->xsk_umem);
	}

>>>>>>> 32d0b3ee
	return ixgbe_xmit_zc(tx_ring, q_vector->tx.work_limit);
}

int ixgbe_xsk_wakeup(struct net_device *dev, u32 qid, u32 flags)
{
	struct ixgbe_adapter *adapter = netdev_priv(dev);
	struct ixgbe_ring *ring;

	if (test_bit(__IXGBE_DOWN, &adapter->state))
		return -ENETDOWN;

	if (!READ_ONCE(adapter->xdp_prog))
		return -ENXIO;

	if (qid >= adapter->num_xdp_queues)
		return -ENXIO;

	if (!adapter->xdp_ring[qid]->xsk_umem)
		return -ENXIO;

	ring = adapter->xdp_ring[qid];
	if (!napi_if_scheduled_mark_missed(&ring->q_vector->napi)) {
		u64 eics = BIT_ULL(ring->q_vector->v_idx);

		ixgbe_irq_rearm_queues(adapter, eics);
	}

	return 0;
}

void ixgbe_xsk_clean_tx_ring(struct ixgbe_ring *tx_ring)
{
	u16 ntc = tx_ring->next_to_clean, ntu = tx_ring->next_to_use;
	struct xdp_umem *umem = tx_ring->xsk_umem;
	struct ixgbe_tx_buffer *tx_bi;
	u32 xsk_frames = 0;

	while (ntc != ntu) {
		tx_bi = &tx_ring->tx_buffer_info[ntc];

		if (tx_bi->xdpf)
			ixgbe_clean_xdp_tx_buffer(tx_ring, tx_bi);
		else
			xsk_frames++;

		tx_bi->xdpf = NULL;

		ntc++;
		if (ntc == tx_ring->count)
			ntc = 0;
	}

	if (xsk_frames)
		xsk_umem_complete_tx(umem, xsk_frames);
}<|MERGE_RESOLUTION|>--- conflicted
+++ resolved
@@ -691,8 +691,6 @@
 	if (xsk_frames)
 		xsk_umem_complete_tx(umem, xsk_frames);
 
-<<<<<<< HEAD
-=======
 	if (xsk_umem_uses_need_wakeup(tx_ring->xsk_umem)) {
 		if (tx_ring->next_to_clean == tx_ring->next_to_use)
 			xsk_set_tx_need_wakeup(tx_ring->xsk_umem);
@@ -700,7 +698,6 @@
 			xsk_clear_tx_need_wakeup(tx_ring->xsk_umem);
 	}
 
->>>>>>> 32d0b3ee
 	return ixgbe_xmit_zc(tx_ring, q_vector->tx.work_limit);
 }
 
