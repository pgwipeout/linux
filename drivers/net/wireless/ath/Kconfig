--- conflicted
+++ resolved
@@ -30,21 +30,12 @@
 	  Right now only ath9k makes use of this.
 
 config ATH_TRACEPOINTS
-<<<<<<< HEAD
-       bool "Atheros wireless tracing"
-       depends on ATH_DEBUG
-       depends on EVENT_TRACING
-       ---help---
-	 This option enables tracepoints for atheros wireless drivers.
-	 Currently, ath9k makes use of this facility.
-=======
 	bool "Atheros wireless tracing"
 	depends on ATH_DEBUG
 	depends on EVENT_TRACING
 	---help---
 	  This option enables tracepoints for atheros wireless drivers.
 	  Currently, ath9k makes use of this facility.
->>>>>>> 348b80b2
 
 config ATH_REG_DYNAMIC_USER_REG_HINTS
 	bool "Atheros dynamic user regulatory hints"
