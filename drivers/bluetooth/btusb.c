--- conflicted
+++ resolved
@@ -1204,8 +1204,6 @@
 	}
 
 	data->intf->needs_remote_wakeup = 1;
-<<<<<<< HEAD
-=======
 
 	/* Disable device remote wakeup when host is suspended
 	 * For Realtek chips, global suspend without
@@ -1213,7 +1211,6 @@
 	 */
 	if (test_bit(BTUSB_WAKEUP_DISABLE, &data->flags))
 		device_wakeup_disable(&data->udev->dev);
->>>>>>> 32d0b3ee
 
 	if (test_and_set_bit(BTUSB_INTR_RUNNING, &data->flags))
 		goto done;
@@ -1278,14 +1275,11 @@
 		goto failed;
 
 	data->intf->needs_remote_wakeup = 0;
-<<<<<<< HEAD
-=======
 
 	/* Enable remote wake up for auto-suspend */
 	if (test_bit(BTUSB_WAKEUP_DISABLE, &data->flags))
 		data->intf->needs_remote_wakeup = 1;
 
->>>>>>> 32d0b3ee
 	usb_autopm_put_interface(data->intf);
 
 failed:
