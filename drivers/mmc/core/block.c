--- conflicted
+++ resolved
@@ -201,22 +201,10 @@
 	int devidx;
 
 	devidx = mmc_get_devidx(md->disk);
-	blk_put_queue(md->queue.queue);
 	ida_simple_remove(&mmc_blk_ida, devidx);
 
 	mutex_lock(&open_lock);
-<<<<<<< HEAD
 	md->disk->private_data = NULL;
-=======
-	md->usage--;
-	if (md->usage == 0) {
-		int devidx = mmc_get_devidx(md->disk);
-
-		ida_simple_remove(&mmc_blk_ida, devidx);
-		put_disk(md->disk);
-		kfree(md);
-	}
->>>>>>> 81a0525c
 	mutex_unlock(&open_lock);
 
 	put_disk(md->disk);
@@ -2345,16 +2333,7 @@
 
 	INIT_LIST_HEAD(&md->part);
 	INIT_LIST_HEAD(&md->rpmbs);
-<<<<<<< HEAD
 	kref_init(&md->kref);
-
-	ret = mmc_init_queue(&md->queue, card);
-	if (ret)
-		goto err_putdisk;
-
-=======
-	md->usage = 1;
->>>>>>> 81a0525c
 	md->queue.blkdata = md;
 
 	md->disk->major	= MMC_BLOCK_MAJOR;
