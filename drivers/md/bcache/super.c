// SPDX-License-Identifier: GPL-2.0
/*
 * bcache setup/teardown code, and some metadata io - read a superblock and
 * figure out what to do with it.
 *
 * Copyright 2010, 2011 Kent Overstreet <kent.overstreet@gmail.com>
 * Copyright 2012 Google, Inc.
 */

#include "bcache.h"
#include "btree.h"
#include "debug.h"
#include "extents.h"
#include "request.h"
#include "writeback.h"

#include <linux/blkdev.h>
#include <linux/buffer_head.h>
#include <linux/debugfs.h>
#include <linux/genhd.h>
#include <linux/idr.h>
#include <linux/kthread.h>
#include <linux/module.h>
#include <linux/random.h>
#include <linux/reboot.h>
#include <linux/sysfs.h>

MODULE_LICENSE("GPL");
MODULE_AUTHOR("Kent Overstreet <kent.overstreet@gmail.com>");

static const char bcache_magic[] = {
	0xc6, 0x85, 0x73, 0xf6, 0x4e, 0x1a, 0x45, 0xca,
	0x82, 0x65, 0xf5, 0x7f, 0x48, 0xba, 0x6d, 0x81
};

static const char invalid_uuid[] = {
	0xa0, 0x3e, 0xf8, 0xed, 0x3e, 0xe1, 0xb8, 0x78,
	0xc8, 0x50, 0xfc, 0x5e, 0xcb, 0x16, 0xcd, 0x99
};

static struct kobject *bcache_kobj;
struct mutex bch_register_lock;
LIST_HEAD(bch_cache_sets);
static LIST_HEAD(uncached_devices);

static int bcache_major;
static DEFINE_IDA(bcache_device_idx);
static wait_queue_head_t unregister_wait;
struct workqueue_struct *bcache_wq;
struct workqueue_struct *bch_journal_wq;

#define BTREE_MAX_PAGES		(256 * 1024 / PAGE_SIZE)
/* limitation of partitions number on single bcache device */
#define BCACHE_MINORS		128
/* limitation of bcache devices number on single system */
#define BCACHE_DEVICE_IDX_MAX	((1U << MINORBITS)/BCACHE_MINORS)

/* Superblock */

static const char *read_super(struct cache_sb *sb, struct block_device *bdev,
			      struct page **res)
{
	const char *err;
	struct cache_sb *s;
	struct buffer_head *bh = __bread(bdev, 1, SB_SIZE);
	unsigned int i;

	if (!bh)
		return "IO error";

	s = (struct cache_sb *) bh->b_data;

	sb->offset		= le64_to_cpu(s->offset);
	sb->version		= le64_to_cpu(s->version);

	memcpy(sb->magic,	s->magic, 16);
	memcpy(sb->uuid,	s->uuid, 16);
	memcpy(sb->set_uuid,	s->set_uuid, 16);
	memcpy(sb->label,	s->label, SB_LABEL_SIZE);

	sb->flags		= le64_to_cpu(s->flags);
	sb->seq			= le64_to_cpu(s->seq);
	sb->last_mount		= le32_to_cpu(s->last_mount);
	sb->first_bucket	= le16_to_cpu(s->first_bucket);
	sb->keys		= le16_to_cpu(s->keys);

	for (i = 0; i < SB_JOURNAL_BUCKETS; i++)
		sb->d[i] = le64_to_cpu(s->d[i]);

	pr_debug("read sb version %llu, flags %llu, seq %llu, journal size %u",
		 sb->version, sb->flags, sb->seq, sb->keys);

	err = "Not a bcache superblock";
	if (sb->offset != SB_SECTOR)
		goto err;

	if (memcmp(sb->magic, bcache_magic, 16))
		goto err;

	err = "Too many journal buckets";
	if (sb->keys > SB_JOURNAL_BUCKETS)
		goto err;

	err = "Bad checksum";
	if (s->csum != csum_set(s))
		goto err;

	err = "Bad UUID";
	if (bch_is_zero(sb->uuid, 16))
		goto err;

	sb->block_size	= le16_to_cpu(s->block_size);

	err = "Superblock block size smaller than device block size";
	if (sb->block_size << 9 < bdev_logical_block_size(bdev))
		goto err;

	switch (sb->version) {
	case BCACHE_SB_VERSION_BDEV:
		sb->data_offset	= BDEV_DATA_START_DEFAULT;
		break;
	case BCACHE_SB_VERSION_BDEV_WITH_OFFSET:
		sb->data_offset	= le64_to_cpu(s->data_offset);

		err = "Bad data offset";
		if (sb->data_offset < BDEV_DATA_START_DEFAULT)
			goto err;

		break;
	case BCACHE_SB_VERSION_CDEV:
	case BCACHE_SB_VERSION_CDEV_WITH_UUID:
		sb->nbuckets	= le64_to_cpu(s->nbuckets);
		sb->bucket_size	= le16_to_cpu(s->bucket_size);

		sb->nr_in_set	= le16_to_cpu(s->nr_in_set);
		sb->nr_this_dev	= le16_to_cpu(s->nr_this_dev);

		err = "Too many buckets";
		if (sb->nbuckets > LONG_MAX)
			goto err;

		err = "Not enough buckets";
		if (sb->nbuckets < 1 << 7)
			goto err;

		err = "Bad block/bucket size";
		if (!is_power_of_2(sb->block_size) ||
		    sb->block_size > PAGE_SECTORS ||
		    !is_power_of_2(sb->bucket_size) ||
		    sb->bucket_size < PAGE_SECTORS)
			goto err;

		err = "Invalid superblock: device too small";
		if (get_capacity(bdev->bd_disk) <
		    sb->bucket_size * sb->nbuckets)
			goto err;

		err = "Bad UUID";
		if (bch_is_zero(sb->set_uuid, 16))
			goto err;

		err = "Bad cache device number in set";
		if (!sb->nr_in_set ||
		    sb->nr_in_set <= sb->nr_this_dev ||
		    sb->nr_in_set > MAX_CACHES_PER_SET)
			goto err;

		err = "Journal buckets not sequential";
		for (i = 0; i < sb->keys; i++)
			if (sb->d[i] != sb->first_bucket + i)
				goto err;

		err = "Too many journal buckets";
		if (sb->first_bucket + sb->keys > sb->nbuckets)
			goto err;

		err = "Invalid superblock: first bucket comes before end of super";
		if (sb->first_bucket * sb->bucket_size < 16)
			goto err;

		break;
	default:
		err = "Unsupported superblock version";
		goto err;
	}

	sb->last_mount = (u32)ktime_get_real_seconds();
	err = NULL;

	get_page(bh->b_page);
	*res = bh->b_page;
err:
	put_bh(bh);
	return err;
}

static void write_bdev_super_endio(struct bio *bio)
{
	struct cached_dev *dc = bio->bi_private;
	/* XXX: error checking */

	closure_put(&dc->sb_write);
}

static void __write_super(struct cache_sb *sb, struct bio *bio)
{
	struct cache_sb *out = page_address(bio_first_page_all(bio));
	unsigned int i;

	bio->bi_iter.bi_sector	= SB_SECTOR;
	bio->bi_iter.bi_size	= SB_SIZE;
	bio_set_op_attrs(bio, REQ_OP_WRITE, REQ_SYNC|REQ_META);
	bch_bio_map(bio, NULL);

	out->offset		= cpu_to_le64(sb->offset);
	out->version		= cpu_to_le64(sb->version);

	memcpy(out->uuid,	sb->uuid, 16);
	memcpy(out->set_uuid,	sb->set_uuid, 16);
	memcpy(out->label,	sb->label, SB_LABEL_SIZE);

	out->flags		= cpu_to_le64(sb->flags);
	out->seq		= cpu_to_le64(sb->seq);

	out->last_mount		= cpu_to_le32(sb->last_mount);
	out->first_bucket	= cpu_to_le16(sb->first_bucket);
	out->keys		= cpu_to_le16(sb->keys);

	for (i = 0; i < sb->keys; i++)
		out->d[i] = cpu_to_le64(sb->d[i]);

	out->csum = csum_set(out);

	pr_debug("ver %llu, flags %llu, seq %llu",
		 sb->version, sb->flags, sb->seq);

	submit_bio(bio);
}

static void bch_write_bdev_super_unlock(struct closure *cl)
{
	struct cached_dev *dc = container_of(cl, struct cached_dev, sb_write);

	up(&dc->sb_write_mutex);
}

void bch_write_bdev_super(struct cached_dev *dc, struct closure *parent)
{
	struct closure *cl = &dc->sb_write;
	struct bio *bio = &dc->sb_bio;

	down(&dc->sb_write_mutex);
	closure_init(cl, parent);

	bio_reset(bio);
	bio_set_dev(bio, dc->bdev);
	bio->bi_end_io	= write_bdev_super_endio;
	bio->bi_private = dc;

	closure_get(cl);
	/* I/O request sent to backing device */
	__write_super(&dc->sb, bio);

	closure_return_with_destructor(cl, bch_write_bdev_super_unlock);
}

static void write_super_endio(struct bio *bio)
{
	struct cache *ca = bio->bi_private;

	/* is_read = 0 */
	bch_count_io_errors(ca, bio->bi_status, 0,
			    "writing superblock");
	closure_put(&ca->set->sb_write);
}

static void bcache_write_super_unlock(struct closure *cl)
{
	struct cache_set *c = container_of(cl, struct cache_set, sb_write);

	up(&c->sb_write_mutex);
}

void bcache_write_super(struct cache_set *c)
{
	struct closure *cl = &c->sb_write;
	struct cache *ca;
	unsigned int i;

	down(&c->sb_write_mutex);
	closure_init(cl, &c->cl);

	c->sb.seq++;

	for_each_cache(ca, c, i) {
		struct bio *bio = &ca->sb_bio;

		ca->sb.version		= BCACHE_SB_VERSION_CDEV_WITH_UUID;
		ca->sb.seq		= c->sb.seq;
		ca->sb.last_mount	= c->sb.last_mount;

		SET_CACHE_SYNC(&ca->sb, CACHE_SYNC(&c->sb));

		bio_reset(bio);
		bio_set_dev(bio, ca->bdev);
		bio->bi_end_io	= write_super_endio;
		bio->bi_private = ca;

		closure_get(cl);
		__write_super(&ca->sb, bio);
	}

	closure_return_with_destructor(cl, bcache_write_super_unlock);
}

/* UUID io */

static void uuid_endio(struct bio *bio)
{
	struct closure *cl = bio->bi_private;
	struct cache_set *c = container_of(cl, struct cache_set, uuid_write);

	cache_set_err_on(bio->bi_status, c, "accessing uuids");
	bch_bbio_free(bio, c);
	closure_put(cl);
}

static void uuid_io_unlock(struct closure *cl)
{
	struct cache_set *c = container_of(cl, struct cache_set, uuid_write);

	up(&c->uuid_write_mutex);
}

static void uuid_io(struct cache_set *c, int op, unsigned long op_flags,
		    struct bkey *k, struct closure *parent)
{
	struct closure *cl = &c->uuid_write;
	struct uuid_entry *u;
	unsigned int i;
	char buf[80];

	BUG_ON(!parent);
	down(&c->uuid_write_mutex);
	closure_init(cl, parent);

	for (i = 0; i < KEY_PTRS(k); i++) {
		struct bio *bio = bch_bbio_alloc(c);

		bio->bi_opf = REQ_SYNC | REQ_META | op_flags;
		bio->bi_iter.bi_size = KEY_SIZE(k) << 9;

		bio->bi_end_io	= uuid_endio;
		bio->bi_private = cl;
		bio_set_op_attrs(bio, op, REQ_SYNC|REQ_META|op_flags);
		bch_bio_map(bio, c->uuids);

		bch_submit_bbio(bio, c, k, i);

		if (op != REQ_OP_WRITE)
			break;
	}

	bch_extent_to_text(buf, sizeof(buf), k);
	pr_debug("%s UUIDs at %s", op == REQ_OP_WRITE ? "wrote" : "read", buf);

	for (u = c->uuids; u < c->uuids + c->nr_uuids; u++)
		if (!bch_is_zero(u->uuid, 16))
			pr_debug("Slot %zi: %pU: %s: 1st: %u last: %u inv: %u",
				 u - c->uuids, u->uuid, u->label,
				 u->first_reg, u->last_reg, u->invalidated);

	closure_return_with_destructor(cl, uuid_io_unlock);
}

static char *uuid_read(struct cache_set *c, struct jset *j, struct closure *cl)
{
	struct bkey *k = &j->uuid_bucket;

	if (__bch_btree_ptr_invalid(c, k))
		return "bad uuid pointer";

	bkey_copy(&c->uuid_bucket, k);
	uuid_io(c, REQ_OP_READ, 0, k, cl);

	if (j->version < BCACHE_JSET_VERSION_UUIDv1) {
		struct uuid_entry_v0	*u0 = (void *) c->uuids;
		struct uuid_entry	*u1 = (void *) c->uuids;
		int i;

		closure_sync(cl);

		/*
		 * Since the new uuid entry is bigger than the old, we have to
		 * convert starting at the highest memory address and work down
		 * in order to do it in place
		 */

		for (i = c->nr_uuids - 1;
		     i >= 0;
		     --i) {
			memcpy(u1[i].uuid,	u0[i].uuid, 16);
			memcpy(u1[i].label,	u0[i].label, 32);

			u1[i].first_reg		= u0[i].first_reg;
			u1[i].last_reg		= u0[i].last_reg;
			u1[i].invalidated	= u0[i].invalidated;

			u1[i].flags	= 0;
			u1[i].sectors	= 0;
		}
	}

	return NULL;
}

static int __uuid_write(struct cache_set *c)
{
	BKEY_PADDED(key) k;
	struct closure cl;
<<<<<<< HEAD
=======
	struct cache *ca;
>>>>>>> 0fd79184

	closure_init_stack(&cl);
	lockdep_assert_held(&bch_register_lock);

	if (bch_bucket_alloc_set(c, RESERVE_BTREE, &k.key, 1, true))
		return 1;

	SET_KEY_SIZE(&k.key, c->sb.bucket_size);
	uuid_io(c, REQ_OP_WRITE, 0, &k.key, &cl);
	closure_sync(&cl);

	/* Only one bucket used for uuid write */
	ca = PTR_CACHE(c, &k.key, 0);
	atomic_long_add(ca->sb.bucket_size, &ca->meta_sectors_written);

	bkey_copy(&c->uuid_bucket, &k.key);
	bkey_put(c, &k.key);
	return 0;
}

int bch_uuid_write(struct cache_set *c)
{
	int ret = __uuid_write(c);

	if (!ret)
		bch_journal_meta(c, NULL);

	return ret;
}

static struct uuid_entry *uuid_find(struct cache_set *c, const char *uuid)
{
	struct uuid_entry *u;

	for (u = c->uuids;
	     u < c->uuids + c->nr_uuids; u++)
		if (!memcmp(u->uuid, uuid, 16))
			return u;

	return NULL;
}

static struct uuid_entry *uuid_find_empty(struct cache_set *c)
{
	static const char zero_uuid[16] = "\0\0\0\0\0\0\0\0\0\0\0\0\0\0\0\0";

	return uuid_find(c, zero_uuid);
}

/*
 * Bucket priorities/gens:
 *
 * For each bucket, we store on disk its
 *   8 bit gen
 *  16 bit priority
 *
 * See alloc.c for an explanation of the gen. The priority is used to implement
 * lru (and in the future other) cache replacement policies; for most purposes
 * it's just an opaque integer.
 *
 * The gens and the priorities don't have a whole lot to do with each other, and
 * it's actually the gens that must be written out at specific times - it's no
 * big deal if the priorities don't get written, if we lose them we just reuse
 * buckets in suboptimal order.
 *
 * On disk they're stored in a packed array, and in as many buckets are required
 * to fit them all. The buckets we use to store them form a list; the journal
 * header points to the first bucket, the first bucket points to the second
 * bucket, et cetera.
 *
 * This code is used by the allocation code; periodically (whenever it runs out
 * of buckets to allocate from) the allocation code will invalidate some
 * buckets, but it can't use those buckets until their new gens are safely on
 * disk.
 */

static void prio_endio(struct bio *bio)
{
	struct cache *ca = bio->bi_private;

	cache_set_err_on(bio->bi_status, ca->set, "accessing priorities");
	bch_bbio_free(bio, ca->set);
	closure_put(&ca->prio);
}

static void prio_io(struct cache *ca, uint64_t bucket, int op,
		    unsigned long op_flags)
{
	struct closure *cl = &ca->prio;
	struct bio *bio = bch_bbio_alloc(ca->set);

	closure_init_stack(cl);

	bio->bi_iter.bi_sector	= bucket * ca->sb.bucket_size;
	bio_set_dev(bio, ca->bdev);
	bio->bi_iter.bi_size	= bucket_bytes(ca);

	bio->bi_end_io	= prio_endio;
	bio->bi_private = ca;
	bio_set_op_attrs(bio, op, REQ_SYNC|REQ_META|op_flags);
	bch_bio_map(bio, ca->disk_buckets);

	closure_bio_submit(ca->set, bio, &ca->prio);
	closure_sync(cl);
}

void bch_prio_write(struct cache *ca)
{
	int i;
	struct bucket *b;
	struct closure cl;

	closure_init_stack(&cl);

	lockdep_assert_held(&ca->set->bucket_lock);

	ca->disk_buckets->seq++;

	atomic_long_add(ca->sb.bucket_size * prio_buckets(ca),
			&ca->meta_sectors_written);

	//pr_debug("free %zu, free_inc %zu, unused %zu", fifo_used(&ca->free),
	//	 fifo_used(&ca->free_inc), fifo_used(&ca->unused));

	for (i = prio_buckets(ca) - 1; i >= 0; --i) {
		long bucket;
		struct prio_set *p = ca->disk_buckets;
		struct bucket_disk *d = p->data;
		struct bucket_disk *end = d + prios_per_bucket(ca);

		for (b = ca->buckets + i * prios_per_bucket(ca);
		     b < ca->buckets + ca->sb.nbuckets && d < end;
		     b++, d++) {
			d->prio = cpu_to_le16(b->prio);
			d->gen = b->gen;
		}

		p->next_bucket	= ca->prio_buckets[i + 1];
		p->magic	= pset_magic(&ca->sb);
		p->csum		= bch_crc64(&p->magic, bucket_bytes(ca) - 8);

		bucket = bch_bucket_alloc(ca, RESERVE_PRIO, true);
		BUG_ON(bucket == -1);

		mutex_unlock(&ca->set->bucket_lock);
		prio_io(ca, bucket, REQ_OP_WRITE, 0);
		mutex_lock(&ca->set->bucket_lock);

		ca->prio_buckets[i] = bucket;
		atomic_dec_bug(&ca->buckets[bucket].pin);
	}

	mutex_unlock(&ca->set->bucket_lock);

	bch_journal_meta(ca->set, &cl);
	closure_sync(&cl);

	mutex_lock(&ca->set->bucket_lock);

	/*
	 * Don't want the old priorities to get garbage collected until after we
	 * finish writing the new ones, and they're journalled
	 */
	for (i = 0; i < prio_buckets(ca); i++) {
		if (ca->prio_last_buckets[i])
			__bch_bucket_free(ca,
				&ca->buckets[ca->prio_last_buckets[i]]);

		ca->prio_last_buckets[i] = ca->prio_buckets[i];
	}
}

static void prio_read(struct cache *ca, uint64_t bucket)
{
	struct prio_set *p = ca->disk_buckets;
	struct bucket_disk *d = p->data + prios_per_bucket(ca), *end = d;
	struct bucket *b;
	unsigned int bucket_nr = 0;

	for (b = ca->buckets;
	     b < ca->buckets + ca->sb.nbuckets;
	     b++, d++) {
		if (d == end) {
			ca->prio_buckets[bucket_nr] = bucket;
			ca->prio_last_buckets[bucket_nr] = bucket;
			bucket_nr++;

			prio_io(ca, bucket, REQ_OP_READ, 0);

			if (p->csum !=
			    bch_crc64(&p->magic, bucket_bytes(ca) - 8))
				pr_warn("bad csum reading priorities");

			if (p->magic != pset_magic(&ca->sb))
				pr_warn("bad magic reading priorities");

			bucket = p->next_bucket;
			d = p->data;
		}

		b->prio = le16_to_cpu(d->prio);
		b->gen = b->last_gc = d->gen;
	}
}

/* Bcache device */

static int open_dev(struct block_device *b, fmode_t mode)
{
	struct bcache_device *d = b->bd_disk->private_data;

	if (test_bit(BCACHE_DEV_CLOSING, &d->flags))
		return -ENXIO;

	closure_get(&d->cl);
	return 0;
}

static void release_dev(struct gendisk *b, fmode_t mode)
{
	struct bcache_device *d = b->private_data;

	closure_put(&d->cl);
}

static int ioctl_dev(struct block_device *b, fmode_t mode,
		     unsigned int cmd, unsigned long arg)
{
	struct bcache_device *d = b->bd_disk->private_data;

	return d->ioctl(d, mode, cmd, arg);
}

static const struct block_device_operations bcache_ops = {
	.open		= open_dev,
	.release	= release_dev,
	.ioctl		= ioctl_dev,
	.owner		= THIS_MODULE,
};

void bcache_device_stop(struct bcache_device *d)
{
	if (!test_and_set_bit(BCACHE_DEV_CLOSING, &d->flags))
		closure_queue(&d->cl);
}

static void bcache_device_unlink(struct bcache_device *d)
{
	lockdep_assert_held(&bch_register_lock);

	if (d->c && !test_and_set_bit(BCACHE_DEV_UNLINK_DONE, &d->flags)) {
		unsigned int i;
		struct cache *ca;

		sysfs_remove_link(&d->c->kobj, d->name);
		sysfs_remove_link(&d->kobj, "cache");

		for_each_cache(ca, d->c, i)
			bd_unlink_disk_holder(ca->bdev, d->disk);
	}
}

static void bcache_device_link(struct bcache_device *d, struct cache_set *c,
			       const char *name)
{
	unsigned int i;
	struct cache *ca;

	for_each_cache(ca, d->c, i)
		bd_link_disk_holder(ca->bdev, d->disk);

	snprintf(d->name, BCACHEDEVNAME_SIZE,
		 "%s%u", name, d->id);

	WARN(sysfs_create_link(&d->kobj, &c->kobj, "cache") ||
	     sysfs_create_link(&c->kobj, &d->kobj, d->name),
	     "Couldn't create device <-> cache set symlinks");

	clear_bit(BCACHE_DEV_UNLINK_DONE, &d->flags);
}

static void bcache_device_detach(struct bcache_device *d)
{
	lockdep_assert_held(&bch_register_lock);

	atomic_dec(&d->c->attached_dev_nr);

	if (test_bit(BCACHE_DEV_DETACHING, &d->flags)) {
		struct uuid_entry *u = d->c->uuids + d->id;

		SET_UUID_FLASH_ONLY(u, 0);
		memcpy(u->uuid, invalid_uuid, 16);
		u->invalidated = cpu_to_le32((u32)ktime_get_real_seconds());
		bch_uuid_write(d->c);
	}

	bcache_device_unlink(d);

	d->c->devices[d->id] = NULL;
	closure_put(&d->c->caching);
	d->c = NULL;
}

static void bcache_device_attach(struct bcache_device *d, struct cache_set *c,
				 unsigned int id)
{
	d->id = id;
	d->c = c;
	c->devices[id] = d;

	if (id >= c->devices_max_used)
		c->devices_max_used = id + 1;

	closure_get(&c->caching);
}

static inline int first_minor_to_idx(int first_minor)
{
	return (first_minor/BCACHE_MINORS);
}

static inline int idx_to_first_minor(int idx)
{
	return (idx * BCACHE_MINORS);
}

static void bcache_device_free(struct bcache_device *d)
{
	lockdep_assert_held(&bch_register_lock);

	pr_info("%s stopped", d->disk->disk_name);

	if (d->c)
		bcache_device_detach(d);
	if (d->disk && d->disk->flags & GENHD_FL_UP)
		del_gendisk(d->disk);
	if (d->disk && d->disk->queue)
		blk_cleanup_queue(d->disk->queue);
	if (d->disk) {
		ida_simple_remove(&bcache_device_idx,
				  first_minor_to_idx(d->disk->first_minor));
		put_disk(d->disk);
	}

	bioset_exit(&d->bio_split);
	kvfree(d->full_dirty_stripes);
	kvfree(d->stripe_sectors_dirty);

	closure_debug_destroy(&d->cl);
}

static int bcache_device_init(struct bcache_device *d, unsigned int block_size,
			      sector_t sectors)
{
	struct request_queue *q;
	const size_t max_stripes = min_t(size_t, INT_MAX,
					 SIZE_MAX / sizeof(atomic_t));
	size_t n;
	int idx;

	if (!d->stripe_size)
		d->stripe_size = 1 << 31;

	d->nr_stripes = DIV_ROUND_UP_ULL(sectors, d->stripe_size);

	if (!d->nr_stripes || d->nr_stripes > max_stripes) {
		pr_err("nr_stripes too large or invalid: %u (start sector beyond end of disk?)",
			(unsigned int)d->nr_stripes);
		return -ENOMEM;
	}

	n = d->nr_stripes * sizeof(atomic_t);
	d->stripe_sectors_dirty = kvzalloc(n, GFP_KERNEL);
	if (!d->stripe_sectors_dirty)
		return -ENOMEM;

	n = BITS_TO_LONGS(d->nr_stripes) * sizeof(unsigned long);
	d->full_dirty_stripes = kvzalloc(n, GFP_KERNEL);
	if (!d->full_dirty_stripes)
		return -ENOMEM;

	idx = ida_simple_get(&bcache_device_idx, 0,
				BCACHE_DEVICE_IDX_MAX, GFP_KERNEL);
	if (idx < 0)
		return idx;

	if (bioset_init(&d->bio_split, 4, offsetof(struct bbio, bio),
			BIOSET_NEED_BVECS|BIOSET_NEED_RESCUER))
		goto err;

	d->disk = alloc_disk(BCACHE_MINORS);
	if (!d->disk)
		goto err;

	set_capacity(d->disk, sectors);
	snprintf(d->disk->disk_name, DISK_NAME_LEN, "bcache%i", idx);

	d->disk->major		= bcache_major;
	d->disk->first_minor	= idx_to_first_minor(idx);
	d->disk->fops		= &bcache_ops;
	d->disk->private_data	= d;

	q = blk_alloc_queue(GFP_KERNEL);
	if (!q)
		return -ENOMEM;

	blk_queue_make_request(q, NULL);
	d->disk->queue			= q;
	q->queuedata			= d;
	q->backing_dev_info->congested_data = d;
	q->limits.max_hw_sectors	= UINT_MAX;
	q->limits.max_sectors		= UINT_MAX;
	q->limits.max_segment_size	= UINT_MAX;
	q->limits.max_segments		= BIO_MAX_PAGES;
	blk_queue_max_discard_sectors(q, UINT_MAX);
	q->limits.discard_granularity	= 512;
	q->limits.io_min		= block_size;
	q->limits.logical_block_size	= block_size;
	q->limits.physical_block_size	= block_size;
	blk_queue_flag_set(QUEUE_FLAG_NONROT, d->disk->queue);
	blk_queue_flag_clear(QUEUE_FLAG_ADD_RANDOM, d->disk->queue);
	blk_queue_flag_set(QUEUE_FLAG_DISCARD, d->disk->queue);

	blk_queue_write_cache(q, true, true);

	return 0;

err:
	ida_simple_remove(&bcache_device_idx, idx);
	return -ENOMEM;

}

/* Cached device */

static void calc_cached_dev_sectors(struct cache_set *c)
{
	uint64_t sectors = 0;
	struct cached_dev *dc;

	list_for_each_entry(dc, &c->cached_devs, list)
		sectors += bdev_sectors(dc->bdev);

	c->cached_dev_sectors = sectors;
}

#define BACKING_DEV_OFFLINE_TIMEOUT 5
static int cached_dev_status_update(void *arg)
{
	struct cached_dev *dc = arg;
	struct request_queue *q;

	/*
	 * If this delayed worker is stopping outside, directly quit here.
	 * dc->io_disable might be set via sysfs interface, so check it
	 * here too.
	 */
	while (!kthread_should_stop() && !dc->io_disable) {
		q = bdev_get_queue(dc->bdev);
		if (blk_queue_dying(q))
			dc->offline_seconds++;
		else
			dc->offline_seconds = 0;

		if (dc->offline_seconds >= BACKING_DEV_OFFLINE_TIMEOUT) {
			pr_err("%s: device offline for %d seconds",
			       dc->backing_dev_name,
			       BACKING_DEV_OFFLINE_TIMEOUT);
			pr_err("%s: disable I/O request due to backing "
			       "device offline", dc->disk.name);
			dc->io_disable = true;
			/* let others know earlier that io_disable is true */
			smp_mb();
			bcache_device_stop(&dc->disk);
			break;
		}
		schedule_timeout_interruptible(HZ);
	}

	wait_for_kthread_stop();
	return 0;
}


void bch_cached_dev_run(struct cached_dev *dc)
{
	struct bcache_device *d = &dc->disk;
	char buf[SB_LABEL_SIZE + 1];
	char *env[] = {
		"DRIVER=bcache",
		kasprintf(GFP_KERNEL, "CACHED_UUID=%pU", dc->sb.uuid),
		NULL,
		NULL,
	};

	memcpy(buf, dc->sb.label, SB_LABEL_SIZE);
	buf[SB_LABEL_SIZE] = '\0';
	env[2] = kasprintf(GFP_KERNEL, "CACHED_LABEL=%s", buf);

	if (atomic_xchg(&dc->running, 1)) {
		kfree(env[1]);
		kfree(env[2]);
		return;
	}

	if (!d->c &&
	    BDEV_STATE(&dc->sb) != BDEV_STATE_NONE) {
		struct closure cl;

		closure_init_stack(&cl);

		SET_BDEV_STATE(&dc->sb, BDEV_STATE_STALE);
		bch_write_bdev_super(dc, &cl);
		closure_sync(&cl);
	}

	add_disk(d->disk);
	bd_link_disk_holder(dc->bdev, dc->disk.disk);
	/*
	 * won't show up in the uevent file, use udevadm monitor -e instead
	 * only class / kset properties are persistent
	 */
	kobject_uevent_env(&disk_to_dev(d->disk)->kobj, KOBJ_CHANGE, env);
	kfree(env[1]);
	kfree(env[2]);

	if (sysfs_create_link(&d->kobj, &disk_to_dev(d->disk)->kobj, "dev") ||
	    sysfs_create_link(&disk_to_dev(d->disk)->kobj, &d->kobj, "bcache"))
		pr_debug("error creating sysfs link");

	dc->status_update_thread = kthread_run(cached_dev_status_update,
					       dc, "bcache_status_update");
	if (IS_ERR(dc->status_update_thread)) {
		pr_warn("failed to create bcache_status_update kthread, "
			"continue to run without monitoring backing "
			"device status");
	}
}

/*
 * If BCACHE_DEV_RATE_DW_RUNNING is set, it means routine of the delayed
 * work dc->writeback_rate_update is running. Wait until the routine
 * quits (BCACHE_DEV_RATE_DW_RUNNING is clear), then continue to
 * cancel it. If BCACHE_DEV_RATE_DW_RUNNING is not clear after time_out
 * seconds, give up waiting here and continue to cancel it too.
 */
static void cancel_writeback_rate_update_dwork(struct cached_dev *dc)
{
	int time_out = WRITEBACK_RATE_UPDATE_SECS_MAX * HZ;

	do {
		if (!test_bit(BCACHE_DEV_RATE_DW_RUNNING,
			      &dc->disk.flags))
			break;
		time_out--;
		schedule_timeout_interruptible(1);
	} while (time_out > 0);

	if (time_out == 0)
		pr_warn("give up waiting for dc->writeback_write_update to quit");

	cancel_delayed_work_sync(&dc->writeback_rate_update);
}

static void cached_dev_detach_finish(struct work_struct *w)
{
	struct cached_dev *dc = container_of(w, struct cached_dev, detach);
	struct closure cl;

	closure_init_stack(&cl);

	BUG_ON(!test_bit(BCACHE_DEV_DETACHING, &dc->disk.flags));
	BUG_ON(refcount_read(&dc->count));

	mutex_lock(&bch_register_lock);

	if (test_and_clear_bit(BCACHE_DEV_WB_RUNNING, &dc->disk.flags))
		cancel_writeback_rate_update_dwork(dc);

	if (!IS_ERR_OR_NULL(dc->writeback_thread)) {
		kthread_stop(dc->writeback_thread);
		dc->writeback_thread = NULL;
	}

	memset(&dc->sb.set_uuid, 0, 16);
	SET_BDEV_STATE(&dc->sb, BDEV_STATE_NONE);

	bch_write_bdev_super(dc, &cl);
	closure_sync(&cl);

	calc_cached_dev_sectors(dc->disk.c);
	bcache_device_detach(&dc->disk);
	list_move(&dc->list, &uncached_devices);

	clear_bit(BCACHE_DEV_DETACHING, &dc->disk.flags);
	clear_bit(BCACHE_DEV_UNLINK_DONE, &dc->disk.flags);

	mutex_unlock(&bch_register_lock);

	pr_info("Caching disabled for %s", dc->backing_dev_name);

	/* Drop ref we took in cached_dev_detach() */
	closure_put(&dc->disk.cl);
}

void bch_cached_dev_detach(struct cached_dev *dc)
{
	lockdep_assert_held(&bch_register_lock);

	if (test_bit(BCACHE_DEV_CLOSING, &dc->disk.flags))
		return;

	if (test_and_set_bit(BCACHE_DEV_DETACHING, &dc->disk.flags))
		return;

	/*
	 * Block the device from being closed and freed until we're finished
	 * detaching
	 */
	closure_get(&dc->disk.cl);

	bch_writeback_queue(dc);

	cached_dev_put(dc);
}

int bch_cached_dev_attach(struct cached_dev *dc, struct cache_set *c,
			  uint8_t *set_uuid)
{
	uint32_t rtime = cpu_to_le32((u32)ktime_get_real_seconds());
	struct uuid_entry *u;
	struct cached_dev *exist_dc, *t;

	if ((set_uuid && memcmp(set_uuid, c->sb.set_uuid, 16)) ||
	    (!set_uuid && memcmp(dc->sb.set_uuid, c->sb.set_uuid, 16)))
		return -ENOENT;

	if (dc->disk.c) {
		pr_err("Can't attach %s: already attached",
		       dc->backing_dev_name);
		return -EINVAL;
	}

	if (test_bit(CACHE_SET_STOPPING, &c->flags)) {
		pr_err("Can't attach %s: shutting down",
		       dc->backing_dev_name);
		return -EINVAL;
	}

	if (dc->sb.block_size < c->sb.block_size) {
		/* Will die */
		pr_err("Couldn't attach %s: block size less than set's block size",
		       dc->backing_dev_name);
		return -EINVAL;
	}

	/* Check whether already attached */
	list_for_each_entry_safe(exist_dc, t, &c->cached_devs, list) {
		if (!memcmp(dc->sb.uuid, exist_dc->sb.uuid, 16)) {
			pr_err("Tried to attach %s but duplicate UUID already attached",
				dc->backing_dev_name);

			return -EINVAL;
		}
	}

	u = uuid_find(c, dc->sb.uuid);

	if (u &&
	    (BDEV_STATE(&dc->sb) == BDEV_STATE_STALE ||
	     BDEV_STATE(&dc->sb) == BDEV_STATE_NONE)) {
		memcpy(u->uuid, invalid_uuid, 16);
		u->invalidated = cpu_to_le32((u32)ktime_get_real_seconds());
		u = NULL;
	}

	if (!u) {
		if (BDEV_STATE(&dc->sb) == BDEV_STATE_DIRTY) {
			pr_err("Couldn't find uuid for %s in set",
			       dc->backing_dev_name);
			return -ENOENT;
		}

		u = uuid_find_empty(c);
		if (!u) {
			pr_err("Not caching %s, no room for UUID",
			       dc->backing_dev_name);
			return -EINVAL;
		}
	}

	/*
	 * Deadlocks since we're called via sysfs...
	 * sysfs_remove_file(&dc->kobj, &sysfs_attach);
	 */

	if (bch_is_zero(u->uuid, 16)) {
		struct closure cl;

		closure_init_stack(&cl);

		memcpy(u->uuid, dc->sb.uuid, 16);
		memcpy(u->label, dc->sb.label, SB_LABEL_SIZE);
		u->first_reg = u->last_reg = rtime;
		bch_uuid_write(c);

		memcpy(dc->sb.set_uuid, c->sb.set_uuid, 16);
		SET_BDEV_STATE(&dc->sb, BDEV_STATE_CLEAN);

		bch_write_bdev_super(dc, &cl);
		closure_sync(&cl);
	} else {
		u->last_reg = rtime;
		bch_uuid_write(c);
	}

	bcache_device_attach(&dc->disk, c, u - c->uuids);
	list_move(&dc->list, &c->cached_devs);
	calc_cached_dev_sectors(c);

	/*
	 * dc->c must be set before dc->count != 0 - paired with the mb in
	 * cached_dev_get()
	 */
	smp_wmb();
	refcount_set(&dc->count, 1);

	/* Block writeback thread, but spawn it */
	down_write(&dc->writeback_lock);
	if (bch_cached_dev_writeback_start(dc)) {
		up_write(&dc->writeback_lock);
		return -ENOMEM;
	}

	if (BDEV_STATE(&dc->sb) == BDEV_STATE_DIRTY) {
		atomic_set(&dc->has_dirty, 1);
		bch_writeback_queue(dc);
	}

	bch_sectors_dirty_init(&dc->disk);

	bch_cached_dev_run(dc);
	bcache_device_link(&dc->disk, c, "bdev");
	atomic_inc(&c->attached_dev_nr);

	/* Allow the writeback thread to proceed */
	up_write(&dc->writeback_lock);

	pr_info("Caching %s as %s on set %pU",
		dc->backing_dev_name,
		dc->disk.disk->disk_name,
		dc->disk.c->sb.set_uuid);
	return 0;
}

void bch_cached_dev_release(struct kobject *kobj)
{
	struct cached_dev *dc = container_of(kobj, struct cached_dev,
					     disk.kobj);
	kfree(dc);
	module_put(THIS_MODULE);
}

static void cached_dev_free(struct closure *cl)
{
	struct cached_dev *dc = container_of(cl, struct cached_dev, disk.cl);

	mutex_lock(&bch_register_lock);

	if (test_and_clear_bit(BCACHE_DEV_WB_RUNNING, &dc->disk.flags))
		cancel_writeback_rate_update_dwork(dc);

	if (!IS_ERR_OR_NULL(dc->writeback_thread))
		kthread_stop(dc->writeback_thread);
	if (dc->writeback_write_wq)
		destroy_workqueue(dc->writeback_write_wq);
	if (!IS_ERR_OR_NULL(dc->status_update_thread))
		kthread_stop(dc->status_update_thread);

	if (atomic_read(&dc->running))
		bd_unlink_disk_holder(dc->bdev, dc->disk.disk);
	bcache_device_free(&dc->disk);
	list_del(&dc->list);

	mutex_unlock(&bch_register_lock);

	if (!IS_ERR_OR_NULL(dc->bdev))
		blkdev_put(dc->bdev, FMODE_READ|FMODE_WRITE|FMODE_EXCL);

	wake_up(&unregister_wait);

	kobject_put(&dc->disk.kobj);
}

static void cached_dev_flush(struct closure *cl)
{
	struct cached_dev *dc = container_of(cl, struct cached_dev, disk.cl);
	struct bcache_device *d = &dc->disk;

	mutex_lock(&bch_register_lock);
	bcache_device_unlink(d);
	mutex_unlock(&bch_register_lock);

	bch_cache_accounting_destroy(&dc->accounting);
	kobject_del(&d->kobj);

	continue_at(cl, cached_dev_free, system_wq);
}

static int cached_dev_init(struct cached_dev *dc, unsigned int block_size)
{
	int ret;
	struct io *io;
	struct request_queue *q = bdev_get_queue(dc->bdev);

	__module_get(THIS_MODULE);
	INIT_LIST_HEAD(&dc->list);
	closure_init(&dc->disk.cl, NULL);
	set_closure_fn(&dc->disk.cl, cached_dev_flush, system_wq);
	kobject_init(&dc->disk.kobj, &bch_cached_dev_ktype);
	INIT_WORK(&dc->detach, cached_dev_detach_finish);
	sema_init(&dc->sb_write_mutex, 1);
	INIT_LIST_HEAD(&dc->io_lru);
	spin_lock_init(&dc->io_lock);
	bch_cache_accounting_init(&dc->accounting, &dc->disk.cl);

	dc->sequential_cutoff		= 4 << 20;

	for (io = dc->io; io < dc->io + RECENT_IO; io++) {
		list_add(&io->lru, &dc->io_lru);
		hlist_add_head(&io->hash, dc->io_hash + RECENT_IO);
	}

	dc->disk.stripe_size = q->limits.io_opt >> 9;

	if (dc->disk.stripe_size)
		dc->partial_stripes_expensive =
			q->limits.raid_partial_stripes_expensive;

	ret = bcache_device_init(&dc->disk, block_size,
			 dc->bdev->bd_part->nr_sects - dc->sb.data_offset);
	if (ret)
		return ret;

	dc->disk.disk->queue->backing_dev_info->ra_pages =
		max(dc->disk.disk->queue->backing_dev_info->ra_pages,
		    q->backing_dev_info->ra_pages);

	atomic_set(&dc->io_errors, 0);
	dc->io_disable = false;
	dc->error_limit = DEFAULT_CACHED_DEV_ERROR_LIMIT;
	/* default to auto */
	dc->stop_when_cache_set_failed = BCH_CACHED_DEV_STOP_AUTO;

	bch_cached_dev_request_init(dc);
	bch_cached_dev_writeback_init(dc);
	return 0;
}

/* Cached device - bcache superblock */

static void register_bdev(struct cache_sb *sb, struct page *sb_page,
				 struct block_device *bdev,
				 struct cached_dev *dc)
{
	const char *err = "cannot allocate memory";
	struct cache_set *c;

	bdevname(bdev, dc->backing_dev_name);
	memcpy(&dc->sb, sb, sizeof(struct cache_sb));
	dc->bdev = bdev;
	dc->bdev->bd_holder = dc;

	bio_init(&dc->sb_bio, dc->sb_bio.bi_inline_vecs, 1);
	bio_first_bvec_all(&dc->sb_bio)->bv_page = sb_page;
	get_page(sb_page);


	if (cached_dev_init(dc, sb->block_size << 9))
		goto err;

	err = "error creating kobject";
	if (kobject_add(&dc->disk.kobj, &part_to_dev(bdev->bd_part)->kobj,
			"bcache"))
		goto err;
	if (bch_cache_accounting_add_kobjs(&dc->accounting, &dc->disk.kobj))
		goto err;

	pr_info("registered backing device %s", dc->backing_dev_name);

	list_add(&dc->list, &uncached_devices);
	/* attach to a matched cache set if it exists */
	list_for_each_entry(c, &bch_cache_sets, list)
		bch_cached_dev_attach(dc, c, NULL);

	if (BDEV_STATE(&dc->sb) == BDEV_STATE_NONE ||
	    BDEV_STATE(&dc->sb) == BDEV_STATE_STALE)
		bch_cached_dev_run(dc);

	return;
err:
	pr_notice("error %s: %s", dc->backing_dev_name, err);
	bcache_device_stop(&dc->disk);
}

/* Flash only volumes */

void bch_flash_dev_release(struct kobject *kobj)
{
	struct bcache_device *d = container_of(kobj, struct bcache_device,
					       kobj);
	kfree(d);
}

static void flash_dev_free(struct closure *cl)
{
	struct bcache_device *d = container_of(cl, struct bcache_device, cl);

	mutex_lock(&bch_register_lock);
	atomic_long_sub(bcache_dev_sectors_dirty(d),
			&d->c->flash_dev_dirty_sectors);
	bcache_device_free(d);
	mutex_unlock(&bch_register_lock);
	kobject_put(&d->kobj);
}

static void flash_dev_flush(struct closure *cl)
{
	struct bcache_device *d = container_of(cl, struct bcache_device, cl);

	mutex_lock(&bch_register_lock);
	bcache_device_unlink(d);
	mutex_unlock(&bch_register_lock);
	kobject_del(&d->kobj);
	continue_at(cl, flash_dev_free, system_wq);
}

static int flash_dev_run(struct cache_set *c, struct uuid_entry *u)
{
	struct bcache_device *d = kzalloc(sizeof(struct bcache_device),
					  GFP_KERNEL);
	if (!d)
		return -ENOMEM;

	closure_init(&d->cl, NULL);
	set_closure_fn(&d->cl, flash_dev_flush, system_wq);

	kobject_init(&d->kobj, &bch_flash_dev_ktype);

	if (bcache_device_init(d, block_bytes(c), u->sectors))
		goto err;

	bcache_device_attach(d, c, u - c->uuids);
	bch_sectors_dirty_init(d);
	bch_flash_dev_request_init(d);
	add_disk(d->disk);

	if (kobject_add(&d->kobj, &disk_to_dev(d->disk)->kobj, "bcache"))
		goto err;

	bcache_device_link(d, c, "volume");

	return 0;
err:
	kobject_put(&d->kobj);
	return -ENOMEM;
}

static int flash_devs_run(struct cache_set *c)
{
	int ret = 0;
	struct uuid_entry *u;

	for (u = c->uuids;
	     u < c->uuids + c->nr_uuids && !ret;
	     u++)
		if (UUID_FLASH_ONLY(u))
			ret = flash_dev_run(c, u);

	return ret;
}

int bch_flash_dev_create(struct cache_set *c, uint64_t size)
{
	struct uuid_entry *u;

	if (test_bit(CACHE_SET_STOPPING, &c->flags))
		return -EINTR;

	if (!test_bit(CACHE_SET_RUNNING, &c->flags))
		return -EPERM;

	u = uuid_find_empty(c);
	if (!u) {
		pr_err("Can't create volume, no room for UUID");
		return -EINVAL;
	}

	get_random_bytes(u->uuid, 16);
	memset(u->label, 0, 32);
	u->first_reg = u->last_reg = cpu_to_le32((u32)ktime_get_real_seconds());

	SET_UUID_FLASH_ONLY(u, 1);
	u->sectors = size >> 9;

	bch_uuid_write(c);

	return flash_dev_run(c, u);
}

bool bch_cached_dev_error(struct cached_dev *dc)
{
	struct cache_set *c;

	if (!dc || test_bit(BCACHE_DEV_CLOSING, &dc->disk.flags))
		return false;

	dc->io_disable = true;
	/* make others know io_disable is true earlier */
	smp_mb();

	pr_err("stop %s: too many IO errors on backing device %s\n",
		dc->disk.disk->disk_name, dc->backing_dev_name);

	/*
	 * If the cached device is still attached to a cache set,
	 * even dc->io_disable is true and no more I/O requests
	 * accepted, cache device internal I/O (writeback scan or
	 * garbage collection) may still prevent bcache device from
	 * being stopped. So here CACHE_SET_IO_DISABLE should be
	 * set to c->flags too, to make the internal I/O to cache
	 * device rejected and stopped immediately.
	 * If c is NULL, that means the bcache device is not attached
	 * to any cache set, then no CACHE_SET_IO_DISABLE bit to set.
	 */
	c = dc->disk.c;
	if (c && test_and_set_bit(CACHE_SET_IO_DISABLE, &c->flags))
		pr_info("CACHE_SET_IO_DISABLE already set");

	bcache_device_stop(&dc->disk);
	return true;
}

/* Cache set */

__printf(2, 3)
bool bch_cache_set_error(struct cache_set *c, const char *fmt, ...)
{
	va_list args;

	if (c->on_error != ON_ERROR_PANIC &&
	    test_bit(CACHE_SET_STOPPING, &c->flags))
		return false;

	if (test_and_set_bit(CACHE_SET_IO_DISABLE, &c->flags))
		pr_info("CACHE_SET_IO_DISABLE already set");

	/*
	 * XXX: we can be called from atomic context
	 * acquire_console_sem();
	 */

	pr_err("bcache: error on %pU: ", c->sb.set_uuid);

	va_start(args, fmt);
	vprintk(fmt, args);
	va_end(args);

	pr_err(", disabling caching\n");

	if (c->on_error == ON_ERROR_PANIC)
		panic("panic forced after error\n");

	bch_cache_set_unregister(c);
	return true;
}

void bch_cache_set_release(struct kobject *kobj)
{
	struct cache_set *c = container_of(kobj, struct cache_set, kobj);

	kfree(c);
	module_put(THIS_MODULE);
}

static void cache_set_free(struct closure *cl)
{
	struct cache_set *c = container_of(cl, struct cache_set, cl);
	struct cache *ca;
	unsigned int i;

	if (!IS_ERR_OR_NULL(c->debug))
		debugfs_remove(c->debug);

	bch_open_buckets_free(c);
	bch_btree_cache_free(c);
	bch_journal_free(c);

	for_each_cache(ca, c, i)
		if (ca) {
			ca->set = NULL;
			c->cache[ca->sb.nr_this_dev] = NULL;
			kobject_put(&ca->kobj);
		}

	bch_bset_sort_state_free(&c->sort);
	free_pages((unsigned long) c->uuids, ilog2(bucket_pages(c)));

	if (c->moving_gc_wq)
		destroy_workqueue(c->moving_gc_wq);
	bioset_exit(&c->bio_split);
	mempool_exit(&c->fill_iter);
	mempool_exit(&c->bio_meta);
	mempool_exit(&c->search);
	kfree(c->devices);

	mutex_lock(&bch_register_lock);
	list_del(&c->list);
	mutex_unlock(&bch_register_lock);

	pr_info("Cache set %pU unregistered", c->sb.set_uuid);
	wake_up(&unregister_wait);

	closure_debug_destroy(&c->cl);
	kobject_put(&c->kobj);
}

static void cache_set_flush(struct closure *cl)
{
	struct cache_set *c = container_of(cl, struct cache_set, caching);
	struct cache *ca;
	struct btree *b;
	unsigned int i;

	bch_cache_accounting_destroy(&c->accounting);

	kobject_put(&c->internal);
	kobject_del(&c->kobj);

	if (c->gc_thread)
		kthread_stop(c->gc_thread);

	if (!IS_ERR_OR_NULL(c->root))
		list_add(&c->root->list, &c->btree_cache);

	/* Should skip this if we're unregistering because of an error */
	list_for_each_entry(b, &c->btree_cache, list) {
		mutex_lock(&b->write_lock);
		if (btree_node_dirty(b))
			__bch_btree_node_write(b, NULL);
		mutex_unlock(&b->write_lock);
	}

	for_each_cache(ca, c, i)
		if (ca->alloc_thread)
			kthread_stop(ca->alloc_thread);

	if (c->journal.cur) {
		cancel_delayed_work_sync(&c->journal.work);
		/* flush last journal entry if needed */
		c->journal.work.work.func(&c->journal.work.work);
	}

	closure_return(cl);
}

/*
 * This function is only called when CACHE_SET_IO_DISABLE is set, which means
 * cache set is unregistering due to too many I/O errors. In this condition,
 * the bcache device might be stopped, it depends on stop_when_cache_set_failed
 * value and whether the broken cache has dirty data:
 *
 * dc->stop_when_cache_set_failed    dc->has_dirty   stop bcache device
 *  BCH_CACHED_STOP_AUTO               0               NO
 *  BCH_CACHED_STOP_AUTO               1               YES
 *  BCH_CACHED_DEV_STOP_ALWAYS         0               YES
 *  BCH_CACHED_DEV_STOP_ALWAYS         1               YES
 *
 * The expected behavior is, if stop_when_cache_set_failed is configured to
 * "auto" via sysfs interface, the bcache device will not be stopped if the
 * backing device is clean on the broken cache device.
 */
static void conditional_stop_bcache_device(struct cache_set *c,
					   struct bcache_device *d,
					   struct cached_dev *dc)
{
	if (dc->stop_when_cache_set_failed == BCH_CACHED_DEV_STOP_ALWAYS) {
		pr_warn("stop_when_cache_set_failed of %s is \"always\", stop it for failed cache set %pU.",
			d->disk->disk_name, c->sb.set_uuid);
		bcache_device_stop(d);
	} else if (atomic_read(&dc->has_dirty)) {
		/*
		 * dc->stop_when_cache_set_failed == BCH_CACHED_STOP_AUTO
		 * and dc->has_dirty == 1
		 */
		pr_warn("stop_when_cache_set_failed of %s is \"auto\" and cache is dirty, stop it to avoid potential data corruption.",
			d->disk->disk_name);
			/*
			 * There might be a small time gap that cache set is
			 * released but bcache device is not. Inside this time
			 * gap, regular I/O requests will directly go into
			 * backing device as no cache set attached to. This
			 * behavior may also introduce potential inconsistence
			 * data in writeback mode while cache is dirty.
			 * Therefore before calling bcache_device_stop() due
			 * to a broken cache device, dc->io_disable should be
			 * explicitly set to true.
			 */
			dc->io_disable = true;
			/* make others know io_disable is true earlier */
			smp_mb();
			bcache_device_stop(d);
	} else {
		/*
		 * dc->stop_when_cache_set_failed == BCH_CACHED_STOP_AUTO
		 * and dc->has_dirty == 0
		 */
		pr_warn("stop_when_cache_set_failed of %s is \"auto\" and cache is clean, keep it alive.",
			d->disk->disk_name);
	}
}

static void __cache_set_unregister(struct closure *cl)
{
	struct cache_set *c = container_of(cl, struct cache_set, caching);
	struct cached_dev *dc;
	struct bcache_device *d;
	size_t i;

	mutex_lock(&bch_register_lock);

	for (i = 0; i < c->devices_max_used; i++) {
		d = c->devices[i];
		if (!d)
			continue;

		if (!UUID_FLASH_ONLY(&c->uuids[i]) &&
		    test_bit(CACHE_SET_UNREGISTERING, &c->flags)) {
			dc = container_of(d, struct cached_dev, disk);
			bch_cached_dev_detach(dc);
			if (test_bit(CACHE_SET_IO_DISABLE, &c->flags))
				conditional_stop_bcache_device(c, d, dc);
		} else {
			bcache_device_stop(d);
		}
	}

	mutex_unlock(&bch_register_lock);

	continue_at(cl, cache_set_flush, system_wq);
}

void bch_cache_set_stop(struct cache_set *c)
{
	if (!test_and_set_bit(CACHE_SET_STOPPING, &c->flags))
		closure_queue(&c->caching);
}

void bch_cache_set_unregister(struct cache_set *c)
{
	set_bit(CACHE_SET_UNREGISTERING, &c->flags);
	bch_cache_set_stop(c);
}

#define alloc_bucket_pages(gfp, c)			\
	((void *) __get_free_pages(__GFP_ZERO|gfp, ilog2(bucket_pages(c))))

struct cache_set *bch_cache_set_alloc(struct cache_sb *sb)
{
	int iter_size;
	struct cache_set *c = kzalloc(sizeof(struct cache_set), GFP_KERNEL);

	if (!c)
		return NULL;

	__module_get(THIS_MODULE);
	closure_init(&c->cl, NULL);
	set_closure_fn(&c->cl, cache_set_free, system_wq);

	closure_init(&c->caching, &c->cl);
	set_closure_fn(&c->caching, __cache_set_unregister, system_wq);

	/* Maybe create continue_at_noreturn() and use it here? */
	closure_set_stopped(&c->cl);
	closure_put(&c->cl);

	kobject_init(&c->kobj, &bch_cache_set_ktype);
	kobject_init(&c->internal, &bch_cache_set_internal_ktype);

	bch_cache_accounting_init(&c->accounting, &c->cl);

	memcpy(c->sb.set_uuid, sb->set_uuid, 16);
	c->sb.block_size	= sb->block_size;
	c->sb.bucket_size	= sb->bucket_size;
	c->sb.nr_in_set		= sb->nr_in_set;
	c->sb.last_mount	= sb->last_mount;
	c->bucket_bits		= ilog2(sb->bucket_size);
	c->block_bits		= ilog2(sb->block_size);
	c->nr_uuids		= bucket_bytes(c) / sizeof(struct uuid_entry);
	c->devices_max_used	= 0;
	atomic_set(&c->attached_dev_nr, 0);
	c->btree_pages		= bucket_pages(c);
	if (c->btree_pages > BTREE_MAX_PAGES)
		c->btree_pages = max_t(int, c->btree_pages / 4,
				       BTREE_MAX_PAGES);

	sema_init(&c->sb_write_mutex, 1);
	mutex_init(&c->bucket_lock);
	init_waitqueue_head(&c->btree_cache_wait);
	init_waitqueue_head(&c->bucket_wait);
	init_waitqueue_head(&c->gc_wait);
	sema_init(&c->uuid_write_mutex, 1);

	spin_lock_init(&c->btree_gc_time.lock);
	spin_lock_init(&c->btree_split_time.lock);
	spin_lock_init(&c->btree_read_time.lock);

	bch_moving_init_cache_set(c);

	INIT_LIST_HEAD(&c->list);
	INIT_LIST_HEAD(&c->cached_devs);
	INIT_LIST_HEAD(&c->btree_cache);
	INIT_LIST_HEAD(&c->btree_cache_freeable);
	INIT_LIST_HEAD(&c->btree_cache_freed);
	INIT_LIST_HEAD(&c->data_buckets);

	iter_size = (sb->bucket_size / sb->block_size + 1) *
		sizeof(struct btree_iter_set);

	if (!(c->devices = kcalloc(c->nr_uuids, sizeof(void *), GFP_KERNEL)) ||
	    mempool_init_slab_pool(&c->search, 32, bch_search_cache) ||
	    mempool_init_kmalloc_pool(&c->bio_meta, 2,
				sizeof(struct bbio) + sizeof(struct bio_vec) *
				bucket_pages(c)) ||
	    mempool_init_kmalloc_pool(&c->fill_iter, 1, iter_size) ||
	    bioset_init(&c->bio_split, 4, offsetof(struct bbio, bio),
			BIOSET_NEED_BVECS|BIOSET_NEED_RESCUER) ||
	    !(c->uuids = alloc_bucket_pages(GFP_KERNEL, c)) ||
	    !(c->moving_gc_wq = alloc_workqueue("bcache_gc",
						WQ_MEM_RECLAIM, 0)) ||
	    bch_journal_alloc(c) ||
	    bch_btree_cache_alloc(c) ||
	    bch_open_buckets_alloc(c) ||
	    bch_bset_sort_state_init(&c->sort, ilog2(c->btree_pages)))
		goto err;

	c->congested_read_threshold_us	= 2000;
	c->congested_write_threshold_us	= 20000;
	c->error_limit	= DEFAULT_IO_ERROR_LIMIT;
	WARN_ON(test_and_clear_bit(CACHE_SET_IO_DISABLE, &c->flags));

	return c;
err:
	bch_cache_set_unregister(c);
	return NULL;
}

static void run_cache_set(struct cache_set *c)
{
	const char *err = "cannot allocate memory";
	struct cached_dev *dc, *t;
	struct cache *ca;
	struct closure cl;
	unsigned int i;

	closure_init_stack(&cl);

	for_each_cache(ca, c, i)
		c->nbuckets += ca->sb.nbuckets;
	set_gc_sectors(c);

	if (CACHE_SYNC(&c->sb)) {
		LIST_HEAD(journal);
		struct bkey *k;
		struct jset *j;

		err = "cannot allocate memory for journal";
		if (bch_journal_read(c, &journal))
			goto err;

		pr_debug("btree_journal_read() done");

		err = "no journal entries found";
		if (list_empty(&journal))
			goto err;

		j = &list_entry(journal.prev, struct journal_replay, list)->j;

		err = "IO error reading priorities";
		for_each_cache(ca, c, i)
			prio_read(ca, j->prio_bucket[ca->sb.nr_this_dev]);

		/*
		 * If prio_read() fails it'll call cache_set_error and we'll
		 * tear everything down right away, but if we perhaps checked
		 * sooner we could avoid journal replay.
		 */

		k = &j->btree_root;

		err = "bad btree root";
		if (__bch_btree_ptr_invalid(c, k))
			goto err;

		err = "error reading btree root";
		c->root = bch_btree_node_get(c, NULL, k,
					     j->btree_level,
					     true, NULL);
		if (IS_ERR_OR_NULL(c->root))
			goto err;

		list_del_init(&c->root->list);
		rw_unlock(true, c->root);

		err = uuid_read(c, j, &cl);
		if (err)
			goto err;

		err = "error in recovery";
		if (bch_btree_check(c))
			goto err;

		bch_journal_mark(c, &journal);
		bch_initial_gc_finish(c);
		pr_debug("btree_check() done");

		/*
		 * bcache_journal_next() can't happen sooner, or
		 * btree_gc_finish() will give spurious errors about last_gc >
		 * gc_gen - this is a hack but oh well.
		 */
		bch_journal_next(&c->journal);

		err = "error starting allocator thread";
		for_each_cache(ca, c, i)
			if (bch_cache_allocator_start(ca))
				goto err;

		/*
		 * First place it's safe to allocate: btree_check() and
		 * btree_gc_finish() have to run before we have buckets to
		 * allocate, and bch_bucket_alloc_set() might cause a journal
		 * entry to be written so bcache_journal_next() has to be called
		 * first.
		 *
		 * If the uuids were in the old format we have to rewrite them
		 * before the next journal entry is written:
		 */
		if (j->version < BCACHE_JSET_VERSION_UUID)
			__uuid_write(c);

		bch_journal_replay(c, &journal);
	} else {
		pr_notice("invalidating existing data");

		for_each_cache(ca, c, i) {
			unsigned int j;

			ca->sb.keys = clamp_t(int, ca->sb.nbuckets >> 7,
					      2, SB_JOURNAL_BUCKETS);

			for (j = 0; j < ca->sb.keys; j++)
				ca->sb.d[j] = ca->sb.first_bucket + j;
		}

		bch_initial_gc_finish(c);

		err = "error starting allocator thread";
		for_each_cache(ca, c, i)
			if (bch_cache_allocator_start(ca))
				goto err;

		mutex_lock(&c->bucket_lock);
		for_each_cache(ca, c, i)
			bch_prio_write(ca);
		mutex_unlock(&c->bucket_lock);

		err = "cannot allocate new UUID bucket";
		if (__uuid_write(c))
			goto err;

		err = "cannot allocate new btree root";
		c->root = __bch_btree_node_alloc(c, NULL, 0, true, NULL);
		if (IS_ERR_OR_NULL(c->root))
			goto err;

		mutex_lock(&c->root->write_lock);
		bkey_copy_key(&c->root->key, &MAX_KEY);
		bch_btree_node_write(c->root, &cl);
		mutex_unlock(&c->root->write_lock);

		bch_btree_set_root(c->root);
		rw_unlock(true, c->root);

		/*
		 * We don't want to write the first journal entry until
		 * everything is set up - fortunately journal entries won't be
		 * written until the SET_CACHE_SYNC() here:
		 */
		SET_CACHE_SYNC(&c->sb, true);

		bch_journal_next(&c->journal);
		bch_journal_meta(c, &cl);
	}

	err = "error starting gc thread";
	if (bch_gc_thread_start(c))
		goto err;

	closure_sync(&cl);
	c->sb.last_mount = (u32)ktime_get_real_seconds();
	bcache_write_super(c);

	list_for_each_entry_safe(dc, t, &uncached_devices, list)
		bch_cached_dev_attach(dc, c, NULL);

	flash_devs_run(c);

	set_bit(CACHE_SET_RUNNING, &c->flags);
	return;
err:
	closure_sync(&cl);
	/* XXX: test this, it's broken */
	bch_cache_set_error(c, "%s", err);
}

static bool can_attach_cache(struct cache *ca, struct cache_set *c)
{
	return ca->sb.block_size	== c->sb.block_size &&
		ca->sb.bucket_size	== c->sb.bucket_size &&
		ca->sb.nr_in_set	== c->sb.nr_in_set;
}

static const char *register_cache_set(struct cache *ca)
{
	char buf[12];
	const char *err = "cannot allocate memory";
	struct cache_set *c;

	list_for_each_entry(c, &bch_cache_sets, list)
		if (!memcmp(c->sb.set_uuid, ca->sb.set_uuid, 16)) {
			if (c->cache[ca->sb.nr_this_dev])
				return "duplicate cache set member";

			if (!can_attach_cache(ca, c))
				return "cache sb does not match set";

			if (!CACHE_SYNC(&ca->sb))
				SET_CACHE_SYNC(&c->sb, false);

			goto found;
		}

	c = bch_cache_set_alloc(&ca->sb);
	if (!c)
		return err;

	err = "error creating kobject";
	if (kobject_add(&c->kobj, bcache_kobj, "%pU", c->sb.set_uuid) ||
	    kobject_add(&c->internal, &c->kobj, "internal"))
		goto err;

	if (bch_cache_accounting_add_kobjs(&c->accounting, &c->kobj))
		goto err;

	bch_debug_init_cache_set(c);

	list_add(&c->list, &bch_cache_sets);
found:
	sprintf(buf, "cache%i", ca->sb.nr_this_dev);
	if (sysfs_create_link(&ca->kobj, &c->kobj, "set") ||
	    sysfs_create_link(&c->kobj, &ca->kobj, buf))
		goto err;

	if (ca->sb.seq > c->sb.seq) {
		c->sb.version		= ca->sb.version;
		memcpy(c->sb.set_uuid, ca->sb.set_uuid, 16);
		c->sb.flags             = ca->sb.flags;
		c->sb.seq		= ca->sb.seq;
		pr_debug("set version = %llu", c->sb.version);
	}

	kobject_get(&ca->kobj);
	ca->set = c;
	ca->set->cache[ca->sb.nr_this_dev] = ca;
	c->cache_by_alloc[c->caches_loaded++] = ca;

	if (c->caches_loaded == c->sb.nr_in_set)
		run_cache_set(c);

	return NULL;
err:
	bch_cache_set_unregister(c);
	return err;
}

/* Cache device */

void bch_cache_release(struct kobject *kobj)
{
	struct cache *ca = container_of(kobj, struct cache, kobj);
	unsigned int i;

	if (ca->set) {
		BUG_ON(ca->set->cache[ca->sb.nr_this_dev] != ca);
		ca->set->cache[ca->sb.nr_this_dev] = NULL;
	}

	free_pages((unsigned long) ca->disk_buckets, ilog2(bucket_pages(ca)));
	kfree(ca->prio_buckets);
	vfree(ca->buckets);

	free_heap(&ca->heap);
	free_fifo(&ca->free_inc);

	for (i = 0; i < RESERVE_NR; i++)
		free_fifo(&ca->free[i]);

	if (ca->sb_bio.bi_inline_vecs[0].bv_page)
		put_page(bio_first_page_all(&ca->sb_bio));

	if (!IS_ERR_OR_NULL(ca->bdev))
		blkdev_put(ca->bdev, FMODE_READ|FMODE_WRITE|FMODE_EXCL);

	kfree(ca);
	module_put(THIS_MODULE);
}

static int cache_alloc(struct cache *ca)
{
	size_t free;
	size_t btree_buckets;
	struct bucket *b;
	int ret = -ENOMEM;
	const char *err = NULL;

	__module_get(THIS_MODULE);
	kobject_init(&ca->kobj, &bch_cache_ktype);

	bio_init(&ca->journal.bio, ca->journal.bio.bi_inline_vecs, 8);

	/*
	 * when ca->sb.njournal_buckets is not zero, journal exists,
	 * and in bch_journal_replay(), tree node may split,
	 * so bucket of RESERVE_BTREE type is needed,
	 * the worst situation is all journal buckets are valid journal,
	 * and all the keys need to replay,
	 * so the number of  RESERVE_BTREE type buckets should be as much
	 * as journal buckets
	 */
	btree_buckets = ca->sb.njournal_buckets ?: 8;
	free = roundup_pow_of_two(ca->sb.nbuckets) >> 10;
	if (!free) {
		ret = -EPERM;
		err = "ca->sb.nbuckets is too small";
		goto err_free;
	}

	if (!init_fifo(&ca->free[RESERVE_BTREE], btree_buckets,
						GFP_KERNEL)) {
		err = "ca->free[RESERVE_BTREE] alloc failed";
		goto err_btree_alloc;
	}

	if (!init_fifo_exact(&ca->free[RESERVE_PRIO], prio_buckets(ca),
							GFP_KERNEL)) {
		err = "ca->free[RESERVE_PRIO] alloc failed";
		goto err_prio_alloc;
	}

	if (!init_fifo(&ca->free[RESERVE_MOVINGGC], free, GFP_KERNEL)) {
		err = "ca->free[RESERVE_MOVINGGC] alloc failed";
		goto err_movinggc_alloc;
	}

	if (!init_fifo(&ca->free[RESERVE_NONE], free, GFP_KERNEL)) {
		err = "ca->free[RESERVE_NONE] alloc failed";
		goto err_none_alloc;
	}

	if (!init_fifo(&ca->free_inc, free << 2, GFP_KERNEL)) {
		err = "ca->free_inc alloc failed";
		goto err_free_inc_alloc;
	}

	if (!init_heap(&ca->heap, free << 3, GFP_KERNEL)) {
		err = "ca->heap alloc failed";
		goto err_heap_alloc;
	}

	ca->buckets = vzalloc(array_size(sizeof(struct bucket),
			      ca->sb.nbuckets));
	if (!ca->buckets) {
		err = "ca->buckets alloc failed";
		goto err_buckets_alloc;
	}

	ca->prio_buckets = kzalloc(array3_size(sizeof(uint64_t),
				   prio_buckets(ca), 2),
				   GFP_KERNEL);
	if (!ca->prio_buckets) {
		err = "ca->prio_buckets alloc failed";
		goto err_prio_buckets_alloc;
	}

	ca->disk_buckets = alloc_bucket_pages(GFP_KERNEL, ca);
	if (!ca->disk_buckets) {
		err = "ca->disk_buckets alloc failed";
		goto err_disk_buckets_alloc;
	}

	ca->prio_last_buckets = ca->prio_buckets + prio_buckets(ca);

	for_each_bucket(b, ca)
		atomic_set(&b->pin, 0);
	return 0;

err_disk_buckets_alloc:
	kfree(ca->prio_buckets);
err_prio_buckets_alloc:
	vfree(ca->buckets);
err_buckets_alloc:
	free_heap(&ca->heap);
err_heap_alloc:
	free_fifo(&ca->free_inc);
err_free_inc_alloc:
	free_fifo(&ca->free[RESERVE_NONE]);
err_none_alloc:
	free_fifo(&ca->free[RESERVE_MOVINGGC]);
err_movinggc_alloc:
	free_fifo(&ca->free[RESERVE_PRIO]);
err_prio_alloc:
	free_fifo(&ca->free[RESERVE_BTREE]);
err_btree_alloc:
err_free:
	module_put(THIS_MODULE);
	if (err)
		pr_notice("error %s: %s", ca->cache_dev_name, err);
	return ret;
}

static int register_cache(struct cache_sb *sb, struct page *sb_page,
				struct block_device *bdev, struct cache *ca)
{
	const char *err = NULL; /* must be set for any error case */
	int ret = 0;

	bdevname(bdev, ca->cache_dev_name);
	memcpy(&ca->sb, sb, sizeof(struct cache_sb));
	ca->bdev = bdev;
	ca->bdev->bd_holder = ca;

	bio_init(&ca->sb_bio, ca->sb_bio.bi_inline_vecs, 1);
	bio_first_bvec_all(&ca->sb_bio)->bv_page = sb_page;
	get_page(sb_page);

	if (blk_queue_discard(bdev_get_queue(bdev)))
		ca->discard = CACHE_DISCARD(&ca->sb);

	ret = cache_alloc(ca);
	if (ret != 0) {
		blkdev_put(bdev, FMODE_READ|FMODE_WRITE|FMODE_EXCL);
		if (ret == -ENOMEM)
			err = "cache_alloc(): -ENOMEM";
		else if (ret == -EPERM)
			err = "cache_alloc(): cache device is too small";
		else
			err = "cache_alloc(): unknown error";
		goto err;
	}

	if (kobject_add(&ca->kobj,
			&part_to_dev(bdev->bd_part)->kobj,
			"bcache")) {
		err = "error calling kobject_add";
		ret = -ENOMEM;
		goto out;
	}

	mutex_lock(&bch_register_lock);
	err = register_cache_set(ca);
	mutex_unlock(&bch_register_lock);

	if (err) {
		ret = -ENODEV;
		goto out;
	}

	pr_info("registered cache device %s", ca->cache_dev_name);

out:
	kobject_put(&ca->kobj);

err:
	if (err)
		pr_notice("error %s: %s", ca->cache_dev_name, err);

	return ret;
}

/* Global interfaces/init */

static ssize_t register_bcache(struct kobject *k, struct kobj_attribute *attr,
			       const char *buffer, size_t size);

kobj_attribute_write(register,		register_bcache);
kobj_attribute_write(register_quiet,	register_bcache);

static bool bch_is_open_backing(struct block_device *bdev)
{
	struct cache_set *c, *tc;
	struct cached_dev *dc, *t;

	list_for_each_entry_safe(c, tc, &bch_cache_sets, list)
		list_for_each_entry_safe(dc, t, &c->cached_devs, list)
			if (dc->bdev == bdev)
				return true;
	list_for_each_entry_safe(dc, t, &uncached_devices, list)
		if (dc->bdev == bdev)
			return true;
	return false;
}

static bool bch_is_open_cache(struct block_device *bdev)
{
	struct cache_set *c, *tc;
	struct cache *ca;
	unsigned int i;

	list_for_each_entry_safe(c, tc, &bch_cache_sets, list)
		for_each_cache(ca, c, i)
			if (ca->bdev == bdev)
				return true;
	return false;
}

static bool bch_is_open(struct block_device *bdev)
{
	return bch_is_open_cache(bdev) || bch_is_open_backing(bdev);
}

static ssize_t register_bcache(struct kobject *k, struct kobj_attribute *attr,
			       const char *buffer, size_t size)
{
	ssize_t ret = size;
	const char *err = "cannot allocate memory";
	char *path = NULL;
	struct cache_sb *sb = NULL;
	struct block_device *bdev = NULL;
	struct page *sb_page = NULL;

	if (!try_module_get(THIS_MODULE))
		return -EBUSY;

	path = kstrndup(buffer, size, GFP_KERNEL);
	if (!path)
		goto err;

	sb = kmalloc(sizeof(struct cache_sb), GFP_KERNEL);
	if (!sb)
		goto err;

	err = "failed to open device";
	bdev = blkdev_get_by_path(strim(path),
				  FMODE_READ|FMODE_WRITE|FMODE_EXCL,
				  sb);
	if (IS_ERR(bdev)) {
		if (bdev == ERR_PTR(-EBUSY)) {
			bdev = lookup_bdev(strim(path));
			mutex_lock(&bch_register_lock);
			if (!IS_ERR(bdev) && bch_is_open(bdev))
				err = "device already registered";
			else
				err = "device busy";
			mutex_unlock(&bch_register_lock);
			if (!IS_ERR(bdev))
				bdput(bdev);
			if (attr == &ksysfs_register_quiet)
				goto out;
		}
		goto err;
	}

	err = "failed to set blocksize";
	if (set_blocksize(bdev, 4096))
		goto err_close;

	err = read_super(sb, bdev, &sb_page);
	if (err)
		goto err_close;

	err = "failed to register device";
	if (SB_IS_BDEV(sb)) {
		struct cached_dev *dc = kzalloc(sizeof(*dc), GFP_KERNEL);

		if (!dc)
			goto err_close;

		mutex_lock(&bch_register_lock);
		register_bdev(sb, sb_page, bdev, dc);
		mutex_unlock(&bch_register_lock);
	} else {
		struct cache *ca = kzalloc(sizeof(*ca), GFP_KERNEL);

		if (!ca)
			goto err_close;

		if (register_cache(sb, sb_page, bdev, ca) != 0)
			goto err;
	}
out:
	if (sb_page)
		put_page(sb_page);
	kfree(sb);
	kfree(path);
	module_put(THIS_MODULE);
	return ret;

err_close:
	blkdev_put(bdev, FMODE_READ|FMODE_WRITE|FMODE_EXCL);
err:
	pr_info("error %s: %s", path, err);
	ret = -EINVAL;
	goto out;
}

static int bcache_reboot(struct notifier_block *n, unsigned long code, void *x)
{
	if (code == SYS_DOWN ||
	    code == SYS_HALT ||
	    code == SYS_POWER_OFF) {
		DEFINE_WAIT(wait);
		unsigned long start = jiffies;
		bool stopped = false;

		struct cache_set *c, *tc;
		struct cached_dev *dc, *tdc;

		mutex_lock(&bch_register_lock);

		if (list_empty(&bch_cache_sets) &&
		    list_empty(&uncached_devices))
			goto out;

		pr_info("Stopping all devices:");

		list_for_each_entry_safe(c, tc, &bch_cache_sets, list)
			bch_cache_set_stop(c);

		list_for_each_entry_safe(dc, tdc, &uncached_devices, list)
			bcache_device_stop(&dc->disk);

		/* What's a condition variable? */
		while (1) {
			long timeout = start + 2 * HZ - jiffies;

			stopped = list_empty(&bch_cache_sets) &&
				list_empty(&uncached_devices);

			if (timeout < 0 || stopped)
				break;

			prepare_to_wait(&unregister_wait, &wait,
					TASK_UNINTERRUPTIBLE);

			mutex_unlock(&bch_register_lock);
			schedule_timeout(timeout);
			mutex_lock(&bch_register_lock);
		}

		finish_wait(&unregister_wait, &wait);

		if (stopped)
			pr_info("All devices stopped");
		else
			pr_notice("Timeout waiting for devices to be closed");
out:
		mutex_unlock(&bch_register_lock);
	}

	return NOTIFY_DONE;
}

static struct notifier_block reboot = {
	.notifier_call	= bcache_reboot,
	.priority	= INT_MAX, /* before any real devices */
};

static void bcache_exit(void)
{
	bch_debug_exit();
	bch_request_exit();
	if (bcache_kobj)
		kobject_put(bcache_kobj);
	if (bcache_wq)
		destroy_workqueue(bcache_wq);
	if (bch_journal_wq)
		destroy_workqueue(bch_journal_wq);

	if (bcache_major)
		unregister_blkdev(bcache_major, "bcache");
	unregister_reboot_notifier(&reboot);
	mutex_destroy(&bch_register_lock);
}

static int __init bcache_init(void)
{
	static const struct attribute *files[] = {
		&ksysfs_register.attr,
		&ksysfs_register_quiet.attr,
		NULL
	};

	mutex_init(&bch_register_lock);
	init_waitqueue_head(&unregister_wait);
	register_reboot_notifier(&reboot);

	bcache_major = register_blkdev(0, "bcache");
	if (bcache_major < 0) {
		unregister_reboot_notifier(&reboot);
		mutex_destroy(&bch_register_lock);
		return bcache_major;
	}

	bcache_wq = alloc_workqueue("bcache", WQ_MEM_RECLAIM, 0);
	if (!bcache_wq)
		goto err;

	bch_journal_wq = alloc_workqueue("bch_journal", WQ_MEM_RECLAIM, 0);
	if (!bch_journal_wq)
		goto err;

	bcache_kobj = kobject_create_and_add("bcache", fs_kobj);
	if (!bcache_kobj)
		goto err;

	if (bch_request_init() ||
	    sysfs_create_files(bcache_kobj, files))
		goto err;

	bch_debug_init();
	closure_debug_init();

	return 0;
err:
	bcache_exit();
	return -ENOMEM;
}

module_exit(bcache_exit);
module_init(bcache_init);<|MERGE_RESOLUTION|>--- conflicted
+++ resolved
@@ -418,10 +418,7 @@
 {
 	BKEY_PADDED(key) k;
 	struct closure cl;
-<<<<<<< HEAD
-=======
 	struct cache *ca;
->>>>>>> 0fd79184
 
 	closure_init_stack(&cl);
 	lockdep_assert_held(&bch_register_lock);
