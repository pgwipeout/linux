// SPDX-License-Identifier: GPL-2.0-or-later
/*
 * Linux Socket Filter - Kernel level socket filtering
 *
 * Based on the design of the Berkeley Packet Filter. The new
 * internal format has been designed by PLUMgrid:
 *
 *	Copyright (c) 2011 - 2014 PLUMgrid, http://plumgrid.com
 *
 * Authors:
 *
 *	Jay Schulist <jschlst@samba.org>
 *	Alexei Starovoitov <ast@plumgrid.com>
 *	Daniel Borkmann <dborkman@redhat.com>
 *
 * Andi Kleen - Fix a few bad bugs and races.
 * Kris Katterjohn - Added many additional checks in bpf_check_classic()
 */

#include <linux/module.h>
#include <linux/types.h>
#include <linux/mm.h>
#include <linux/fcntl.h>
#include <linux/socket.h>
#include <linux/sock_diag.h>
#include <linux/in.h>
#include <linux/inet.h>
#include <linux/netdevice.h>
#include <linux/if_packet.h>
#include <linux/if_arp.h>
#include <linux/gfp.h>
#include <net/inet_common.h>
#include <net/ip.h>
#include <net/protocol.h>
#include <net/netlink.h>
#include <linux/skbuff.h>
#include <linux/skmsg.h>
#include <net/sock.h>
#include <net/flow_dissector.h>
#include <linux/errno.h>
#include <linux/timer.h>
#include <linux/uaccess.h>
#include <asm/unaligned.h>
#include <asm/cmpxchg.h>
#include <linux/filter.h>
#include <linux/ratelimit.h>
#include <linux/seccomp.h>
#include <linux/if_vlan.h>
#include <linux/bpf.h>
#include <net/sch_generic.h>
#include <net/cls_cgroup.h>
#include <net/dst_metadata.h>
#include <net/dst.h>
#include <net/sock_reuseport.h>
#include <net/busy_poll.h>
#include <net/tcp.h>
#include <net/xfrm.h>
#include <net/udp.h>
#include <linux/bpf_trace.h>
#include <net/xdp_sock.h>
#include <linux/inetdevice.h>
#include <net/inet_hashtables.h>
#include <net/inet6_hashtables.h>
#include <net/ip_fib.h>
#include <net/nexthop.h>
#include <net/flow.h>
#include <net/arp.h>
#include <net/ipv6.h>
#include <net/net_namespace.h>
#include <linux/seg6_local.h>
#include <net/seg6.h>
#include <net/seg6_local.h>
#include <net/lwtunnel.h>
#include <net/ipv6_stubs.h>
#include <net/bpf_sk_storage.h>

/**
 *	sk_filter_trim_cap - run a packet through a socket filter
 *	@sk: sock associated with &sk_buff
 *	@skb: buffer to filter
 *	@cap: limit on how short the eBPF program may trim the packet
 *
 * Run the eBPF program and then cut skb->data to correct size returned by
 * the program. If pkt_len is 0 we toss packet. If skb->len is smaller
 * than pkt_len we keep whole skb->data. This is the socket level
 * wrapper to BPF_PROG_RUN. It returns 0 if the packet should
 * be accepted or -EPERM if the packet should be tossed.
 *
 */
int sk_filter_trim_cap(struct sock *sk, struct sk_buff *skb, unsigned int cap)
{
	int err;
	struct sk_filter *filter;

	/*
	 * If the skb was allocated from pfmemalloc reserves, only
	 * allow SOCK_MEMALLOC sockets to use it as this socket is
	 * helping free memory
	 */
	if (skb_pfmemalloc(skb) && !sock_flag(sk, SOCK_MEMALLOC)) {
		NET_INC_STATS(sock_net(sk), LINUX_MIB_PFMEMALLOCDROP);
		return -ENOMEM;
	}
	err = BPF_CGROUP_RUN_PROG_INET_INGRESS(sk, skb);
	if (err)
		return err;

	err = security_sock_rcv_skb(sk, skb);
	if (err)
		return err;

	rcu_read_lock();
	filter = rcu_dereference(sk->sk_filter);
	if (filter) {
		struct sock *save_sk = skb->sk;
		unsigned int pkt_len;

		skb->sk = sk;
		pkt_len = bpf_prog_run_save_cb(filter->prog, skb);
		skb->sk = save_sk;
		err = pkt_len ? pskb_trim(skb, max(cap, pkt_len)) : -EPERM;
	}
	rcu_read_unlock();

	return err;
}
EXPORT_SYMBOL(sk_filter_trim_cap);

BPF_CALL_1(bpf_skb_get_pay_offset, struct sk_buff *, skb)
{
	return skb_get_poff(skb);
}

BPF_CALL_3(bpf_skb_get_nlattr, struct sk_buff *, skb, u32, a, u32, x)
{
	struct nlattr *nla;

	if (skb_is_nonlinear(skb))
		return 0;

	if (skb->len < sizeof(struct nlattr))
		return 0;

	if (a > skb->len - sizeof(struct nlattr))
		return 0;

	nla = nla_find((struct nlattr *) &skb->data[a], skb->len - a, x);
	if (nla)
		return (void *) nla - (void *) skb->data;

	return 0;
}

BPF_CALL_3(bpf_skb_get_nlattr_nest, struct sk_buff *, skb, u32, a, u32, x)
{
	struct nlattr *nla;

	if (skb_is_nonlinear(skb))
		return 0;

	if (skb->len < sizeof(struct nlattr))
		return 0;

	if (a > skb->len - sizeof(struct nlattr))
		return 0;

	nla = (struct nlattr *) &skb->data[a];
	if (nla->nla_len > skb->len - a)
		return 0;

	nla = nla_find_nested(nla, x);
	if (nla)
		return (void *) nla - (void *) skb->data;

	return 0;
}

BPF_CALL_4(bpf_skb_load_helper_8, const struct sk_buff *, skb, const void *,
	   data, int, headlen, int, offset)
{
	u8 tmp, *ptr;
	const int len = sizeof(tmp);

	if (offset >= 0) {
		if (headlen - offset >= len)
			return *(u8 *)(data + offset);
		if (!skb_copy_bits(skb, offset, &tmp, sizeof(tmp)))
			return tmp;
	} else {
		ptr = bpf_internal_load_pointer_neg_helper(skb, offset, len);
		if (likely(ptr))
			return *(u8 *)ptr;
	}

	return -EFAULT;
}

BPF_CALL_2(bpf_skb_load_helper_8_no_cache, const struct sk_buff *, skb,
	   int, offset)
{
	return ____bpf_skb_load_helper_8(skb, skb->data, skb->len - skb->data_len,
					 offset);
}

BPF_CALL_4(bpf_skb_load_helper_16, const struct sk_buff *, skb, const void *,
	   data, int, headlen, int, offset)
{
	u16 tmp, *ptr;
	const int len = sizeof(tmp);

	if (offset >= 0) {
		if (headlen - offset >= len)
			return get_unaligned_be16(data + offset);
		if (!skb_copy_bits(skb, offset, &tmp, sizeof(tmp)))
			return be16_to_cpu(tmp);
	} else {
		ptr = bpf_internal_load_pointer_neg_helper(skb, offset, len);
		if (likely(ptr))
			return get_unaligned_be16(ptr);
	}

	return -EFAULT;
}

BPF_CALL_2(bpf_skb_load_helper_16_no_cache, const struct sk_buff *, skb,
	   int, offset)
{
	return ____bpf_skb_load_helper_16(skb, skb->data, skb->len - skb->data_len,
					  offset);
}

BPF_CALL_4(bpf_skb_load_helper_32, const struct sk_buff *, skb, const void *,
	   data, int, headlen, int, offset)
{
	u32 tmp, *ptr;
	const int len = sizeof(tmp);

	if (likely(offset >= 0)) {
		if (headlen - offset >= len)
			return get_unaligned_be32(data + offset);
		if (!skb_copy_bits(skb, offset, &tmp, sizeof(tmp)))
			return be32_to_cpu(tmp);
	} else {
		ptr = bpf_internal_load_pointer_neg_helper(skb, offset, len);
		if (likely(ptr))
			return get_unaligned_be32(ptr);
	}

	return -EFAULT;
}

BPF_CALL_2(bpf_skb_load_helper_32_no_cache, const struct sk_buff *, skb,
	   int, offset)
{
	return ____bpf_skb_load_helper_32(skb, skb->data, skb->len - skb->data_len,
					  offset);
}

BPF_CALL_0(bpf_get_raw_cpu_id)
{
	return raw_smp_processor_id();
}

static const struct bpf_func_proto bpf_get_raw_smp_processor_id_proto = {
	.func		= bpf_get_raw_cpu_id,
	.gpl_only	= false,
	.ret_type	= RET_INTEGER,
};

static u32 convert_skb_access(int skb_field, int dst_reg, int src_reg,
			      struct bpf_insn *insn_buf)
{
	struct bpf_insn *insn = insn_buf;

	switch (skb_field) {
	case SKF_AD_MARK:
		BUILD_BUG_ON(FIELD_SIZEOF(struct sk_buff, mark) != 4);

		*insn++ = BPF_LDX_MEM(BPF_W, dst_reg, src_reg,
				      offsetof(struct sk_buff, mark));
		break;

	case SKF_AD_PKTTYPE:
		*insn++ = BPF_LDX_MEM(BPF_B, dst_reg, src_reg, PKT_TYPE_OFFSET());
		*insn++ = BPF_ALU32_IMM(BPF_AND, dst_reg, PKT_TYPE_MAX);
#ifdef __BIG_ENDIAN_BITFIELD
		*insn++ = BPF_ALU32_IMM(BPF_RSH, dst_reg, 5);
#endif
		break;

	case SKF_AD_QUEUE:
		BUILD_BUG_ON(FIELD_SIZEOF(struct sk_buff, queue_mapping) != 2);

		*insn++ = BPF_LDX_MEM(BPF_H, dst_reg, src_reg,
				      offsetof(struct sk_buff, queue_mapping));
		break;

	case SKF_AD_VLAN_TAG:
		BUILD_BUG_ON(FIELD_SIZEOF(struct sk_buff, vlan_tci) != 2);

		/* dst_reg = *(u16 *) (src_reg + offsetof(vlan_tci)) */
		*insn++ = BPF_LDX_MEM(BPF_H, dst_reg, src_reg,
				      offsetof(struct sk_buff, vlan_tci));
		break;
	case SKF_AD_VLAN_TAG_PRESENT:
		*insn++ = BPF_LDX_MEM(BPF_B, dst_reg, src_reg, PKT_VLAN_PRESENT_OFFSET());
		if (PKT_VLAN_PRESENT_BIT)
			*insn++ = BPF_ALU32_IMM(BPF_RSH, dst_reg, PKT_VLAN_PRESENT_BIT);
		if (PKT_VLAN_PRESENT_BIT < 7)
			*insn++ = BPF_ALU32_IMM(BPF_AND, dst_reg, 1);
		break;
	}

	return insn - insn_buf;
}

static bool convert_bpf_extensions(struct sock_filter *fp,
				   struct bpf_insn **insnp)
{
	struct bpf_insn *insn = *insnp;
	u32 cnt;

	switch (fp->k) {
	case SKF_AD_OFF + SKF_AD_PROTOCOL:
		BUILD_BUG_ON(FIELD_SIZEOF(struct sk_buff, protocol) != 2);

		/* A = *(u16 *) (CTX + offsetof(protocol)) */
		*insn++ = BPF_LDX_MEM(BPF_H, BPF_REG_A, BPF_REG_CTX,
				      offsetof(struct sk_buff, protocol));
		/* A = ntohs(A) [emitting a nop or swap16] */
		*insn = BPF_ENDIAN(BPF_FROM_BE, BPF_REG_A, 16);
		break;

	case SKF_AD_OFF + SKF_AD_PKTTYPE:
		cnt = convert_skb_access(SKF_AD_PKTTYPE, BPF_REG_A, BPF_REG_CTX, insn);
		insn += cnt - 1;
		break;

	case SKF_AD_OFF + SKF_AD_IFINDEX:
	case SKF_AD_OFF + SKF_AD_HATYPE:
		BUILD_BUG_ON(FIELD_SIZEOF(struct net_device, ifindex) != 4);
		BUILD_BUG_ON(FIELD_SIZEOF(struct net_device, type) != 2);

		*insn++ = BPF_LDX_MEM(BPF_FIELD_SIZEOF(struct sk_buff, dev),
				      BPF_REG_TMP, BPF_REG_CTX,
				      offsetof(struct sk_buff, dev));
		/* if (tmp != 0) goto pc + 1 */
		*insn++ = BPF_JMP_IMM(BPF_JNE, BPF_REG_TMP, 0, 1);
		*insn++ = BPF_EXIT_INSN();
		if (fp->k == SKF_AD_OFF + SKF_AD_IFINDEX)
			*insn = BPF_LDX_MEM(BPF_W, BPF_REG_A, BPF_REG_TMP,
					    offsetof(struct net_device, ifindex));
		else
			*insn = BPF_LDX_MEM(BPF_H, BPF_REG_A, BPF_REG_TMP,
					    offsetof(struct net_device, type));
		break;

	case SKF_AD_OFF + SKF_AD_MARK:
		cnt = convert_skb_access(SKF_AD_MARK, BPF_REG_A, BPF_REG_CTX, insn);
		insn += cnt - 1;
		break;

	case SKF_AD_OFF + SKF_AD_RXHASH:
		BUILD_BUG_ON(FIELD_SIZEOF(struct sk_buff, hash) != 4);

		*insn = BPF_LDX_MEM(BPF_W, BPF_REG_A, BPF_REG_CTX,
				    offsetof(struct sk_buff, hash));
		break;

	case SKF_AD_OFF + SKF_AD_QUEUE:
		cnt = convert_skb_access(SKF_AD_QUEUE, BPF_REG_A, BPF_REG_CTX, insn);
		insn += cnt - 1;
		break;

	case SKF_AD_OFF + SKF_AD_VLAN_TAG:
		cnt = convert_skb_access(SKF_AD_VLAN_TAG,
					 BPF_REG_A, BPF_REG_CTX, insn);
		insn += cnt - 1;
		break;

	case SKF_AD_OFF + SKF_AD_VLAN_TAG_PRESENT:
		cnt = convert_skb_access(SKF_AD_VLAN_TAG_PRESENT,
					 BPF_REG_A, BPF_REG_CTX, insn);
		insn += cnt - 1;
		break;

	case SKF_AD_OFF + SKF_AD_VLAN_TPID:
		BUILD_BUG_ON(FIELD_SIZEOF(struct sk_buff, vlan_proto) != 2);

		/* A = *(u16 *) (CTX + offsetof(vlan_proto)) */
		*insn++ = BPF_LDX_MEM(BPF_H, BPF_REG_A, BPF_REG_CTX,
				      offsetof(struct sk_buff, vlan_proto));
		/* A = ntohs(A) [emitting a nop or swap16] */
		*insn = BPF_ENDIAN(BPF_FROM_BE, BPF_REG_A, 16);
		break;

	case SKF_AD_OFF + SKF_AD_PAY_OFFSET:
	case SKF_AD_OFF + SKF_AD_NLATTR:
	case SKF_AD_OFF + SKF_AD_NLATTR_NEST:
	case SKF_AD_OFF + SKF_AD_CPU:
	case SKF_AD_OFF + SKF_AD_RANDOM:
		/* arg1 = CTX */
		*insn++ = BPF_MOV64_REG(BPF_REG_ARG1, BPF_REG_CTX);
		/* arg2 = A */
		*insn++ = BPF_MOV64_REG(BPF_REG_ARG2, BPF_REG_A);
		/* arg3 = X */
		*insn++ = BPF_MOV64_REG(BPF_REG_ARG3, BPF_REG_X);
		/* Emit call(arg1=CTX, arg2=A, arg3=X) */
		switch (fp->k) {
		case SKF_AD_OFF + SKF_AD_PAY_OFFSET:
			*insn = BPF_EMIT_CALL(bpf_skb_get_pay_offset);
			break;
		case SKF_AD_OFF + SKF_AD_NLATTR:
			*insn = BPF_EMIT_CALL(bpf_skb_get_nlattr);
			break;
		case SKF_AD_OFF + SKF_AD_NLATTR_NEST:
			*insn = BPF_EMIT_CALL(bpf_skb_get_nlattr_nest);
			break;
		case SKF_AD_OFF + SKF_AD_CPU:
			*insn = BPF_EMIT_CALL(bpf_get_raw_cpu_id);
			break;
		case SKF_AD_OFF + SKF_AD_RANDOM:
			*insn = BPF_EMIT_CALL(bpf_user_rnd_u32);
			bpf_user_rnd_init_once();
			break;
		}
		break;

	case SKF_AD_OFF + SKF_AD_ALU_XOR_X:
		/* A ^= X */
		*insn = BPF_ALU32_REG(BPF_XOR, BPF_REG_A, BPF_REG_X);
		break;

	default:
		/* This is just a dummy call to avoid letting the compiler
		 * evict __bpf_call_base() as an optimization. Placed here
		 * where no-one bothers.
		 */
		BUG_ON(__bpf_call_base(0, 0, 0, 0, 0) != 0);
		return false;
	}

	*insnp = insn;
	return true;
}

static bool convert_bpf_ld_abs(struct sock_filter *fp, struct bpf_insn **insnp)
{
	const bool unaligned_ok = IS_BUILTIN(CONFIG_HAVE_EFFICIENT_UNALIGNED_ACCESS);
	int size = bpf_size_to_bytes(BPF_SIZE(fp->code));
	bool endian = BPF_SIZE(fp->code) == BPF_H ||
		      BPF_SIZE(fp->code) == BPF_W;
	bool indirect = BPF_MODE(fp->code) == BPF_IND;
	const int ip_align = NET_IP_ALIGN;
	struct bpf_insn *insn = *insnp;
	int offset = fp->k;

	if (!indirect &&
	    ((unaligned_ok && offset >= 0) ||
	     (!unaligned_ok && offset >= 0 &&
	      offset + ip_align >= 0 &&
	      offset + ip_align % size == 0))) {
		bool ldx_off_ok = offset <= S16_MAX;

		*insn++ = BPF_MOV64_REG(BPF_REG_TMP, BPF_REG_H);
		if (offset)
			*insn++ = BPF_ALU64_IMM(BPF_SUB, BPF_REG_TMP, offset);
		*insn++ = BPF_JMP_IMM(BPF_JSLT, BPF_REG_TMP,
				      size, 2 + endian + (!ldx_off_ok * 2));
		if (ldx_off_ok) {
			*insn++ = BPF_LDX_MEM(BPF_SIZE(fp->code), BPF_REG_A,
					      BPF_REG_D, offset);
		} else {
			*insn++ = BPF_MOV64_REG(BPF_REG_TMP, BPF_REG_D);
			*insn++ = BPF_ALU64_IMM(BPF_ADD, BPF_REG_TMP, offset);
			*insn++ = BPF_LDX_MEM(BPF_SIZE(fp->code), BPF_REG_A,
					      BPF_REG_TMP, 0);
		}
		if (endian)
			*insn++ = BPF_ENDIAN(BPF_FROM_BE, BPF_REG_A, size * 8);
		*insn++ = BPF_JMP_A(8);
	}

	*insn++ = BPF_MOV64_REG(BPF_REG_ARG1, BPF_REG_CTX);
	*insn++ = BPF_MOV64_REG(BPF_REG_ARG2, BPF_REG_D);
	*insn++ = BPF_MOV64_REG(BPF_REG_ARG3, BPF_REG_H);
	if (!indirect) {
		*insn++ = BPF_MOV64_IMM(BPF_REG_ARG4, offset);
	} else {
		*insn++ = BPF_MOV64_REG(BPF_REG_ARG4, BPF_REG_X);
		if (fp->k)
			*insn++ = BPF_ALU64_IMM(BPF_ADD, BPF_REG_ARG4, offset);
	}

	switch (BPF_SIZE(fp->code)) {
	case BPF_B:
		*insn++ = BPF_EMIT_CALL(bpf_skb_load_helper_8);
		break;
	case BPF_H:
		*insn++ = BPF_EMIT_CALL(bpf_skb_load_helper_16);
		break;
	case BPF_W:
		*insn++ = BPF_EMIT_CALL(bpf_skb_load_helper_32);
		break;
	default:
		return false;
	}

	*insn++ = BPF_JMP_IMM(BPF_JSGE, BPF_REG_A, 0, 2);
	*insn++ = BPF_ALU32_REG(BPF_XOR, BPF_REG_A, BPF_REG_A);
	*insn   = BPF_EXIT_INSN();

	*insnp = insn;
	return true;
}

/**
 *	bpf_convert_filter - convert filter program
 *	@prog: the user passed filter program
 *	@len: the length of the user passed filter program
 *	@new_prog: allocated 'struct bpf_prog' or NULL
 *	@new_len: pointer to store length of converted program
 *	@seen_ld_abs: bool whether we've seen ld_abs/ind
 *
 * Remap 'sock_filter' style classic BPF (cBPF) instruction set to 'bpf_insn'
 * style extended BPF (eBPF).
 * Conversion workflow:
 *
 * 1) First pass for calculating the new program length:
 *   bpf_convert_filter(old_prog, old_len, NULL, &new_len, &seen_ld_abs)
 *
 * 2) 2nd pass to remap in two passes: 1st pass finds new
 *    jump offsets, 2nd pass remapping:
 *   bpf_convert_filter(old_prog, old_len, new_prog, &new_len, &seen_ld_abs)
 */
static int bpf_convert_filter(struct sock_filter *prog, int len,
			      struct bpf_prog *new_prog, int *new_len,
			      bool *seen_ld_abs)
{
	int new_flen = 0, pass = 0, target, i, stack_off;
	struct bpf_insn *new_insn, *first_insn = NULL;
	struct sock_filter *fp;
	int *addrs = NULL;
	u8 bpf_src;

	BUILD_BUG_ON(BPF_MEMWORDS * sizeof(u32) > MAX_BPF_STACK);
	BUILD_BUG_ON(BPF_REG_FP + 1 != MAX_BPF_REG);

	if (len <= 0 || len > BPF_MAXINSNS)
		return -EINVAL;

	if (new_prog) {
		first_insn = new_prog->insnsi;
		addrs = kcalloc(len, sizeof(*addrs),
				GFP_KERNEL | __GFP_NOWARN);
		if (!addrs)
			return -ENOMEM;
	}

do_pass:
	new_insn = first_insn;
	fp = prog;

	/* Classic BPF related prologue emission. */
	if (new_prog) {
		/* Classic BPF expects A and X to be reset first. These need
		 * to be guaranteed to be the first two instructions.
		 */
		*new_insn++ = BPF_ALU32_REG(BPF_XOR, BPF_REG_A, BPF_REG_A);
		*new_insn++ = BPF_ALU32_REG(BPF_XOR, BPF_REG_X, BPF_REG_X);

		/* All programs must keep CTX in callee saved BPF_REG_CTX.
		 * In eBPF case it's done by the compiler, here we need to
		 * do this ourself. Initial CTX is present in BPF_REG_ARG1.
		 */
		*new_insn++ = BPF_MOV64_REG(BPF_REG_CTX, BPF_REG_ARG1);
		if (*seen_ld_abs) {
			/* For packet access in classic BPF, cache skb->data
			 * in callee-saved BPF R8 and skb->len - skb->data_len
			 * (headlen) in BPF R9. Since classic BPF is read-only
			 * on CTX, we only need to cache it once.
			 */
			*new_insn++ = BPF_LDX_MEM(BPF_FIELD_SIZEOF(struct sk_buff, data),
						  BPF_REG_D, BPF_REG_CTX,
						  offsetof(struct sk_buff, data));
			*new_insn++ = BPF_LDX_MEM(BPF_W, BPF_REG_H, BPF_REG_CTX,
						  offsetof(struct sk_buff, len));
			*new_insn++ = BPF_LDX_MEM(BPF_W, BPF_REG_TMP, BPF_REG_CTX,
						  offsetof(struct sk_buff, data_len));
			*new_insn++ = BPF_ALU32_REG(BPF_SUB, BPF_REG_H, BPF_REG_TMP);
		}
	} else {
		new_insn += 3;
	}

	for (i = 0; i < len; fp++, i++) {
		struct bpf_insn tmp_insns[32] = { };
		struct bpf_insn *insn = tmp_insns;

		if (addrs)
			addrs[i] = new_insn - first_insn;

		switch (fp->code) {
		/* All arithmetic insns and skb loads map as-is. */
		case BPF_ALU | BPF_ADD | BPF_X:
		case BPF_ALU | BPF_ADD | BPF_K:
		case BPF_ALU | BPF_SUB | BPF_X:
		case BPF_ALU | BPF_SUB | BPF_K:
		case BPF_ALU | BPF_AND | BPF_X:
		case BPF_ALU | BPF_AND | BPF_K:
		case BPF_ALU | BPF_OR | BPF_X:
		case BPF_ALU | BPF_OR | BPF_K:
		case BPF_ALU | BPF_LSH | BPF_X:
		case BPF_ALU | BPF_LSH | BPF_K:
		case BPF_ALU | BPF_RSH | BPF_X:
		case BPF_ALU | BPF_RSH | BPF_K:
		case BPF_ALU | BPF_XOR | BPF_X:
		case BPF_ALU | BPF_XOR | BPF_K:
		case BPF_ALU | BPF_MUL | BPF_X:
		case BPF_ALU | BPF_MUL | BPF_K:
		case BPF_ALU | BPF_DIV | BPF_X:
		case BPF_ALU | BPF_DIV | BPF_K:
		case BPF_ALU | BPF_MOD | BPF_X:
		case BPF_ALU | BPF_MOD | BPF_K:
		case BPF_ALU | BPF_NEG:
		case BPF_LD | BPF_ABS | BPF_W:
		case BPF_LD | BPF_ABS | BPF_H:
		case BPF_LD | BPF_ABS | BPF_B:
		case BPF_LD | BPF_IND | BPF_W:
		case BPF_LD | BPF_IND | BPF_H:
		case BPF_LD | BPF_IND | BPF_B:
			/* Check for overloaded BPF extension and
			 * directly convert it if found, otherwise
			 * just move on with mapping.
			 */
			if (BPF_CLASS(fp->code) == BPF_LD &&
			    BPF_MODE(fp->code) == BPF_ABS &&
			    convert_bpf_extensions(fp, &insn))
				break;
			if (BPF_CLASS(fp->code) == BPF_LD &&
			    convert_bpf_ld_abs(fp, &insn)) {
				*seen_ld_abs = true;
				break;
			}

			if (fp->code == (BPF_ALU | BPF_DIV | BPF_X) ||
			    fp->code == (BPF_ALU | BPF_MOD | BPF_X)) {
				*insn++ = BPF_MOV32_REG(BPF_REG_X, BPF_REG_X);
				/* Error with exception code on div/mod by 0.
				 * For cBPF programs, this was always return 0.
				 */
				*insn++ = BPF_JMP_IMM(BPF_JNE, BPF_REG_X, 0, 2);
				*insn++ = BPF_ALU32_REG(BPF_XOR, BPF_REG_A, BPF_REG_A);
				*insn++ = BPF_EXIT_INSN();
			}

			*insn = BPF_RAW_INSN(fp->code, BPF_REG_A, BPF_REG_X, 0, fp->k);
			break;

		/* Jump transformation cannot use BPF block macros
		 * everywhere as offset calculation and target updates
		 * require a bit more work than the rest, i.e. jump
		 * opcodes map as-is, but offsets need adjustment.
		 */

#define BPF_EMIT_JMP							\
	do {								\
		const s32 off_min = S16_MIN, off_max = S16_MAX;		\
		s32 off;						\
									\
		if (target >= len || target < 0)			\
			goto err;					\
		off = addrs ? addrs[target] - addrs[i] - 1 : 0;		\
		/* Adjust pc relative offset for 2nd or 3rd insn. */	\
		off -= insn - tmp_insns;				\
		/* Reject anything not fitting into insn->off. */	\
		if (off < off_min || off > off_max)			\
			goto err;					\
		insn->off = off;					\
	} while (0)

		case BPF_JMP | BPF_JA:
			target = i + fp->k + 1;
			insn->code = fp->code;
			BPF_EMIT_JMP;
			break;

		case BPF_JMP | BPF_JEQ | BPF_K:
		case BPF_JMP | BPF_JEQ | BPF_X:
		case BPF_JMP | BPF_JSET | BPF_K:
		case BPF_JMP | BPF_JSET | BPF_X:
		case BPF_JMP | BPF_JGT | BPF_K:
		case BPF_JMP | BPF_JGT | BPF_X:
		case BPF_JMP | BPF_JGE | BPF_K:
		case BPF_JMP | BPF_JGE | BPF_X:
			if (BPF_SRC(fp->code) == BPF_K && (int) fp->k < 0) {
				/* BPF immediates are signed, zero extend
				 * immediate into tmp register and use it
				 * in compare insn.
				 */
				*insn++ = BPF_MOV32_IMM(BPF_REG_TMP, fp->k);

				insn->dst_reg = BPF_REG_A;
				insn->src_reg = BPF_REG_TMP;
				bpf_src = BPF_X;
			} else {
				insn->dst_reg = BPF_REG_A;
				insn->imm = fp->k;
				bpf_src = BPF_SRC(fp->code);
				insn->src_reg = bpf_src == BPF_X ? BPF_REG_X : 0;
			}

			/* Common case where 'jump_false' is next insn. */
			if (fp->jf == 0) {
				insn->code = BPF_JMP | BPF_OP(fp->code) | bpf_src;
				target = i + fp->jt + 1;
				BPF_EMIT_JMP;
				break;
			}

			/* Convert some jumps when 'jump_true' is next insn. */
			if (fp->jt == 0) {
				switch (BPF_OP(fp->code)) {
				case BPF_JEQ:
					insn->code = BPF_JMP | BPF_JNE | bpf_src;
					break;
				case BPF_JGT:
					insn->code = BPF_JMP | BPF_JLE | bpf_src;
					break;
				case BPF_JGE:
					insn->code = BPF_JMP | BPF_JLT | bpf_src;
					break;
				default:
					goto jmp_rest;
				}

				target = i + fp->jf + 1;
				BPF_EMIT_JMP;
				break;
			}
jmp_rest:
			/* Other jumps are mapped into two insns: Jxx and JA. */
			target = i + fp->jt + 1;
			insn->code = BPF_JMP | BPF_OP(fp->code) | bpf_src;
			BPF_EMIT_JMP;
			insn++;

			insn->code = BPF_JMP | BPF_JA;
			target = i + fp->jf + 1;
			BPF_EMIT_JMP;
			break;

		/* ldxb 4 * ([14] & 0xf) is remaped into 6 insns. */
		case BPF_LDX | BPF_MSH | BPF_B: {
			struct sock_filter tmp = {
				.code	= BPF_LD | BPF_ABS | BPF_B,
				.k	= fp->k,
			};

			*seen_ld_abs = true;

			/* X = A */
			*insn++ = BPF_MOV64_REG(BPF_REG_X, BPF_REG_A);
			/* A = BPF_R0 = *(u8 *) (skb->data + K) */
			convert_bpf_ld_abs(&tmp, &insn);
			insn++;
			/* A &= 0xf */
			*insn++ = BPF_ALU32_IMM(BPF_AND, BPF_REG_A, 0xf);
			/* A <<= 2 */
			*insn++ = BPF_ALU32_IMM(BPF_LSH, BPF_REG_A, 2);
			/* tmp = X */
			*insn++ = BPF_MOV64_REG(BPF_REG_TMP, BPF_REG_X);
			/* X = A */
			*insn++ = BPF_MOV64_REG(BPF_REG_X, BPF_REG_A);
			/* A = tmp */
			*insn = BPF_MOV64_REG(BPF_REG_A, BPF_REG_TMP);
			break;
		}
		/* RET_K is remaped into 2 insns. RET_A case doesn't need an
		 * extra mov as BPF_REG_0 is already mapped into BPF_REG_A.
		 */
		case BPF_RET | BPF_A:
		case BPF_RET | BPF_K:
			if (BPF_RVAL(fp->code) == BPF_K)
				*insn++ = BPF_MOV32_RAW(BPF_K, BPF_REG_0,
							0, fp->k);
			*insn = BPF_EXIT_INSN();
			break;

		/* Store to stack. */
		case BPF_ST:
		case BPF_STX:
			stack_off = fp->k * 4  + 4;
			*insn = BPF_STX_MEM(BPF_W, BPF_REG_FP, BPF_CLASS(fp->code) ==
					    BPF_ST ? BPF_REG_A : BPF_REG_X,
					    -stack_off);
			/* check_load_and_stores() verifies that classic BPF can
			 * load from stack only after write, so tracking
			 * stack_depth for ST|STX insns is enough
			 */
			if (new_prog && new_prog->aux->stack_depth < stack_off)
				new_prog->aux->stack_depth = stack_off;
			break;

		/* Load from stack. */
		case BPF_LD | BPF_MEM:
		case BPF_LDX | BPF_MEM:
			stack_off = fp->k * 4  + 4;
			*insn = BPF_LDX_MEM(BPF_W, BPF_CLASS(fp->code) == BPF_LD  ?
					    BPF_REG_A : BPF_REG_X, BPF_REG_FP,
					    -stack_off);
			break;

		/* A = K or X = K */
		case BPF_LD | BPF_IMM:
		case BPF_LDX | BPF_IMM:
			*insn = BPF_MOV32_IMM(BPF_CLASS(fp->code) == BPF_LD ?
					      BPF_REG_A : BPF_REG_X, fp->k);
			break;

		/* X = A */
		case BPF_MISC | BPF_TAX:
			*insn = BPF_MOV64_REG(BPF_REG_X, BPF_REG_A);
			break;

		/* A = X */
		case BPF_MISC | BPF_TXA:
			*insn = BPF_MOV64_REG(BPF_REG_A, BPF_REG_X);
			break;

		/* A = skb->len or X = skb->len */
		case BPF_LD | BPF_W | BPF_LEN:
		case BPF_LDX | BPF_W | BPF_LEN:
			*insn = BPF_LDX_MEM(BPF_W, BPF_CLASS(fp->code) == BPF_LD ?
					    BPF_REG_A : BPF_REG_X, BPF_REG_CTX,
					    offsetof(struct sk_buff, len));
			break;

		/* Access seccomp_data fields. */
		case BPF_LDX | BPF_ABS | BPF_W:
			/* A = *(u32 *) (ctx + K) */
			*insn = BPF_LDX_MEM(BPF_W, BPF_REG_A, BPF_REG_CTX, fp->k);
			break;

		/* Unknown instruction. */
		default:
			goto err;
		}

		insn++;
		if (new_prog)
			memcpy(new_insn, tmp_insns,
			       sizeof(*insn) * (insn - tmp_insns));
		new_insn += insn - tmp_insns;
	}

	if (!new_prog) {
		/* Only calculating new length. */
		*new_len = new_insn - first_insn;
		if (*seen_ld_abs)
			*new_len += 4; /* Prologue bits. */
		return 0;
	}

	pass++;
	if (new_flen != new_insn - first_insn) {
		new_flen = new_insn - first_insn;
		if (pass > 2)
			goto err;
		goto do_pass;
	}

	kfree(addrs);
	BUG_ON(*new_len != new_flen);
	return 0;
err:
	kfree(addrs);
	return -EINVAL;
}

/* Security:
 *
 * As we dont want to clear mem[] array for each packet going through
 * __bpf_prog_run(), we check that filter loaded by user never try to read
 * a cell if not previously written, and we check all branches to be sure
 * a malicious user doesn't try to abuse us.
 */
static int check_load_and_stores(const struct sock_filter *filter, int flen)
{
	u16 *masks, memvalid = 0; /* One bit per cell, 16 cells */
	int pc, ret = 0;

	BUILD_BUG_ON(BPF_MEMWORDS > 16);

	masks = kmalloc_array(flen, sizeof(*masks), GFP_KERNEL);
	if (!masks)
		return -ENOMEM;

	memset(masks, 0xff, flen * sizeof(*masks));

	for (pc = 0; pc < flen; pc++) {
		memvalid &= masks[pc];

		switch (filter[pc].code) {
		case BPF_ST:
		case BPF_STX:
			memvalid |= (1 << filter[pc].k);
			break;
		case BPF_LD | BPF_MEM:
		case BPF_LDX | BPF_MEM:
			if (!(memvalid & (1 << filter[pc].k))) {
				ret = -EINVAL;
				goto error;
			}
			break;
		case BPF_JMP | BPF_JA:
			/* A jump must set masks on target */
			masks[pc + 1 + filter[pc].k] &= memvalid;
			memvalid = ~0;
			break;
		case BPF_JMP | BPF_JEQ | BPF_K:
		case BPF_JMP | BPF_JEQ | BPF_X:
		case BPF_JMP | BPF_JGE | BPF_K:
		case BPF_JMP | BPF_JGE | BPF_X:
		case BPF_JMP | BPF_JGT | BPF_K:
		case BPF_JMP | BPF_JGT | BPF_X:
		case BPF_JMP | BPF_JSET | BPF_K:
		case BPF_JMP | BPF_JSET | BPF_X:
			/* A jump must set masks on targets */
			masks[pc + 1 + filter[pc].jt] &= memvalid;
			masks[pc + 1 + filter[pc].jf] &= memvalid;
			memvalid = ~0;
			break;
		}
	}
error:
	kfree(masks);
	return ret;
}

static bool chk_code_allowed(u16 code_to_probe)
{
	static const bool codes[] = {
		/* 32 bit ALU operations */
		[BPF_ALU | BPF_ADD | BPF_K] = true,
		[BPF_ALU | BPF_ADD | BPF_X] = true,
		[BPF_ALU | BPF_SUB | BPF_K] = true,
		[BPF_ALU | BPF_SUB | BPF_X] = true,
		[BPF_ALU | BPF_MUL | BPF_K] = true,
		[BPF_ALU | BPF_MUL | BPF_X] = true,
		[BPF_ALU | BPF_DIV | BPF_K] = true,
		[BPF_ALU | BPF_DIV | BPF_X] = true,
		[BPF_ALU | BPF_MOD | BPF_K] = true,
		[BPF_ALU | BPF_MOD | BPF_X] = true,
		[BPF_ALU | BPF_AND | BPF_K] = true,
		[BPF_ALU | BPF_AND | BPF_X] = true,
		[BPF_ALU | BPF_OR | BPF_K] = true,
		[BPF_ALU | BPF_OR | BPF_X] = true,
		[BPF_ALU | BPF_XOR | BPF_K] = true,
		[BPF_ALU | BPF_XOR | BPF_X] = true,
		[BPF_ALU | BPF_LSH | BPF_K] = true,
		[BPF_ALU | BPF_LSH | BPF_X] = true,
		[BPF_ALU | BPF_RSH | BPF_K] = true,
		[BPF_ALU | BPF_RSH | BPF_X] = true,
		[BPF_ALU | BPF_NEG] = true,
		/* Load instructions */
		[BPF_LD | BPF_W | BPF_ABS] = true,
		[BPF_LD | BPF_H | BPF_ABS] = true,
		[BPF_LD | BPF_B | BPF_ABS] = true,
		[BPF_LD | BPF_W | BPF_LEN] = true,
		[BPF_LD | BPF_W | BPF_IND] = true,
		[BPF_LD | BPF_H | BPF_IND] = true,
		[BPF_LD | BPF_B | BPF_IND] = true,
		[BPF_LD | BPF_IMM] = true,
		[BPF_LD | BPF_MEM] = true,
		[BPF_LDX | BPF_W | BPF_LEN] = true,
		[BPF_LDX | BPF_B | BPF_MSH] = true,
		[BPF_LDX | BPF_IMM] = true,
		[BPF_LDX | BPF_MEM] = true,
		/* Store instructions */
		[BPF_ST] = true,
		[BPF_STX] = true,
		/* Misc instructions */
		[BPF_MISC | BPF_TAX] = true,
		[BPF_MISC | BPF_TXA] = true,
		/* Return instructions */
		[BPF_RET | BPF_K] = true,
		[BPF_RET | BPF_A] = true,
		/* Jump instructions */
		[BPF_JMP | BPF_JA] = true,
		[BPF_JMP | BPF_JEQ | BPF_K] = true,
		[BPF_JMP | BPF_JEQ | BPF_X] = true,
		[BPF_JMP | BPF_JGE | BPF_K] = true,
		[BPF_JMP | BPF_JGE | BPF_X] = true,
		[BPF_JMP | BPF_JGT | BPF_K] = true,
		[BPF_JMP | BPF_JGT | BPF_X] = true,
		[BPF_JMP | BPF_JSET | BPF_K] = true,
		[BPF_JMP | BPF_JSET | BPF_X] = true,
	};

	if (code_to_probe >= ARRAY_SIZE(codes))
		return false;

	return codes[code_to_probe];
}

static bool bpf_check_basics_ok(const struct sock_filter *filter,
				unsigned int flen)
{
	if (filter == NULL)
		return false;
	if (flen == 0 || flen > BPF_MAXINSNS)
		return false;

	return true;
}

/**
 *	bpf_check_classic - verify socket filter code
 *	@filter: filter to verify
 *	@flen: length of filter
 *
 * Check the user's filter code. If we let some ugly
 * filter code slip through kaboom! The filter must contain
 * no references or jumps that are out of range, no illegal
 * instructions, and must end with a RET instruction.
 *
 * All jumps are forward as they are not signed.
 *
 * Returns 0 if the rule set is legal or -EINVAL if not.
 */
static int bpf_check_classic(const struct sock_filter *filter,
			     unsigned int flen)
{
	bool anc_found;
	int pc;

	/* Check the filter code now */
	for (pc = 0; pc < flen; pc++) {
		const struct sock_filter *ftest = &filter[pc];

		/* May we actually operate on this code? */
		if (!chk_code_allowed(ftest->code))
			return -EINVAL;

		/* Some instructions need special checks */
		switch (ftest->code) {
		case BPF_ALU | BPF_DIV | BPF_K:
		case BPF_ALU | BPF_MOD | BPF_K:
			/* Check for division by zero */
			if (ftest->k == 0)
				return -EINVAL;
			break;
		case BPF_ALU | BPF_LSH | BPF_K:
		case BPF_ALU | BPF_RSH | BPF_K:
			if (ftest->k >= 32)
				return -EINVAL;
			break;
		case BPF_LD | BPF_MEM:
		case BPF_LDX | BPF_MEM:
		case BPF_ST:
		case BPF_STX:
			/* Check for invalid memory addresses */
			if (ftest->k >= BPF_MEMWORDS)
				return -EINVAL;
			break;
		case BPF_JMP | BPF_JA:
			/* Note, the large ftest->k might cause loops.
			 * Compare this with conditional jumps below,
			 * where offsets are limited. --ANK (981016)
			 */
			if (ftest->k >= (unsigned int)(flen - pc - 1))
				return -EINVAL;
			break;
		case BPF_JMP | BPF_JEQ | BPF_K:
		case BPF_JMP | BPF_JEQ | BPF_X:
		case BPF_JMP | BPF_JGE | BPF_K:
		case BPF_JMP | BPF_JGE | BPF_X:
		case BPF_JMP | BPF_JGT | BPF_K:
		case BPF_JMP | BPF_JGT | BPF_X:
		case BPF_JMP | BPF_JSET | BPF_K:
		case BPF_JMP | BPF_JSET | BPF_X:
			/* Both conditionals must be safe */
			if (pc + ftest->jt + 1 >= flen ||
			    pc + ftest->jf + 1 >= flen)
				return -EINVAL;
			break;
		case BPF_LD | BPF_W | BPF_ABS:
		case BPF_LD | BPF_H | BPF_ABS:
		case BPF_LD | BPF_B | BPF_ABS:
			anc_found = false;
			if (bpf_anc_helper(ftest) & BPF_ANC)
				anc_found = true;
			/* Ancillary operation unknown or unsupported */
			if (anc_found == false && ftest->k >= SKF_AD_OFF)
				return -EINVAL;
		}
	}

	/* Last instruction must be a RET code */
	switch (filter[flen - 1].code) {
	case BPF_RET | BPF_K:
	case BPF_RET | BPF_A:
		return check_load_and_stores(filter, flen);
	}

	return -EINVAL;
}

static int bpf_prog_store_orig_filter(struct bpf_prog *fp,
				      const struct sock_fprog *fprog)
{
	unsigned int fsize = bpf_classic_proglen(fprog);
	struct sock_fprog_kern *fkprog;

	fp->orig_prog = kmalloc(sizeof(*fkprog), GFP_KERNEL);
	if (!fp->orig_prog)
		return -ENOMEM;

	fkprog = fp->orig_prog;
	fkprog->len = fprog->len;

	fkprog->filter = kmemdup(fp->insns, fsize,
				 GFP_KERNEL | __GFP_NOWARN);
	if (!fkprog->filter) {
		kfree(fp->orig_prog);
		return -ENOMEM;
	}

	return 0;
}

static void bpf_release_orig_filter(struct bpf_prog *fp)
{
	struct sock_fprog_kern *fprog = fp->orig_prog;

	if (fprog) {
		kfree(fprog->filter);
		kfree(fprog);
	}
}

static void __bpf_prog_release(struct bpf_prog *prog)
{
	if (prog->type == BPF_PROG_TYPE_SOCKET_FILTER) {
		bpf_prog_put(prog);
	} else {
		bpf_release_orig_filter(prog);
		bpf_prog_free(prog);
	}
}

static void __sk_filter_release(struct sk_filter *fp)
{
	__bpf_prog_release(fp->prog);
	kfree(fp);
}

/**
 * 	sk_filter_release_rcu - Release a socket filter by rcu_head
 *	@rcu: rcu_head that contains the sk_filter to free
 */
static void sk_filter_release_rcu(struct rcu_head *rcu)
{
	struct sk_filter *fp = container_of(rcu, struct sk_filter, rcu);

	__sk_filter_release(fp);
}

/**
 *	sk_filter_release - release a socket filter
 *	@fp: filter to remove
 *
 *	Remove a filter from a socket and release its resources.
 */
static void sk_filter_release(struct sk_filter *fp)
{
	if (refcount_dec_and_test(&fp->refcnt))
		call_rcu(&fp->rcu, sk_filter_release_rcu);
}

void sk_filter_uncharge(struct sock *sk, struct sk_filter *fp)
{
	u32 filter_size = bpf_prog_size(fp->prog->len);

	atomic_sub(filter_size, &sk->sk_omem_alloc);
	sk_filter_release(fp);
}

/* try to charge the socket memory if there is space available
 * return true on success
 */
static bool __sk_filter_charge(struct sock *sk, struct sk_filter *fp)
{
	u32 filter_size = bpf_prog_size(fp->prog->len);

	/* same check as in sock_kmalloc() */
	if (filter_size <= sysctl_optmem_max &&
	    atomic_read(&sk->sk_omem_alloc) + filter_size < sysctl_optmem_max) {
		atomic_add(filter_size, &sk->sk_omem_alloc);
		return true;
	}
	return false;
}

bool sk_filter_charge(struct sock *sk, struct sk_filter *fp)
{
	if (!refcount_inc_not_zero(&fp->refcnt))
		return false;

	if (!__sk_filter_charge(sk, fp)) {
		sk_filter_release(fp);
		return false;
	}
	return true;
}

static struct bpf_prog *bpf_migrate_filter(struct bpf_prog *fp)
{
	struct sock_filter *old_prog;
	struct bpf_prog *old_fp;
	int err, new_len, old_len = fp->len;
	bool seen_ld_abs = false;

	/* We are free to overwrite insns et al right here as it
	 * won't be used at this point in time anymore internally
	 * after the migration to the internal BPF instruction
	 * representation.
	 */
	BUILD_BUG_ON(sizeof(struct sock_filter) !=
		     sizeof(struct bpf_insn));

	/* Conversion cannot happen on overlapping memory areas,
	 * so we need to keep the user BPF around until the 2nd
	 * pass. At this time, the user BPF is stored in fp->insns.
	 */
	old_prog = kmemdup(fp->insns, old_len * sizeof(struct sock_filter),
			   GFP_KERNEL | __GFP_NOWARN);
	if (!old_prog) {
		err = -ENOMEM;
		goto out_err;
	}

	/* 1st pass: calculate the new program length. */
	err = bpf_convert_filter(old_prog, old_len, NULL, &new_len,
				 &seen_ld_abs);
	if (err)
		goto out_err_free;

	/* Expand fp for appending the new filter representation. */
	old_fp = fp;
	fp = bpf_prog_realloc(old_fp, bpf_prog_size(new_len), 0);
	if (!fp) {
		/* The old_fp is still around in case we couldn't
		 * allocate new memory, so uncharge on that one.
		 */
		fp = old_fp;
		err = -ENOMEM;
		goto out_err_free;
	}

	fp->len = new_len;

	/* 2nd pass: remap sock_filter insns into bpf_insn insns. */
	err = bpf_convert_filter(old_prog, old_len, fp, &new_len,
				 &seen_ld_abs);
	if (err)
		/* 2nd bpf_convert_filter() can fail only if it fails
		 * to allocate memory, remapping must succeed. Note,
		 * that at this time old_fp has already been released
		 * by krealloc().
		 */
		goto out_err_free;

	fp = bpf_prog_select_runtime(fp, &err);
	if (err)
		goto out_err_free;

	kfree(old_prog);
	return fp;

out_err_free:
	kfree(old_prog);
out_err:
	__bpf_prog_release(fp);
	return ERR_PTR(err);
}

static struct bpf_prog *bpf_prepare_filter(struct bpf_prog *fp,
					   bpf_aux_classic_check_t trans)
{
	int err;

	fp->bpf_func = NULL;
	fp->jited = 0;

	err = bpf_check_classic(fp->insns, fp->len);
	if (err) {
		__bpf_prog_release(fp);
		return ERR_PTR(err);
	}

	/* There might be additional checks and transformations
	 * needed on classic filters, f.e. in case of seccomp.
	 */
	if (trans) {
		err = trans(fp->insns, fp->len);
		if (err) {
			__bpf_prog_release(fp);
			return ERR_PTR(err);
		}
	}

	/* Probe if we can JIT compile the filter and if so, do
	 * the compilation of the filter.
	 */
	bpf_jit_compile(fp);

	/* JIT compiler couldn't process this filter, so do the
	 * internal BPF translation for the optimized interpreter.
	 */
	if (!fp->jited)
		fp = bpf_migrate_filter(fp);

	return fp;
}

/**
 *	bpf_prog_create - create an unattached filter
 *	@pfp: the unattached filter that is created
 *	@fprog: the filter program
 *
 * Create a filter independent of any socket. We first run some
 * sanity checks on it to make sure it does not explode on us later.
 * If an error occurs or there is insufficient memory for the filter
 * a negative errno code is returned. On success the return is zero.
 */
int bpf_prog_create(struct bpf_prog **pfp, struct sock_fprog_kern *fprog)
{
	unsigned int fsize = bpf_classic_proglen(fprog);
	struct bpf_prog *fp;

	/* Make sure new filter is there and in the right amounts. */
	if (!bpf_check_basics_ok(fprog->filter, fprog->len))
		return -EINVAL;

	fp = bpf_prog_alloc(bpf_prog_size(fprog->len), 0);
	if (!fp)
		return -ENOMEM;

	memcpy(fp->insns, fprog->filter, fsize);

	fp->len = fprog->len;
	/* Since unattached filters are not copied back to user
	 * space through sk_get_filter(), we do not need to hold
	 * a copy here, and can spare us the work.
	 */
	fp->orig_prog = NULL;

	/* bpf_prepare_filter() already takes care of freeing
	 * memory in case something goes wrong.
	 */
	fp = bpf_prepare_filter(fp, NULL);
	if (IS_ERR(fp))
		return PTR_ERR(fp);

	*pfp = fp;
	return 0;
}
EXPORT_SYMBOL_GPL(bpf_prog_create);

/**
 *	bpf_prog_create_from_user - create an unattached filter from user buffer
 *	@pfp: the unattached filter that is created
 *	@fprog: the filter program
 *	@trans: post-classic verifier transformation handler
 *	@save_orig: save classic BPF program
 *
 * This function effectively does the same as bpf_prog_create(), only
 * that it builds up its insns buffer from user space provided buffer.
 * It also allows for passing a bpf_aux_classic_check_t handler.
 */
int bpf_prog_create_from_user(struct bpf_prog **pfp, struct sock_fprog *fprog,
			      bpf_aux_classic_check_t trans, bool save_orig)
{
	unsigned int fsize = bpf_classic_proglen(fprog);
	struct bpf_prog *fp;
	int err;

	/* Make sure new filter is there and in the right amounts. */
	if (!bpf_check_basics_ok(fprog->filter, fprog->len))
		return -EINVAL;

	fp = bpf_prog_alloc(bpf_prog_size(fprog->len), 0);
	if (!fp)
		return -ENOMEM;

	if (copy_from_user(fp->insns, fprog->filter, fsize)) {
		__bpf_prog_free(fp);
		return -EFAULT;
	}

	fp->len = fprog->len;
	fp->orig_prog = NULL;

	if (save_orig) {
		err = bpf_prog_store_orig_filter(fp, fprog);
		if (err) {
			__bpf_prog_free(fp);
			return -ENOMEM;
		}
	}

	/* bpf_prepare_filter() already takes care of freeing
	 * memory in case something goes wrong.
	 */
	fp = bpf_prepare_filter(fp, trans);
	if (IS_ERR(fp))
		return PTR_ERR(fp);

	*pfp = fp;
	return 0;
}
EXPORT_SYMBOL_GPL(bpf_prog_create_from_user);

void bpf_prog_destroy(struct bpf_prog *fp)
{
	__bpf_prog_release(fp);
}
EXPORT_SYMBOL_GPL(bpf_prog_destroy);

static int __sk_attach_prog(struct bpf_prog *prog, struct sock *sk)
{
	struct sk_filter *fp, *old_fp;

	fp = kmalloc(sizeof(*fp), GFP_KERNEL);
	if (!fp)
		return -ENOMEM;

	fp->prog = prog;

	if (!__sk_filter_charge(sk, fp)) {
		kfree(fp);
		return -ENOMEM;
	}
	refcount_set(&fp->refcnt, 1);

	old_fp = rcu_dereference_protected(sk->sk_filter,
					   lockdep_sock_is_held(sk));
	rcu_assign_pointer(sk->sk_filter, fp);

	if (old_fp)
		sk_filter_uncharge(sk, old_fp);

	return 0;
}

static
struct bpf_prog *__get_filter(struct sock_fprog *fprog, struct sock *sk)
{
	unsigned int fsize = bpf_classic_proglen(fprog);
	struct bpf_prog *prog;
	int err;

	if (sock_flag(sk, SOCK_FILTER_LOCKED))
		return ERR_PTR(-EPERM);

	/* Make sure new filter is there and in the right amounts. */
	if (!bpf_check_basics_ok(fprog->filter, fprog->len))
		return ERR_PTR(-EINVAL);

	prog = bpf_prog_alloc(bpf_prog_size(fprog->len), 0);
	if (!prog)
		return ERR_PTR(-ENOMEM);

	if (copy_from_user(prog->insns, fprog->filter, fsize)) {
		__bpf_prog_free(prog);
		return ERR_PTR(-EFAULT);
	}

	prog->len = fprog->len;

	err = bpf_prog_store_orig_filter(prog, fprog);
	if (err) {
		__bpf_prog_free(prog);
		return ERR_PTR(-ENOMEM);
	}

	/* bpf_prepare_filter() already takes care of freeing
	 * memory in case something goes wrong.
	 */
	return bpf_prepare_filter(prog, NULL);
}

/**
 *	sk_attach_filter - attach a socket filter
 *	@fprog: the filter program
 *	@sk: the socket to use
 *
 * Attach the user's filter code. We first run some sanity checks on
 * it to make sure it does not explode on us later. If an error
 * occurs or there is insufficient memory for the filter a negative
 * errno code is returned. On success the return is zero.
 */
int sk_attach_filter(struct sock_fprog *fprog, struct sock *sk)
{
	struct bpf_prog *prog = __get_filter(fprog, sk);
	int err;

	if (IS_ERR(prog))
		return PTR_ERR(prog);

	err = __sk_attach_prog(prog, sk);
	if (err < 0) {
		__bpf_prog_release(prog);
		return err;
	}

	return 0;
}
EXPORT_SYMBOL_GPL(sk_attach_filter);

int sk_reuseport_attach_filter(struct sock_fprog *fprog, struct sock *sk)
{
	struct bpf_prog *prog = __get_filter(fprog, sk);
	int err;

	if (IS_ERR(prog))
		return PTR_ERR(prog);

	if (bpf_prog_size(prog->len) > sysctl_optmem_max)
		err = -ENOMEM;
	else
		err = reuseport_attach_prog(sk, prog);

	if (err)
		__bpf_prog_release(prog);

	return err;
}

static struct bpf_prog *__get_bpf(u32 ufd, struct sock *sk)
{
	if (sock_flag(sk, SOCK_FILTER_LOCKED))
		return ERR_PTR(-EPERM);

	return bpf_prog_get_type(ufd, BPF_PROG_TYPE_SOCKET_FILTER);
}

int sk_attach_bpf(u32 ufd, struct sock *sk)
{
	struct bpf_prog *prog = __get_bpf(ufd, sk);
	int err;

	if (IS_ERR(prog))
		return PTR_ERR(prog);

	err = __sk_attach_prog(prog, sk);
	if (err < 0) {
		bpf_prog_put(prog);
		return err;
	}

	return 0;
}

int sk_reuseport_attach_bpf(u32 ufd, struct sock *sk)
{
	struct bpf_prog *prog;
	int err;

	if (sock_flag(sk, SOCK_FILTER_LOCKED))
		return -EPERM;

	prog = bpf_prog_get_type(ufd, BPF_PROG_TYPE_SOCKET_FILTER);
	if (IS_ERR(prog) && PTR_ERR(prog) == -EINVAL)
		prog = bpf_prog_get_type(ufd, BPF_PROG_TYPE_SK_REUSEPORT);
	if (IS_ERR(prog))
		return PTR_ERR(prog);

	if (prog->type == BPF_PROG_TYPE_SK_REUSEPORT) {
		/* Like other non BPF_PROG_TYPE_SOCKET_FILTER
		 * bpf prog (e.g. sockmap).  It depends on the
		 * limitation imposed by bpf_prog_load().
		 * Hence, sysctl_optmem_max is not checked.
		 */
		if ((sk->sk_type != SOCK_STREAM &&
		     sk->sk_type != SOCK_DGRAM) ||
		    (sk->sk_protocol != IPPROTO_UDP &&
		     sk->sk_protocol != IPPROTO_TCP) ||
		    (sk->sk_family != AF_INET &&
		     sk->sk_family != AF_INET6)) {
			err = -ENOTSUPP;
			goto err_prog_put;
		}
	} else {
		/* BPF_PROG_TYPE_SOCKET_FILTER */
		if (bpf_prog_size(prog->len) > sysctl_optmem_max) {
			err = -ENOMEM;
			goto err_prog_put;
		}
	}

	err = reuseport_attach_prog(sk, prog);
err_prog_put:
	if (err)
		bpf_prog_put(prog);

	return err;
}

void sk_reuseport_prog_free(struct bpf_prog *prog)
{
	if (!prog)
		return;

	if (prog->type == BPF_PROG_TYPE_SK_REUSEPORT)
		bpf_prog_put(prog);
	else
		bpf_prog_destroy(prog);
}

struct bpf_scratchpad {
	union {
		__be32 diff[MAX_BPF_STACK / sizeof(__be32)];
		u8     buff[MAX_BPF_STACK];
	};
};

static DEFINE_PER_CPU(struct bpf_scratchpad, bpf_sp);

static inline int __bpf_try_make_writable(struct sk_buff *skb,
					  unsigned int write_len)
{
	return skb_ensure_writable(skb, write_len);
}

static inline int bpf_try_make_writable(struct sk_buff *skb,
					unsigned int write_len)
{
	int err = __bpf_try_make_writable(skb, write_len);

	bpf_compute_data_pointers(skb);
	return err;
}

static int bpf_try_make_head_writable(struct sk_buff *skb)
{
	return bpf_try_make_writable(skb, skb_headlen(skb));
}

static inline void bpf_push_mac_rcsum(struct sk_buff *skb)
{
	if (skb_at_tc_ingress(skb))
		skb_postpush_rcsum(skb, skb_mac_header(skb), skb->mac_len);
}

static inline void bpf_pull_mac_rcsum(struct sk_buff *skb)
{
	if (skb_at_tc_ingress(skb))
		skb_postpull_rcsum(skb, skb_mac_header(skb), skb->mac_len);
}

BPF_CALL_5(bpf_skb_store_bytes, struct sk_buff *, skb, u32, offset,
	   const void *, from, u32, len, u64, flags)
{
	void *ptr;

	if (unlikely(flags & ~(BPF_F_RECOMPUTE_CSUM | BPF_F_INVALIDATE_HASH)))
		return -EINVAL;
	if (unlikely(offset > 0xffff))
		return -EFAULT;
	if (unlikely(bpf_try_make_writable(skb, offset + len)))
		return -EFAULT;

	ptr = skb->data + offset;
	if (flags & BPF_F_RECOMPUTE_CSUM)
		__skb_postpull_rcsum(skb, ptr, len, offset);

	memcpy(ptr, from, len);

	if (flags & BPF_F_RECOMPUTE_CSUM)
		__skb_postpush_rcsum(skb, ptr, len, offset);
	if (flags & BPF_F_INVALIDATE_HASH)
		skb_clear_hash(skb);

	return 0;
}

static const struct bpf_func_proto bpf_skb_store_bytes_proto = {
	.func		= bpf_skb_store_bytes,
	.gpl_only	= false,
	.ret_type	= RET_INTEGER,
	.arg1_type	= ARG_PTR_TO_CTX,
	.arg2_type	= ARG_ANYTHING,
	.arg3_type	= ARG_PTR_TO_MEM,
	.arg4_type	= ARG_CONST_SIZE,
	.arg5_type	= ARG_ANYTHING,
};

BPF_CALL_4(bpf_skb_load_bytes, const struct sk_buff *, skb, u32, offset,
	   void *, to, u32, len)
{
	void *ptr;

	if (unlikely(offset > 0xffff))
		goto err_clear;

	ptr = skb_header_pointer(skb, offset, len, to);
	if (unlikely(!ptr))
		goto err_clear;
	if (ptr != to)
		memcpy(to, ptr, len);

	return 0;
err_clear:
	memset(to, 0, len);
	return -EFAULT;
}

static const struct bpf_func_proto bpf_skb_load_bytes_proto = {
	.func		= bpf_skb_load_bytes,
	.gpl_only	= false,
	.ret_type	= RET_INTEGER,
	.arg1_type	= ARG_PTR_TO_CTX,
	.arg2_type	= ARG_ANYTHING,
	.arg3_type	= ARG_PTR_TO_UNINIT_MEM,
	.arg4_type	= ARG_CONST_SIZE,
};

BPF_CALL_4(bpf_flow_dissector_load_bytes,
	   const struct bpf_flow_dissector *, ctx, u32, offset,
	   void *, to, u32, len)
{
	void *ptr;

	if (unlikely(offset > 0xffff))
		goto err_clear;

	if (unlikely(!ctx->skb))
		goto err_clear;

	ptr = skb_header_pointer(ctx->skb, offset, len, to);
	if (unlikely(!ptr))
		goto err_clear;
	if (ptr != to)
		memcpy(to, ptr, len);

	return 0;
err_clear:
	memset(to, 0, len);
	return -EFAULT;
}

static const struct bpf_func_proto bpf_flow_dissector_load_bytes_proto = {
	.func		= bpf_flow_dissector_load_bytes,
	.gpl_only	= false,
	.ret_type	= RET_INTEGER,
	.arg1_type	= ARG_PTR_TO_CTX,
	.arg2_type	= ARG_ANYTHING,
	.arg3_type	= ARG_PTR_TO_UNINIT_MEM,
	.arg4_type	= ARG_CONST_SIZE,
};

BPF_CALL_5(bpf_skb_load_bytes_relative, const struct sk_buff *, skb,
	   u32, offset, void *, to, u32, len, u32, start_header)
{
	u8 *end = skb_tail_pointer(skb);
	u8 *net = skb_network_header(skb);
	u8 *mac = skb_mac_header(skb);
	u8 *ptr;

	if (unlikely(offset > 0xffff || len > (end - mac)))
		goto err_clear;

	switch (start_header) {
	case BPF_HDR_START_MAC:
		ptr = mac + offset;
		break;
	case BPF_HDR_START_NET:
		ptr = net + offset;
		break;
	default:
		goto err_clear;
	}

	if (likely(ptr >= mac && ptr + len <= end)) {
		memcpy(to, ptr, len);
		return 0;
	}

err_clear:
	memset(to, 0, len);
	return -EFAULT;
}

static const struct bpf_func_proto bpf_skb_load_bytes_relative_proto = {
	.func		= bpf_skb_load_bytes_relative,
	.gpl_only	= false,
	.ret_type	= RET_INTEGER,
	.arg1_type	= ARG_PTR_TO_CTX,
	.arg2_type	= ARG_ANYTHING,
	.arg3_type	= ARG_PTR_TO_UNINIT_MEM,
	.arg4_type	= ARG_CONST_SIZE,
	.arg5_type	= ARG_ANYTHING,
};

BPF_CALL_2(bpf_skb_pull_data, struct sk_buff *, skb, u32, len)
{
	/* Idea is the following: should the needed direct read/write
	 * test fail during runtime, we can pull in more data and redo
	 * again, since implicitly, we invalidate previous checks here.
	 *
	 * Or, since we know how much we need to make read/writeable,
	 * this can be done once at the program beginning for direct
	 * access case. By this we overcome limitations of only current
	 * headroom being accessible.
	 */
	return bpf_try_make_writable(skb, len ? : skb_headlen(skb));
}

static const struct bpf_func_proto bpf_skb_pull_data_proto = {
	.func		= bpf_skb_pull_data,
	.gpl_only	= false,
	.ret_type	= RET_INTEGER,
	.arg1_type	= ARG_PTR_TO_CTX,
	.arg2_type	= ARG_ANYTHING,
};

BPF_CALL_1(bpf_sk_fullsock, struct sock *, sk)
{
	return sk_fullsock(sk) ? (unsigned long)sk : (unsigned long)NULL;
}

static const struct bpf_func_proto bpf_sk_fullsock_proto = {
	.func		= bpf_sk_fullsock,
	.gpl_only	= false,
	.ret_type	= RET_PTR_TO_SOCKET_OR_NULL,
	.arg1_type	= ARG_PTR_TO_SOCK_COMMON,
};

static inline int sk_skb_try_make_writable(struct sk_buff *skb,
					   unsigned int write_len)
{
	int err = __bpf_try_make_writable(skb, write_len);

	bpf_compute_data_end_sk_skb(skb);
	return err;
}

BPF_CALL_2(sk_skb_pull_data, struct sk_buff *, skb, u32, len)
{
	/* Idea is the following: should the needed direct read/write
	 * test fail during runtime, we can pull in more data and redo
	 * again, since implicitly, we invalidate previous checks here.
	 *
	 * Or, since we know how much we need to make read/writeable,
	 * this can be done once at the program beginning for direct
	 * access case. By this we overcome limitations of only current
	 * headroom being accessible.
	 */
	return sk_skb_try_make_writable(skb, len ? : skb_headlen(skb));
}

static const struct bpf_func_proto sk_skb_pull_data_proto = {
	.func		= sk_skb_pull_data,
	.gpl_only	= false,
	.ret_type	= RET_INTEGER,
	.arg1_type	= ARG_PTR_TO_CTX,
	.arg2_type	= ARG_ANYTHING,
};

BPF_CALL_5(bpf_l3_csum_replace, struct sk_buff *, skb, u32, offset,
	   u64, from, u64, to, u64, flags)
{
	__sum16 *ptr;

	if (unlikely(flags & ~(BPF_F_HDR_FIELD_MASK)))
		return -EINVAL;
	if (unlikely(offset > 0xffff || offset & 1))
		return -EFAULT;
	if (unlikely(bpf_try_make_writable(skb, offset + sizeof(*ptr))))
		return -EFAULT;

	ptr = (__sum16 *)(skb->data + offset);
	switch (flags & BPF_F_HDR_FIELD_MASK) {
	case 0:
		if (unlikely(from != 0))
			return -EINVAL;

		csum_replace_by_diff(ptr, to);
		break;
	case 2:
		csum_replace2(ptr, from, to);
		break;
	case 4:
		csum_replace4(ptr, from, to);
		break;
	default:
		return -EINVAL;
	}

	return 0;
}

static const struct bpf_func_proto bpf_l3_csum_replace_proto = {
	.func		= bpf_l3_csum_replace,
	.gpl_only	= false,
	.ret_type	= RET_INTEGER,
	.arg1_type	= ARG_PTR_TO_CTX,
	.arg2_type	= ARG_ANYTHING,
	.arg3_type	= ARG_ANYTHING,
	.arg4_type	= ARG_ANYTHING,
	.arg5_type	= ARG_ANYTHING,
};

BPF_CALL_5(bpf_l4_csum_replace, struct sk_buff *, skb, u32, offset,
	   u64, from, u64, to, u64, flags)
{
	bool is_pseudo = flags & BPF_F_PSEUDO_HDR;
	bool is_mmzero = flags & BPF_F_MARK_MANGLED_0;
	bool do_mforce = flags & BPF_F_MARK_ENFORCE;
	__sum16 *ptr;

	if (unlikely(flags & ~(BPF_F_MARK_MANGLED_0 | BPF_F_MARK_ENFORCE |
			       BPF_F_PSEUDO_HDR | BPF_F_HDR_FIELD_MASK)))
		return -EINVAL;
	if (unlikely(offset > 0xffff || offset & 1))
		return -EFAULT;
	if (unlikely(bpf_try_make_writable(skb, offset + sizeof(*ptr))))
		return -EFAULT;

	ptr = (__sum16 *)(skb->data + offset);
	if (is_mmzero && !do_mforce && !*ptr)
		return 0;

	switch (flags & BPF_F_HDR_FIELD_MASK) {
	case 0:
		if (unlikely(from != 0))
			return -EINVAL;

		inet_proto_csum_replace_by_diff(ptr, skb, to, is_pseudo);
		break;
	case 2:
		inet_proto_csum_replace2(ptr, skb, from, to, is_pseudo);
		break;
	case 4:
		inet_proto_csum_replace4(ptr, skb, from, to, is_pseudo);
		break;
	default:
		return -EINVAL;
	}

	if (is_mmzero && !*ptr)
		*ptr = CSUM_MANGLED_0;
	return 0;
}

static const struct bpf_func_proto bpf_l4_csum_replace_proto = {
	.func		= bpf_l4_csum_replace,
	.gpl_only	= false,
	.ret_type	= RET_INTEGER,
	.arg1_type	= ARG_PTR_TO_CTX,
	.arg2_type	= ARG_ANYTHING,
	.arg3_type	= ARG_ANYTHING,
	.arg4_type	= ARG_ANYTHING,
	.arg5_type	= ARG_ANYTHING,
};

BPF_CALL_5(bpf_csum_diff, __be32 *, from, u32, from_size,
	   __be32 *, to, u32, to_size, __wsum, seed)
{
	struct bpf_scratchpad *sp = this_cpu_ptr(&bpf_sp);
	u32 diff_size = from_size + to_size;
	int i, j = 0;

	/* This is quite flexible, some examples:
	 *
	 * from_size == 0, to_size > 0,  seed := csum --> pushing data
	 * from_size > 0,  to_size == 0, seed := csum --> pulling data
	 * from_size > 0,  to_size > 0,  seed := 0    --> diffing data
	 *
	 * Even for diffing, from_size and to_size don't need to be equal.
	 */
	if (unlikely(((from_size | to_size) & (sizeof(__be32) - 1)) ||
		     diff_size > sizeof(sp->diff)))
		return -EINVAL;

	for (i = 0; i < from_size / sizeof(__be32); i++, j++)
		sp->diff[j] = ~from[i];
	for (i = 0; i <   to_size / sizeof(__be32); i++, j++)
		sp->diff[j] = to[i];

	return csum_partial(sp->diff, diff_size, seed);
}

static const struct bpf_func_proto bpf_csum_diff_proto = {
	.func		= bpf_csum_diff,
	.gpl_only	= false,
	.pkt_access	= true,
	.ret_type	= RET_INTEGER,
	.arg1_type	= ARG_PTR_TO_MEM_OR_NULL,
	.arg2_type	= ARG_CONST_SIZE_OR_ZERO,
	.arg3_type	= ARG_PTR_TO_MEM_OR_NULL,
	.arg4_type	= ARG_CONST_SIZE_OR_ZERO,
	.arg5_type	= ARG_ANYTHING,
};

BPF_CALL_2(bpf_csum_update, struct sk_buff *, skb, __wsum, csum)
{
	/* The interface is to be used in combination with bpf_csum_diff()
	 * for direct packet writes. csum rotation for alignment as well
	 * as emulating csum_sub() can be done from the eBPF program.
	 */
	if (skb->ip_summed == CHECKSUM_COMPLETE)
		return (skb->csum = csum_add(skb->csum, csum));

	return -ENOTSUPP;
}

static const struct bpf_func_proto bpf_csum_update_proto = {
	.func		= bpf_csum_update,
	.gpl_only	= false,
	.ret_type	= RET_INTEGER,
	.arg1_type	= ARG_PTR_TO_CTX,
	.arg2_type	= ARG_ANYTHING,
};

static inline int __bpf_rx_skb(struct net_device *dev, struct sk_buff *skb)
{
	return dev_forward_skb(dev, skb);
}

static inline int __bpf_rx_skb_no_mac(struct net_device *dev,
				      struct sk_buff *skb)
{
	int ret = ____dev_forward_skb(dev, skb);

	if (likely(!ret)) {
		skb->dev = dev;
		ret = netif_rx(skb);
	}

	return ret;
}

static inline int __bpf_tx_skb(struct net_device *dev, struct sk_buff *skb)
{
	int ret;

	if (dev_xmit_recursion()) {
		net_crit_ratelimited("bpf: recursion limit reached on datapath, buggy bpf program?\n");
		kfree_skb(skb);
		return -ENETDOWN;
	}

	skb->dev = dev;

	dev_xmit_recursion_inc();
	ret = dev_queue_xmit(skb);
	dev_xmit_recursion_dec();

	return ret;
}

static int __bpf_redirect_no_mac(struct sk_buff *skb, struct net_device *dev,
				 u32 flags)
{
	unsigned int mlen = skb_network_offset(skb);

	if (mlen) {
		__skb_pull(skb, mlen);

		/* At ingress, the mac header has already been pulled once.
		 * At egress, skb_pospull_rcsum has to be done in case that
		 * the skb is originated from ingress (i.e. a forwarded skb)
		 * to ensure that rcsum starts at net header.
		 */
		if (!skb_at_tc_ingress(skb))
			skb_postpull_rcsum(skb, skb_mac_header(skb), mlen);
	}
	skb_pop_mac_header(skb);
	skb_reset_mac_len(skb);
	return flags & BPF_F_INGRESS ?
	       __bpf_rx_skb_no_mac(dev, skb) : __bpf_tx_skb(dev, skb);
}

static int __bpf_redirect_common(struct sk_buff *skb, struct net_device *dev,
				 u32 flags)
{
	/* Verify that a link layer header is carried */
	if (unlikely(skb->mac_header >= skb->network_header)) {
		kfree_skb(skb);
		return -ERANGE;
	}

	bpf_push_mac_rcsum(skb);
	return flags & BPF_F_INGRESS ?
	       __bpf_rx_skb(dev, skb) : __bpf_tx_skb(dev, skb);
}

static int __bpf_redirect(struct sk_buff *skb, struct net_device *dev,
			  u32 flags)
{
	if (dev_is_mac_header_xmit(dev))
		return __bpf_redirect_common(skb, dev, flags);
	else
		return __bpf_redirect_no_mac(skb, dev, flags);
}

BPF_CALL_3(bpf_clone_redirect, struct sk_buff *, skb, u32, ifindex, u64, flags)
{
	struct net_device *dev;
	struct sk_buff *clone;
	int ret;

	if (unlikely(flags & ~(BPF_F_INGRESS)))
		return -EINVAL;

	dev = dev_get_by_index_rcu(dev_net(skb->dev), ifindex);
	if (unlikely(!dev))
		return -EINVAL;

	clone = skb_clone(skb, GFP_ATOMIC);
	if (unlikely(!clone))
		return -ENOMEM;

	/* For direct write, we need to keep the invariant that the skbs
	 * we're dealing with need to be uncloned. Should uncloning fail
	 * here, we need to free the just generated clone to unclone once
	 * again.
	 */
	ret = bpf_try_make_head_writable(skb);
	if (unlikely(ret)) {
		kfree_skb(clone);
		return -ENOMEM;
	}

	return __bpf_redirect(clone, dev, flags);
}

static const struct bpf_func_proto bpf_clone_redirect_proto = {
	.func           = bpf_clone_redirect,
	.gpl_only       = false,
	.ret_type       = RET_INTEGER,
	.arg1_type      = ARG_PTR_TO_CTX,
	.arg2_type      = ARG_ANYTHING,
	.arg3_type      = ARG_ANYTHING,
};

DEFINE_PER_CPU(struct bpf_redirect_info, bpf_redirect_info);
EXPORT_PER_CPU_SYMBOL_GPL(bpf_redirect_info);

BPF_CALL_2(bpf_redirect, u32, ifindex, u64, flags)
{
	struct bpf_redirect_info *ri = this_cpu_ptr(&bpf_redirect_info);

	if (unlikely(flags & ~(BPF_F_INGRESS)))
		return TC_ACT_SHOT;

	ri->flags = flags;
	ri->tgt_index = ifindex;

	return TC_ACT_REDIRECT;
}

int skb_do_redirect(struct sk_buff *skb)
{
	struct bpf_redirect_info *ri = this_cpu_ptr(&bpf_redirect_info);
	struct net_device *dev;

	dev = dev_get_by_index_rcu(dev_net(skb->dev), ri->tgt_index);
	ri->tgt_index = 0;
	if (unlikely(!dev)) {
		kfree_skb(skb);
		return -EINVAL;
	}

	return __bpf_redirect(skb, dev, ri->flags);
}

static const struct bpf_func_proto bpf_redirect_proto = {
	.func           = bpf_redirect,
	.gpl_only       = false,
	.ret_type       = RET_INTEGER,
	.arg1_type      = ARG_ANYTHING,
	.arg2_type      = ARG_ANYTHING,
};

BPF_CALL_2(bpf_msg_apply_bytes, struct sk_msg *, msg, u32, bytes)
{
	msg->apply_bytes = bytes;
	return 0;
}

static const struct bpf_func_proto bpf_msg_apply_bytes_proto = {
	.func           = bpf_msg_apply_bytes,
	.gpl_only       = false,
	.ret_type       = RET_INTEGER,
	.arg1_type	= ARG_PTR_TO_CTX,
	.arg2_type      = ARG_ANYTHING,
};

BPF_CALL_2(bpf_msg_cork_bytes, struct sk_msg *, msg, u32, bytes)
{
	msg->cork_bytes = bytes;
	return 0;
}

static const struct bpf_func_proto bpf_msg_cork_bytes_proto = {
	.func           = bpf_msg_cork_bytes,
	.gpl_only       = false,
	.ret_type       = RET_INTEGER,
	.arg1_type	= ARG_PTR_TO_CTX,
	.arg2_type      = ARG_ANYTHING,
};

BPF_CALL_4(bpf_msg_pull_data, struct sk_msg *, msg, u32, start,
	   u32, end, u64, flags)
{
	u32 len = 0, offset = 0, copy = 0, poffset = 0, bytes = end - start;
	u32 first_sge, last_sge, i, shift, bytes_sg_total;
	struct scatterlist *sge;
	u8 *raw, *to, *from;
	struct page *page;

	if (unlikely(flags || end <= start))
		return -EINVAL;

	/* First find the starting scatterlist element */
	i = msg->sg.start;
	do {
		len = sk_msg_elem(msg, i)->length;
		if (start < offset + len)
			break;
		offset += len;
		sk_msg_iter_var_next(i);
	} while (i != msg->sg.end);

	if (unlikely(start >= offset + len))
		return -EINVAL;

	first_sge = i;
	/* The start may point into the sg element so we need to also
	 * account for the headroom.
	 */
	bytes_sg_total = start - offset + bytes;
	if (!msg->sg.copy[i] && bytes_sg_total <= len)
		goto out;

	/* At this point we need to linearize multiple scatterlist
	 * elements or a single shared page. Either way we need to
	 * copy into a linear buffer exclusively owned by BPF. Then
	 * place the buffer in the scatterlist and fixup the original
	 * entries by removing the entries now in the linear buffer
	 * and shifting the remaining entries. For now we do not try
	 * to copy partial entries to avoid complexity of running out
	 * of sg_entry slots. The downside is reading a single byte
	 * will copy the entire sg entry.
	 */
	do {
		copy += sk_msg_elem(msg, i)->length;
		sk_msg_iter_var_next(i);
		if (bytes_sg_total <= copy)
			break;
	} while (i != msg->sg.end);
	last_sge = i;

	if (unlikely(bytes_sg_total > copy))
		return -EINVAL;

	page = alloc_pages(__GFP_NOWARN | GFP_ATOMIC | __GFP_COMP,
			   get_order(copy));
	if (unlikely(!page))
		return -ENOMEM;

	raw = page_address(page);
	i = first_sge;
	do {
		sge = sk_msg_elem(msg, i);
		from = sg_virt(sge);
		len = sge->length;
		to = raw + poffset;

		memcpy(to, from, len);
		poffset += len;
		sge->length = 0;
		put_page(sg_page(sge));

		sk_msg_iter_var_next(i);
	} while (i != last_sge);

	sg_set_page(&msg->sg.data[first_sge], page, copy, 0);

	/* To repair sg ring we need to shift entries. If we only
	 * had a single entry though we can just replace it and
	 * be done. Otherwise walk the ring and shift the entries.
	 */
	WARN_ON_ONCE(last_sge == first_sge);
	shift = last_sge > first_sge ?
		last_sge - first_sge - 1 :
		MAX_SKB_FRAGS - first_sge + last_sge - 1;
	if (!shift)
		goto out;

	i = first_sge;
	sk_msg_iter_var_next(i);
	do {
		u32 move_from;

		if (i + shift >= MAX_MSG_FRAGS)
			move_from = i + shift - MAX_MSG_FRAGS;
		else
			move_from = i + shift;
		if (move_from == msg->sg.end)
			break;

		msg->sg.data[i] = msg->sg.data[move_from];
		msg->sg.data[move_from].length = 0;
		msg->sg.data[move_from].page_link = 0;
		msg->sg.data[move_from].offset = 0;
		sk_msg_iter_var_next(i);
	} while (1);

	msg->sg.end = msg->sg.end - shift > msg->sg.end ?
		      msg->sg.end - shift + MAX_MSG_FRAGS :
		      msg->sg.end - shift;
out:
	msg->data = sg_virt(&msg->sg.data[first_sge]) + start - offset;
	msg->data_end = msg->data + bytes;
	return 0;
}

static const struct bpf_func_proto bpf_msg_pull_data_proto = {
	.func		= bpf_msg_pull_data,
	.gpl_only	= false,
	.ret_type	= RET_INTEGER,
	.arg1_type	= ARG_PTR_TO_CTX,
	.arg2_type	= ARG_ANYTHING,
	.arg3_type	= ARG_ANYTHING,
	.arg4_type	= ARG_ANYTHING,
};

BPF_CALL_4(bpf_msg_push_data, struct sk_msg *, msg, u32, start,
	   u32, len, u64, flags)
{
	struct scatterlist sge, nsge, nnsge, rsge = {0}, *psge;
	u32 new, i = 0, l, space, copy = 0, offset = 0;
	u8 *raw, *to, *from;
	struct page *page;

	if (unlikely(flags))
		return -EINVAL;

	/* First find the starting scatterlist element */
	i = msg->sg.start;
	do {
		l = sk_msg_elem(msg, i)->length;

		if (start < offset + l)
			break;
		offset += l;
		sk_msg_iter_var_next(i);
	} while (i != msg->sg.end);

	if (start >= offset + l)
		return -EINVAL;

	space = MAX_MSG_FRAGS - sk_msg_elem_used(msg);

	/* If no space available will fallback to copy, we need at
	 * least one scatterlist elem available to push data into
	 * when start aligns to the beginning of an element or two
	 * when it falls inside an element. We handle the start equals
	 * offset case because its the common case for inserting a
	 * header.
	 */
	if (!space || (space == 1 && start != offset))
		copy = msg->sg.data[i].length;

	page = alloc_pages(__GFP_NOWARN | GFP_ATOMIC | __GFP_COMP,
			   get_order(copy + len));
	if (unlikely(!page))
		return -ENOMEM;

	if (copy) {
		int front, back;

		raw = page_address(page);

		psge = sk_msg_elem(msg, i);
		front = start - offset;
		back = psge->length - front;
		from = sg_virt(psge);

		if (front)
			memcpy(raw, from, front);

		if (back) {
			from += front;
			to = raw + front + len;

			memcpy(to, from, back);
		}

		put_page(sg_page(psge));
	} else if (start - offset) {
		psge = sk_msg_elem(msg, i);
		rsge = sk_msg_elem_cpy(msg, i);

		psge->length = start - offset;
		rsge.length -= psge->length;
		rsge.offset += start;

		sk_msg_iter_var_next(i);
		sg_unmark_end(psge);
		sk_msg_iter_next(msg, end);
	}

	/* Slot(s) to place newly allocated data */
	new = i;

	/* Shift one or two slots as needed */
	if (!copy) {
		sge = sk_msg_elem_cpy(msg, i);

		sk_msg_iter_var_next(i);
		sg_unmark_end(&sge);
		sk_msg_iter_next(msg, end);

		nsge = sk_msg_elem_cpy(msg, i);
		if (rsge.length) {
			sk_msg_iter_var_next(i);
			nnsge = sk_msg_elem_cpy(msg, i);
		}

		while (i != msg->sg.end) {
			msg->sg.data[i] = sge;
			sge = nsge;
			sk_msg_iter_var_next(i);
			if (rsge.length) {
				nsge = nnsge;
				nnsge = sk_msg_elem_cpy(msg, i);
			} else {
				nsge = sk_msg_elem_cpy(msg, i);
			}
		}
	}

	/* Place newly allocated data buffer */
	sk_mem_charge(msg->sk, len);
	msg->sg.size += len;
	msg->sg.copy[new] = false;
	sg_set_page(&msg->sg.data[new], page, len + copy, 0);
	if (rsge.length) {
		get_page(sg_page(&rsge));
		sk_msg_iter_var_next(new);
		msg->sg.data[new] = rsge;
	}

	sk_msg_compute_data_pointers(msg);
	return 0;
}

static const struct bpf_func_proto bpf_msg_push_data_proto = {
	.func		= bpf_msg_push_data,
	.gpl_only	= false,
	.ret_type	= RET_INTEGER,
	.arg1_type	= ARG_PTR_TO_CTX,
	.arg2_type	= ARG_ANYTHING,
	.arg3_type	= ARG_ANYTHING,
	.arg4_type	= ARG_ANYTHING,
};

static void sk_msg_shift_left(struct sk_msg *msg, int i)
{
	int prev;

	do {
		prev = i;
		sk_msg_iter_var_next(i);
		msg->sg.data[prev] = msg->sg.data[i];
	} while (i != msg->sg.end);

	sk_msg_iter_prev(msg, end);
}

static void sk_msg_shift_right(struct sk_msg *msg, int i)
{
	struct scatterlist tmp, sge;

	sk_msg_iter_next(msg, end);
	sge = sk_msg_elem_cpy(msg, i);
	sk_msg_iter_var_next(i);
	tmp = sk_msg_elem_cpy(msg, i);

	while (i != msg->sg.end) {
		msg->sg.data[i] = sge;
		sk_msg_iter_var_next(i);
		sge = tmp;
		tmp = sk_msg_elem_cpy(msg, i);
	}
}

BPF_CALL_4(bpf_msg_pop_data, struct sk_msg *, msg, u32, start,
	   u32, len, u64, flags)
{
	u32 i = 0, l, space, offset = 0;
	u64 last = start + len;
	int pop;

	if (unlikely(flags))
		return -EINVAL;

	/* First find the starting scatterlist element */
	i = msg->sg.start;
	do {
		l = sk_msg_elem(msg, i)->length;

		if (start < offset + l)
			break;
		offset += l;
		sk_msg_iter_var_next(i);
	} while (i != msg->sg.end);

	/* Bounds checks: start and pop must be inside message */
	if (start >= offset + l || last >= msg->sg.size)
		return -EINVAL;

	space = MAX_MSG_FRAGS - sk_msg_elem_used(msg);

	pop = len;
	/* --------------| offset
	 * -| start      |-------- len -------|
	 *
	 *  |----- a ----|-------- pop -------|----- b ----|
	 *  |______________________________________________| length
	 *
	 *
	 * a:   region at front of scatter element to save
	 * b:   region at back of scatter element to save when length > A + pop
	 * pop: region to pop from element, same as input 'pop' here will be
	 *      decremented below per iteration.
	 *
	 * Two top-level cases to handle when start != offset, first B is non
	 * zero and second B is zero corresponding to when a pop includes more
	 * than one element.
	 *
	 * Then if B is non-zero AND there is no space allocate space and
	 * compact A, B regions into page. If there is space shift ring to
	 * the rigth free'ing the next element in ring to place B, leaving
	 * A untouched except to reduce length.
	 */
	if (start != offset) {
		struct scatterlist *nsge, *sge = sk_msg_elem(msg, i);
		int a = start;
		int b = sge->length - pop - a;

		sk_msg_iter_var_next(i);

		if (pop < sge->length - a) {
			if (space) {
				sge->length = a;
				sk_msg_shift_right(msg, i);
				nsge = sk_msg_elem(msg, i);
				get_page(sg_page(sge));
				sg_set_page(nsge,
					    sg_page(sge),
					    b, sge->offset + pop + a);
			} else {
				struct page *page, *orig;
				u8 *to, *from;

				page = alloc_pages(__GFP_NOWARN |
						   __GFP_COMP   | GFP_ATOMIC,
						   get_order(a + b));
				if (unlikely(!page))
					return -ENOMEM;

				sge->length = a;
				orig = sg_page(sge);
				from = sg_virt(sge);
				to = page_address(page);
				memcpy(to, from, a);
				memcpy(to + a, from + a + pop, b);
				sg_set_page(sge, page, a + b, 0);
				put_page(orig);
			}
			pop = 0;
		} else if (pop >= sge->length - a) {
			sge->length = a;
			pop -= (sge->length - a);
		}
	}

	/* From above the current layout _must_ be as follows,
	 *
	 * -| offset
	 * -| start
	 *
	 *  |---- pop ---|---------------- b ------------|
	 *  |____________________________________________| length
	 *
	 * Offset and start of the current msg elem are equal because in the
	 * previous case we handled offset != start and either consumed the
	 * entire element and advanced to the next element OR pop == 0.
	 *
	 * Two cases to handle here are first pop is less than the length
	 * leaving some remainder b above. Simply adjust the element's layout
	 * in this case. Or pop >= length of the element so that b = 0. In this
	 * case advance to next element decrementing pop.
	 */
	while (pop) {
		struct scatterlist *sge = sk_msg_elem(msg, i);

		if (pop < sge->length) {
			sge->length -= pop;
			sge->offset += pop;
			pop = 0;
		} else {
			pop -= sge->length;
			sk_msg_shift_left(msg, i);
		}
		sk_msg_iter_var_next(i);
	}

	sk_mem_uncharge(msg->sk, len - pop);
	msg->sg.size -= (len - pop);
	sk_msg_compute_data_pointers(msg);
	return 0;
}

static const struct bpf_func_proto bpf_msg_pop_data_proto = {
	.func		= bpf_msg_pop_data,
	.gpl_only	= false,
	.ret_type	= RET_INTEGER,
	.arg1_type	= ARG_PTR_TO_CTX,
	.arg2_type	= ARG_ANYTHING,
	.arg3_type	= ARG_ANYTHING,
	.arg4_type	= ARG_ANYTHING,
};

BPF_CALL_1(bpf_get_cgroup_classid, const struct sk_buff *, skb)
{
	return task_get_classid(skb);
}

static const struct bpf_func_proto bpf_get_cgroup_classid_proto = {
	.func           = bpf_get_cgroup_classid,
	.gpl_only       = false,
	.ret_type       = RET_INTEGER,
	.arg1_type      = ARG_PTR_TO_CTX,
};

BPF_CALL_1(bpf_get_route_realm, const struct sk_buff *, skb)
{
	return dst_tclassid(skb);
}

static const struct bpf_func_proto bpf_get_route_realm_proto = {
	.func           = bpf_get_route_realm,
	.gpl_only       = false,
	.ret_type       = RET_INTEGER,
	.arg1_type      = ARG_PTR_TO_CTX,
};

BPF_CALL_1(bpf_get_hash_recalc, struct sk_buff *, skb)
{
	/* If skb_clear_hash() was called due to mangling, we can
	 * trigger SW recalculation here. Later access to hash
	 * can then use the inline skb->hash via context directly
	 * instead of calling this helper again.
	 */
	return skb_get_hash(skb);
}

static const struct bpf_func_proto bpf_get_hash_recalc_proto = {
	.func		= bpf_get_hash_recalc,
	.gpl_only	= false,
	.ret_type	= RET_INTEGER,
	.arg1_type	= ARG_PTR_TO_CTX,
};

BPF_CALL_1(bpf_set_hash_invalid, struct sk_buff *, skb)
{
	/* After all direct packet write, this can be used once for
	 * triggering a lazy recalc on next skb_get_hash() invocation.
	 */
	skb_clear_hash(skb);
	return 0;
}

static const struct bpf_func_proto bpf_set_hash_invalid_proto = {
	.func		= bpf_set_hash_invalid,
	.gpl_only	= false,
	.ret_type	= RET_INTEGER,
	.arg1_type	= ARG_PTR_TO_CTX,
};

BPF_CALL_2(bpf_set_hash, struct sk_buff *, skb, u32, hash)
{
	/* Set user specified hash as L4(+), so that it gets returned
	 * on skb_get_hash() call unless BPF prog later on triggers a
	 * skb_clear_hash().
	 */
	__skb_set_sw_hash(skb, hash, true);
	return 0;
}

static const struct bpf_func_proto bpf_set_hash_proto = {
	.func		= bpf_set_hash,
	.gpl_only	= false,
	.ret_type	= RET_INTEGER,
	.arg1_type	= ARG_PTR_TO_CTX,
	.arg2_type	= ARG_ANYTHING,
};

BPF_CALL_3(bpf_skb_vlan_push, struct sk_buff *, skb, __be16, vlan_proto,
	   u16, vlan_tci)
{
	int ret;

	if (unlikely(vlan_proto != htons(ETH_P_8021Q) &&
		     vlan_proto != htons(ETH_P_8021AD)))
		vlan_proto = htons(ETH_P_8021Q);

	bpf_push_mac_rcsum(skb);
	ret = skb_vlan_push(skb, vlan_proto, vlan_tci);
	bpf_pull_mac_rcsum(skb);

	bpf_compute_data_pointers(skb);
	return ret;
}

static const struct bpf_func_proto bpf_skb_vlan_push_proto = {
	.func           = bpf_skb_vlan_push,
	.gpl_only       = false,
	.ret_type       = RET_INTEGER,
	.arg1_type      = ARG_PTR_TO_CTX,
	.arg2_type      = ARG_ANYTHING,
	.arg3_type      = ARG_ANYTHING,
};

BPF_CALL_1(bpf_skb_vlan_pop, struct sk_buff *, skb)
{
	int ret;

	bpf_push_mac_rcsum(skb);
	ret = skb_vlan_pop(skb);
	bpf_pull_mac_rcsum(skb);

	bpf_compute_data_pointers(skb);
	return ret;
}

static const struct bpf_func_proto bpf_skb_vlan_pop_proto = {
	.func           = bpf_skb_vlan_pop,
	.gpl_only       = false,
	.ret_type       = RET_INTEGER,
	.arg1_type      = ARG_PTR_TO_CTX,
};

static int bpf_skb_generic_push(struct sk_buff *skb, u32 off, u32 len)
{
	/* Caller already did skb_cow() with len as headroom,
	 * so no need to do it here.
	 */
	skb_push(skb, len);
	memmove(skb->data, skb->data + len, off);
	memset(skb->data + off, 0, len);

	/* No skb_postpush_rcsum(skb, skb->data + off, len)
	 * needed here as it does not change the skb->csum
	 * result for checksum complete when summing over
	 * zeroed blocks.
	 */
	return 0;
}

static int bpf_skb_generic_pop(struct sk_buff *skb, u32 off, u32 len)
{
	/* skb_ensure_writable() is not needed here, as we're
	 * already working on an uncloned skb.
	 */
	if (unlikely(!pskb_may_pull(skb, off + len)))
		return -ENOMEM;

	skb_postpull_rcsum(skb, skb->data + off, len);
	memmove(skb->data + len, skb->data, off);
	__skb_pull(skb, len);

	return 0;
}

static int bpf_skb_net_hdr_push(struct sk_buff *skb, u32 off, u32 len)
{
	bool trans_same = skb->transport_header == skb->network_header;
	int ret;

	/* There's no need for __skb_push()/__skb_pull() pair to
	 * get to the start of the mac header as we're guaranteed
	 * to always start from here under eBPF.
	 */
	ret = bpf_skb_generic_push(skb, off, len);
	if (likely(!ret)) {
		skb->mac_header -= len;
		skb->network_header -= len;
		if (trans_same)
			skb->transport_header = skb->network_header;
	}

	return ret;
}

static int bpf_skb_net_hdr_pop(struct sk_buff *skb, u32 off, u32 len)
{
	bool trans_same = skb->transport_header == skb->network_header;
	int ret;

	/* Same here, __skb_push()/__skb_pull() pair not needed. */
	ret = bpf_skb_generic_pop(skb, off, len);
	if (likely(!ret)) {
		skb->mac_header += len;
		skb->network_header += len;
		if (trans_same)
			skb->transport_header = skb->network_header;
	}

	return ret;
}

static int bpf_skb_proto_4_to_6(struct sk_buff *skb)
{
	const u32 len_diff = sizeof(struct ipv6hdr) - sizeof(struct iphdr);
	u32 off = skb_mac_header_len(skb);
	int ret;

	if (skb_is_gso(skb) && !skb_is_gso_tcp(skb))
		return -ENOTSUPP;

	ret = skb_cow(skb, len_diff);
	if (unlikely(ret < 0))
		return ret;

	ret = bpf_skb_net_hdr_push(skb, off, len_diff);
	if (unlikely(ret < 0))
		return ret;

	if (skb_is_gso(skb)) {
		struct skb_shared_info *shinfo = skb_shinfo(skb);

		/* SKB_GSO_TCPV4 needs to be changed into
		 * SKB_GSO_TCPV6.
		 */
		if (shinfo->gso_type & SKB_GSO_TCPV4) {
			shinfo->gso_type &= ~SKB_GSO_TCPV4;
			shinfo->gso_type |=  SKB_GSO_TCPV6;
		}

		/* Due to IPv6 header, MSS needs to be downgraded. */
		skb_decrease_gso_size(shinfo, len_diff);
		/* Header must be checked, and gso_segs recomputed. */
		shinfo->gso_type |= SKB_GSO_DODGY;
		shinfo->gso_segs = 0;
	}

	skb->protocol = htons(ETH_P_IPV6);
	skb_clear_hash(skb);

	return 0;
}

static int bpf_skb_proto_6_to_4(struct sk_buff *skb)
{
	const u32 len_diff = sizeof(struct ipv6hdr) - sizeof(struct iphdr);
	u32 off = skb_mac_header_len(skb);
	int ret;

	if (skb_is_gso(skb) && !skb_is_gso_tcp(skb))
		return -ENOTSUPP;

	ret = skb_unclone(skb, GFP_ATOMIC);
	if (unlikely(ret < 0))
		return ret;

	ret = bpf_skb_net_hdr_pop(skb, off, len_diff);
	if (unlikely(ret < 0))
		return ret;

	if (skb_is_gso(skb)) {
		struct skb_shared_info *shinfo = skb_shinfo(skb);

		/* SKB_GSO_TCPV6 needs to be changed into
		 * SKB_GSO_TCPV4.
		 */
		if (shinfo->gso_type & SKB_GSO_TCPV6) {
			shinfo->gso_type &= ~SKB_GSO_TCPV6;
			shinfo->gso_type |=  SKB_GSO_TCPV4;
		}

		/* Due to IPv4 header, MSS can be upgraded. */
		skb_increase_gso_size(shinfo, len_diff);
		/* Header must be checked, and gso_segs recomputed. */
		shinfo->gso_type |= SKB_GSO_DODGY;
		shinfo->gso_segs = 0;
	}

	skb->protocol = htons(ETH_P_IP);
	skb_clear_hash(skb);

	return 0;
}

static int bpf_skb_proto_xlat(struct sk_buff *skb, __be16 to_proto)
{
	__be16 from_proto = skb->protocol;

	if (from_proto == htons(ETH_P_IP) &&
	      to_proto == htons(ETH_P_IPV6))
		return bpf_skb_proto_4_to_6(skb);

	if (from_proto == htons(ETH_P_IPV6) &&
	      to_proto == htons(ETH_P_IP))
		return bpf_skb_proto_6_to_4(skb);

	return -ENOTSUPP;
}

BPF_CALL_3(bpf_skb_change_proto, struct sk_buff *, skb, __be16, proto,
	   u64, flags)
{
	int ret;

	if (unlikely(flags))
		return -EINVAL;

	/* General idea is that this helper does the basic groundwork
	 * needed for changing the protocol, and eBPF program fills the
	 * rest through bpf_skb_store_bytes(), bpf_lX_csum_replace()
	 * and other helpers, rather than passing a raw buffer here.
	 *
	 * The rationale is to keep this minimal and without a need to
	 * deal with raw packet data. F.e. even if we would pass buffers
	 * here, the program still needs to call the bpf_lX_csum_replace()
	 * helpers anyway. Plus, this way we keep also separation of
	 * concerns, since f.e. bpf_skb_store_bytes() should only take
	 * care of stores.
	 *
	 * Currently, additional options and extension header space are
	 * not supported, but flags register is reserved so we can adapt
	 * that. For offloads, we mark packet as dodgy, so that headers
	 * need to be verified first.
	 */
	ret = bpf_skb_proto_xlat(skb, proto);
	bpf_compute_data_pointers(skb);
	return ret;
}

static const struct bpf_func_proto bpf_skb_change_proto_proto = {
	.func		= bpf_skb_change_proto,
	.gpl_only	= false,
	.ret_type	= RET_INTEGER,
	.arg1_type	= ARG_PTR_TO_CTX,
	.arg2_type	= ARG_ANYTHING,
	.arg3_type	= ARG_ANYTHING,
};

BPF_CALL_2(bpf_skb_change_type, struct sk_buff *, skb, u32, pkt_type)
{
	/* We only allow a restricted subset to be changed for now. */
	if (unlikely(!skb_pkt_type_ok(skb->pkt_type) ||
		     !skb_pkt_type_ok(pkt_type)))
		return -EINVAL;

	skb->pkt_type = pkt_type;
	return 0;
}

static const struct bpf_func_proto bpf_skb_change_type_proto = {
	.func		= bpf_skb_change_type,
	.gpl_only	= false,
	.ret_type	= RET_INTEGER,
	.arg1_type	= ARG_PTR_TO_CTX,
	.arg2_type	= ARG_ANYTHING,
};

static u32 bpf_skb_net_base_len(const struct sk_buff *skb)
{
	switch (skb->protocol) {
	case htons(ETH_P_IP):
		return sizeof(struct iphdr);
	case htons(ETH_P_IPV6):
		return sizeof(struct ipv6hdr);
	default:
		return ~0U;
	}
}

#define BPF_F_ADJ_ROOM_ENCAP_L3_MASK	(BPF_F_ADJ_ROOM_ENCAP_L3_IPV4 | \
					 BPF_F_ADJ_ROOM_ENCAP_L3_IPV6)

#define BPF_F_ADJ_ROOM_MASK		(BPF_F_ADJ_ROOM_FIXED_GSO | \
					 BPF_F_ADJ_ROOM_ENCAP_L3_MASK | \
					 BPF_F_ADJ_ROOM_ENCAP_L4_GRE | \
					 BPF_F_ADJ_ROOM_ENCAP_L4_UDP | \
					 BPF_F_ADJ_ROOM_ENCAP_L2( \
					  BPF_ADJ_ROOM_ENCAP_L2_MASK))

static int bpf_skb_net_grow(struct sk_buff *skb, u32 off, u32 len_diff,
			    u64 flags)
{
	u8 inner_mac_len = flags >> BPF_ADJ_ROOM_ENCAP_L2_SHIFT;
	bool encap = flags & BPF_F_ADJ_ROOM_ENCAP_L3_MASK;
	u16 mac_len = 0, inner_net = 0, inner_trans = 0;
	unsigned int gso_type = SKB_GSO_DODGY;
	int ret;

	if (skb_is_gso(skb) && !skb_is_gso_tcp(skb)) {
		/* udp gso_size delineates datagrams, only allow if fixed */
		if (!(skb_shinfo(skb)->gso_type & SKB_GSO_UDP_L4) ||
		    !(flags & BPF_F_ADJ_ROOM_FIXED_GSO))
			return -ENOTSUPP;
	}

	ret = skb_cow_head(skb, len_diff);
	if (unlikely(ret < 0))
		return ret;

	if (encap) {
		if (skb->protocol != htons(ETH_P_IP) &&
		    skb->protocol != htons(ETH_P_IPV6))
			return -ENOTSUPP;

		if (flags & BPF_F_ADJ_ROOM_ENCAP_L3_IPV4 &&
		    flags & BPF_F_ADJ_ROOM_ENCAP_L3_IPV6)
			return -EINVAL;

		if (flags & BPF_F_ADJ_ROOM_ENCAP_L4_GRE &&
		    flags & BPF_F_ADJ_ROOM_ENCAP_L4_UDP)
			return -EINVAL;

		if (skb->encapsulation)
			return -EALREADY;

		mac_len = skb->network_header - skb->mac_header;
		inner_net = skb->network_header;
		if (inner_mac_len > len_diff)
			return -EINVAL;
		inner_trans = skb->transport_header;
	}

	ret = bpf_skb_net_hdr_push(skb, off, len_diff);
	if (unlikely(ret < 0))
		return ret;

	if (encap) {
		skb->inner_mac_header = inner_net - inner_mac_len;
		skb->inner_network_header = inner_net;
		skb->inner_transport_header = inner_trans;
		skb_set_inner_protocol(skb, skb->protocol);

		skb->encapsulation = 1;
		skb_set_network_header(skb, mac_len);

		if (flags & BPF_F_ADJ_ROOM_ENCAP_L4_UDP)
			gso_type |= SKB_GSO_UDP_TUNNEL;
		else if (flags & BPF_F_ADJ_ROOM_ENCAP_L4_GRE)
			gso_type |= SKB_GSO_GRE;
		else if (flags & BPF_F_ADJ_ROOM_ENCAP_L3_IPV6)
			gso_type |= SKB_GSO_IPXIP6;
		else if (flags & BPF_F_ADJ_ROOM_ENCAP_L3_IPV4)
			gso_type |= SKB_GSO_IPXIP4;

		if (flags & BPF_F_ADJ_ROOM_ENCAP_L4_GRE ||
		    flags & BPF_F_ADJ_ROOM_ENCAP_L4_UDP) {
			int nh_len = flags & BPF_F_ADJ_ROOM_ENCAP_L3_IPV6 ?
					sizeof(struct ipv6hdr) :
					sizeof(struct iphdr);

			skb_set_transport_header(skb, mac_len + nh_len);
		}

		/* Match skb->protocol to new outer l3 protocol */
		if (skb->protocol == htons(ETH_P_IP) &&
		    flags & BPF_F_ADJ_ROOM_ENCAP_L3_IPV6)
			skb->protocol = htons(ETH_P_IPV6);
		else if (skb->protocol == htons(ETH_P_IPV6) &&
			 flags & BPF_F_ADJ_ROOM_ENCAP_L3_IPV4)
			skb->protocol = htons(ETH_P_IP);
	}

	if (skb_is_gso(skb)) {
		struct skb_shared_info *shinfo = skb_shinfo(skb);

		/* Due to header grow, MSS needs to be downgraded. */
		if (!(flags & BPF_F_ADJ_ROOM_FIXED_GSO))
			skb_decrease_gso_size(shinfo, len_diff);

		/* Header must be checked, and gso_segs recomputed. */
		shinfo->gso_type |= gso_type;
		shinfo->gso_segs = 0;
	}

	return 0;
}

static int bpf_skb_net_shrink(struct sk_buff *skb, u32 off, u32 len_diff,
			      u64 flags)
{
	int ret;

	if (flags & ~BPF_F_ADJ_ROOM_FIXED_GSO)
		return -EINVAL;

	if (skb_is_gso(skb) && !skb_is_gso_tcp(skb)) {
		/* udp gso_size delineates datagrams, only allow if fixed */
		if (!(skb_shinfo(skb)->gso_type & SKB_GSO_UDP_L4) ||
		    !(flags & BPF_F_ADJ_ROOM_FIXED_GSO))
			return -ENOTSUPP;
	}

	ret = skb_unclone(skb, GFP_ATOMIC);
	if (unlikely(ret < 0))
		return ret;

	ret = bpf_skb_net_hdr_pop(skb, off, len_diff);
	if (unlikely(ret < 0))
		return ret;

	if (skb_is_gso(skb)) {
		struct skb_shared_info *shinfo = skb_shinfo(skb);

		/* Due to header shrink, MSS can be upgraded. */
		if (!(flags & BPF_F_ADJ_ROOM_FIXED_GSO))
			skb_increase_gso_size(shinfo, len_diff);

		/* Header must be checked, and gso_segs recomputed. */
		shinfo->gso_type |= SKB_GSO_DODGY;
		shinfo->gso_segs = 0;
	}

	return 0;
}

static u32 __bpf_skb_max_len(const struct sk_buff *skb)
{
	return skb->dev ? skb->dev->mtu + skb->dev->hard_header_len :
			  SKB_MAX_ALLOC;
}

BPF_CALL_4(bpf_skb_adjust_room, struct sk_buff *, skb, s32, len_diff,
	   u32, mode, u64, flags)
{
	u32 len_cur, len_diff_abs = abs(len_diff);
	u32 len_min = bpf_skb_net_base_len(skb);
	u32 len_max = __bpf_skb_max_len(skb);
	__be16 proto = skb->protocol;
	bool shrink = len_diff < 0;
	u32 off;
	int ret;

	if (unlikely(flags & ~BPF_F_ADJ_ROOM_MASK))
		return -EINVAL;
	if (unlikely(len_diff_abs > 0xfffU))
		return -EFAULT;
	if (unlikely(proto != htons(ETH_P_IP) &&
		     proto != htons(ETH_P_IPV6)))
		return -ENOTSUPP;

	off = skb_mac_header_len(skb);
	switch (mode) {
	case BPF_ADJ_ROOM_NET:
		off += bpf_skb_net_base_len(skb);
		break;
	case BPF_ADJ_ROOM_MAC:
		break;
	default:
		return -ENOTSUPP;
	}

	len_cur = skb->len - skb_network_offset(skb);
	if ((shrink && (len_diff_abs >= len_cur ||
			len_cur - len_diff_abs < len_min)) ||
	    (!shrink && (skb->len + len_diff_abs > len_max &&
			 !skb_is_gso(skb))))
		return -ENOTSUPP;

	ret = shrink ? bpf_skb_net_shrink(skb, off, len_diff_abs, flags) :
		       bpf_skb_net_grow(skb, off, len_diff_abs, flags);

	bpf_compute_data_pointers(skb);
	return ret;
}

static const struct bpf_func_proto bpf_skb_adjust_room_proto = {
	.func		= bpf_skb_adjust_room,
	.gpl_only	= false,
	.ret_type	= RET_INTEGER,
	.arg1_type	= ARG_PTR_TO_CTX,
	.arg2_type	= ARG_ANYTHING,
	.arg3_type	= ARG_ANYTHING,
	.arg4_type	= ARG_ANYTHING,
};

static u32 __bpf_skb_min_len(const struct sk_buff *skb)
{
	u32 min_len = skb_network_offset(skb);

	if (skb_transport_header_was_set(skb))
		min_len = skb_transport_offset(skb);
	if (skb->ip_summed == CHECKSUM_PARTIAL)
		min_len = skb_checksum_start_offset(skb) +
			  skb->csum_offset + sizeof(__sum16);
	return min_len;
}

static int bpf_skb_grow_rcsum(struct sk_buff *skb, unsigned int new_len)
{
	unsigned int old_len = skb->len;
	int ret;

	ret = __skb_grow_rcsum(skb, new_len);
	if (!ret)
		memset(skb->data + old_len, 0, new_len - old_len);
	return ret;
}

static int bpf_skb_trim_rcsum(struct sk_buff *skb, unsigned int new_len)
{
	return __skb_trim_rcsum(skb, new_len);
}

static inline int __bpf_skb_change_tail(struct sk_buff *skb, u32 new_len,
					u64 flags)
{
	u32 max_len = __bpf_skb_max_len(skb);
	u32 min_len = __bpf_skb_min_len(skb);
	int ret;

	if (unlikely(flags || new_len > max_len || new_len < min_len))
		return -EINVAL;
	if (skb->encapsulation)
		return -ENOTSUPP;

	/* The basic idea of this helper is that it's performing the
	 * needed work to either grow or trim an skb, and eBPF program
	 * rewrites the rest via helpers like bpf_skb_store_bytes(),
	 * bpf_lX_csum_replace() and others rather than passing a raw
	 * buffer here. This one is a slow path helper and intended
	 * for replies with control messages.
	 *
	 * Like in bpf_skb_change_proto(), we want to keep this rather
	 * minimal and without protocol specifics so that we are able
	 * to separate concerns as in bpf_skb_store_bytes() should only
	 * be the one responsible for writing buffers.
	 *
	 * It's really expected to be a slow path operation here for
	 * control message replies, so we're implicitly linearizing,
	 * uncloning and drop offloads from the skb by this.
	 */
	ret = __bpf_try_make_writable(skb, skb->len);
	if (!ret) {
		if (new_len > skb->len)
			ret = bpf_skb_grow_rcsum(skb, new_len);
		else if (new_len < skb->len)
			ret = bpf_skb_trim_rcsum(skb, new_len);
		if (!ret && skb_is_gso(skb))
			skb_gso_reset(skb);
	}
	return ret;
}

BPF_CALL_3(bpf_skb_change_tail, struct sk_buff *, skb, u32, new_len,
	   u64, flags)
{
	int ret = __bpf_skb_change_tail(skb, new_len, flags);

	bpf_compute_data_pointers(skb);
	return ret;
}

static const struct bpf_func_proto bpf_skb_change_tail_proto = {
	.func		= bpf_skb_change_tail,
	.gpl_only	= false,
	.ret_type	= RET_INTEGER,
	.arg1_type	= ARG_PTR_TO_CTX,
	.arg2_type	= ARG_ANYTHING,
	.arg3_type	= ARG_ANYTHING,
};

BPF_CALL_3(sk_skb_change_tail, struct sk_buff *, skb, u32, new_len,
	   u64, flags)
{
	int ret = __bpf_skb_change_tail(skb, new_len, flags);

	bpf_compute_data_end_sk_skb(skb);
	return ret;
}

static const struct bpf_func_proto sk_skb_change_tail_proto = {
	.func		= sk_skb_change_tail,
	.gpl_only	= false,
	.ret_type	= RET_INTEGER,
	.arg1_type	= ARG_PTR_TO_CTX,
	.arg2_type	= ARG_ANYTHING,
	.arg3_type	= ARG_ANYTHING,
};

static inline int __bpf_skb_change_head(struct sk_buff *skb, u32 head_room,
					u64 flags)
{
	u32 max_len = __bpf_skb_max_len(skb);
	u32 new_len = skb->len + head_room;
	int ret;

	if (unlikely(flags || (!skb_is_gso(skb) && new_len > max_len) ||
		     new_len < skb->len))
		return -EINVAL;

	ret = skb_cow(skb, head_room);
	if (likely(!ret)) {
		/* Idea for this helper is that we currently only
		 * allow to expand on mac header. This means that
		 * skb->protocol network header, etc, stay as is.
		 * Compared to bpf_skb_change_tail(), we're more
		 * flexible due to not needing to linearize or
		 * reset GSO. Intention for this helper is to be
		 * used by an L3 skb that needs to push mac header
		 * for redirection into L2 device.
		 */
		__skb_push(skb, head_room);
		memset(skb->data, 0, head_room);
		skb_reset_mac_header(skb);
	}

	return ret;
}

BPF_CALL_3(bpf_skb_change_head, struct sk_buff *, skb, u32, head_room,
	   u64, flags)
{
	int ret = __bpf_skb_change_head(skb, head_room, flags);

	bpf_compute_data_pointers(skb);
	return ret;
}

static const struct bpf_func_proto bpf_skb_change_head_proto = {
	.func		= bpf_skb_change_head,
	.gpl_only	= false,
	.ret_type	= RET_INTEGER,
	.arg1_type	= ARG_PTR_TO_CTX,
	.arg2_type	= ARG_ANYTHING,
	.arg3_type	= ARG_ANYTHING,
};

BPF_CALL_3(sk_skb_change_head, struct sk_buff *, skb, u32, head_room,
	   u64, flags)
{
	int ret = __bpf_skb_change_head(skb, head_room, flags);

	bpf_compute_data_end_sk_skb(skb);
	return ret;
}

static const struct bpf_func_proto sk_skb_change_head_proto = {
	.func		= sk_skb_change_head,
	.gpl_only	= false,
	.ret_type	= RET_INTEGER,
	.arg1_type	= ARG_PTR_TO_CTX,
	.arg2_type	= ARG_ANYTHING,
	.arg3_type	= ARG_ANYTHING,
};
static unsigned long xdp_get_metalen(const struct xdp_buff *xdp)
{
	return xdp_data_meta_unsupported(xdp) ? 0 :
	       xdp->data - xdp->data_meta;
}

BPF_CALL_2(bpf_xdp_adjust_head, struct xdp_buff *, xdp, int, offset)
{
	void *xdp_frame_end = xdp->data_hard_start + sizeof(struct xdp_frame);
	unsigned long metalen = xdp_get_metalen(xdp);
	void *data_start = xdp_frame_end + metalen;
	void *data = xdp->data + offset;

	if (unlikely(data < data_start ||
		     data > xdp->data_end - ETH_HLEN))
		return -EINVAL;

	if (metalen)
		memmove(xdp->data_meta + offset,
			xdp->data_meta, metalen);
	xdp->data_meta += offset;
	xdp->data = data;

	return 0;
}

static const struct bpf_func_proto bpf_xdp_adjust_head_proto = {
	.func		= bpf_xdp_adjust_head,
	.gpl_only	= false,
	.ret_type	= RET_INTEGER,
	.arg1_type	= ARG_PTR_TO_CTX,
	.arg2_type	= ARG_ANYTHING,
};

BPF_CALL_2(bpf_xdp_adjust_tail, struct xdp_buff *, xdp, int, offset)
{
	void *data_end = xdp->data_end + offset;

	/* only shrinking is allowed for now. */
	if (unlikely(offset >= 0))
		return -EINVAL;

	if (unlikely(data_end < xdp->data + ETH_HLEN))
		return -EINVAL;

	xdp->data_end = data_end;

	return 0;
}

static const struct bpf_func_proto bpf_xdp_adjust_tail_proto = {
	.func		= bpf_xdp_adjust_tail,
	.gpl_only	= false,
	.ret_type	= RET_INTEGER,
	.arg1_type	= ARG_PTR_TO_CTX,
	.arg2_type	= ARG_ANYTHING,
};

BPF_CALL_2(bpf_xdp_adjust_meta, struct xdp_buff *, xdp, int, offset)
{
	void *xdp_frame_end = xdp->data_hard_start + sizeof(struct xdp_frame);
	void *meta = xdp->data_meta + offset;
	unsigned long metalen = xdp->data - meta;

	if (xdp_data_meta_unsupported(xdp))
		return -ENOTSUPP;
	if (unlikely(meta < xdp_frame_end ||
		     meta > xdp->data))
		return -EINVAL;
	if (unlikely((metalen & (sizeof(__u32) - 1)) ||
		     (metalen > 32)))
		return -EACCES;

	xdp->data_meta = meta;

	return 0;
}

static const struct bpf_func_proto bpf_xdp_adjust_meta_proto = {
	.func		= bpf_xdp_adjust_meta,
	.gpl_only	= false,
	.ret_type	= RET_INTEGER,
	.arg1_type	= ARG_PTR_TO_CTX,
	.arg2_type	= ARG_ANYTHING,
};

static int __bpf_tx_xdp(struct net_device *dev,
			struct bpf_map *map,
			struct xdp_buff *xdp,
			u32 index)
{
	struct xdp_frame *xdpf;
	int err, sent;

	if (!dev->netdev_ops->ndo_xdp_xmit) {
		return -EOPNOTSUPP;
	}

	err = xdp_ok_fwd_dev(dev, xdp->data_end - xdp->data);
	if (unlikely(err))
		return err;

	xdpf = convert_to_xdp_frame(xdp);
	if (unlikely(!xdpf))
		return -EOVERFLOW;

	sent = dev->netdev_ops->ndo_xdp_xmit(dev, 1, &xdpf, XDP_XMIT_FLUSH);
	if (sent <= 0)
		return sent;
	return 0;
}

static noinline int
xdp_do_redirect_slow(struct net_device *dev, struct xdp_buff *xdp,
		     struct bpf_prog *xdp_prog, struct bpf_redirect_info *ri)
{
	struct net_device *fwd;
	u32 index = ri->tgt_index;
	int err;

	fwd = dev_get_by_index_rcu(dev_net(dev), index);
	ri->tgt_index = 0;
	if (unlikely(!fwd)) {
		err = -EINVAL;
		goto err;
	}

	err = __bpf_tx_xdp(fwd, NULL, xdp, 0);
	if (unlikely(err))
		goto err;

	_trace_xdp_redirect(dev, xdp_prog, index);
	return 0;
err:
	_trace_xdp_redirect_err(dev, xdp_prog, index, err);
	return err;
}

static int __bpf_tx_xdp_map(struct net_device *dev_rx, void *fwd,
			    struct bpf_map *map,
			    struct xdp_buff *xdp,
			    u32 index)
{
	int err;

	switch (map->map_type) {
	case BPF_MAP_TYPE_DEVMAP: {
		struct bpf_dtab_netdev *dst = fwd;

		err = dev_map_enqueue(dst, xdp, dev_rx);
		if (unlikely(err))
			return err;
		break;
	}
	case BPF_MAP_TYPE_CPUMAP: {
		struct bpf_cpu_map_entry *rcpu = fwd;

		err = cpu_map_enqueue(rcpu, xdp, dev_rx);
		if (unlikely(err))
			return err;
		break;
	}
	case BPF_MAP_TYPE_XSKMAP: {
		struct xdp_sock *xs = fwd;

		err = __xsk_map_redirect(map, xdp, xs);
		return err;
	}
	default:
		break;
	}
	return 0;
}

void xdp_do_flush_map(void)
{
	struct bpf_redirect_info *ri = this_cpu_ptr(&bpf_redirect_info);
	struct bpf_map *map = ri->map_to_flush;

	ri->map_to_flush = NULL;
	if (map) {
		switch (map->map_type) {
		case BPF_MAP_TYPE_DEVMAP:
			__dev_map_flush(map);
			break;
		case BPF_MAP_TYPE_CPUMAP:
			__cpu_map_flush(map);
			break;
		case BPF_MAP_TYPE_XSKMAP:
			__xsk_map_flush(map);
			break;
		default:
			break;
		}
	}
}
EXPORT_SYMBOL_GPL(xdp_do_flush_map);

static inline void *__xdp_map_lookup_elem(struct bpf_map *map, u32 index)
{
	switch (map->map_type) {
	case BPF_MAP_TYPE_DEVMAP:
		return __dev_map_lookup_elem(map, index);
	case BPF_MAP_TYPE_CPUMAP:
		return __cpu_map_lookup_elem(map, index);
	case BPF_MAP_TYPE_XSKMAP:
		return __xsk_map_lookup_elem(map, index);
	default:
		return NULL;
	}
}

void bpf_clear_redirect_map(struct bpf_map *map)
{
	struct bpf_redirect_info *ri;
	int cpu;

	for_each_possible_cpu(cpu) {
		ri = per_cpu_ptr(&bpf_redirect_info, cpu);
		/* Avoid polluting remote cacheline due to writes if
		 * not needed. Once we pass this test, we need the
		 * cmpxchg() to make sure it hasn't been changed in
		 * the meantime by remote CPU.
		 */
		if (unlikely(READ_ONCE(ri->map) == map))
			cmpxchg(&ri->map, map, NULL);
	}
}

static int xdp_do_redirect_map(struct net_device *dev, struct xdp_buff *xdp,
			       struct bpf_prog *xdp_prog, struct bpf_map *map,
			       struct bpf_redirect_info *ri)
{
	u32 index = ri->tgt_index;
	void *fwd = ri->tgt_value;
	int err;

	ri->tgt_index = 0;
	ri->tgt_value = NULL;
	WRITE_ONCE(ri->map, NULL);

	if (ri->map_to_flush && unlikely(ri->map_to_flush != map))
		xdp_do_flush_map();

	err = __bpf_tx_xdp_map(dev, fwd, map, xdp, index);
	if (unlikely(err))
		goto err;

	ri->map_to_flush = map;
	_trace_xdp_redirect_map(dev, xdp_prog, fwd, map, index);
	return 0;
err:
	_trace_xdp_redirect_map_err(dev, xdp_prog, fwd, map, index, err);
	return err;
}

int xdp_do_redirect(struct net_device *dev, struct xdp_buff *xdp,
		    struct bpf_prog *xdp_prog)
{
	struct bpf_redirect_info *ri = this_cpu_ptr(&bpf_redirect_info);
	struct bpf_map *map = READ_ONCE(ri->map);

	if (likely(map))
		return xdp_do_redirect_map(dev, xdp, xdp_prog, map, ri);

	return xdp_do_redirect_slow(dev, xdp, xdp_prog, ri);
}
EXPORT_SYMBOL_GPL(xdp_do_redirect);

static int xdp_do_generic_redirect_map(struct net_device *dev,
				       struct sk_buff *skb,
				       struct xdp_buff *xdp,
				       struct bpf_prog *xdp_prog,
				       struct bpf_map *map)
{
	struct bpf_redirect_info *ri = this_cpu_ptr(&bpf_redirect_info);
	u32 index = ri->tgt_index;
	void *fwd = ri->tgt_value;
	int err = 0;

	ri->tgt_index = 0;
	ri->tgt_value = NULL;
	WRITE_ONCE(ri->map, NULL);

	if (map->map_type == BPF_MAP_TYPE_DEVMAP) {
		struct bpf_dtab_netdev *dst = fwd;

		err = dev_map_generic_redirect(dst, skb, xdp_prog);
		if (unlikely(err))
			goto err;
	} else if (map->map_type == BPF_MAP_TYPE_XSKMAP) {
		struct xdp_sock *xs = fwd;

		err = xsk_generic_rcv(xs, xdp);
		if (err)
			goto err;
		consume_skb(skb);
	} else {
		/* TODO: Handle BPF_MAP_TYPE_CPUMAP */
		err = -EBADRQC;
		goto err;
	}

	_trace_xdp_redirect_map(dev, xdp_prog, fwd, map, index);
	return 0;
err:
	_trace_xdp_redirect_map_err(dev, xdp_prog, fwd, map, index, err);
	return err;
}

int xdp_do_generic_redirect(struct net_device *dev, struct sk_buff *skb,
			    struct xdp_buff *xdp, struct bpf_prog *xdp_prog)
{
	struct bpf_redirect_info *ri = this_cpu_ptr(&bpf_redirect_info);
	struct bpf_map *map = READ_ONCE(ri->map);
	u32 index = ri->tgt_index;
	struct net_device *fwd;
	int err = 0;

	if (map)
		return xdp_do_generic_redirect_map(dev, skb, xdp, xdp_prog,
						   map);
	ri->tgt_index = 0;
	fwd = dev_get_by_index_rcu(dev_net(dev), index);
	if (unlikely(!fwd)) {
		err = -EINVAL;
		goto err;
	}

	err = xdp_ok_fwd_dev(fwd, skb->len);
	if (unlikely(err))
		goto err;

	skb->dev = fwd;
	_trace_xdp_redirect(dev, xdp_prog, index);
	generic_xdp_tx(skb, xdp_prog);
	return 0;
err:
	_trace_xdp_redirect_err(dev, xdp_prog, index, err);
	return err;
}
EXPORT_SYMBOL_GPL(xdp_do_generic_redirect);

BPF_CALL_2(bpf_xdp_redirect, u32, ifindex, u64, flags)
{
	struct bpf_redirect_info *ri = this_cpu_ptr(&bpf_redirect_info);

	if (unlikely(flags))
		return XDP_ABORTED;

	ri->flags = flags;
	ri->tgt_index = ifindex;
	ri->tgt_value = NULL;
	WRITE_ONCE(ri->map, NULL);

	return XDP_REDIRECT;
}

static const struct bpf_func_proto bpf_xdp_redirect_proto = {
	.func           = bpf_xdp_redirect,
	.gpl_only       = false,
	.ret_type       = RET_INTEGER,
	.arg1_type      = ARG_ANYTHING,
	.arg2_type      = ARG_ANYTHING,
};

BPF_CALL_3(bpf_xdp_redirect_map, struct bpf_map *, map, u32, ifindex,
	   u64, flags)
{
	struct bpf_redirect_info *ri = this_cpu_ptr(&bpf_redirect_info);

	/* Lower bits of the flags are used as return code on lookup failure */
	if (unlikely(flags > XDP_TX))
		return XDP_ABORTED;

	ri->tgt_value = __xdp_map_lookup_elem(map, ifindex);
	if (unlikely(!ri->tgt_value)) {
		/* If the lookup fails we want to clear out the state in the
		 * redirect_info struct completely, so that if an eBPF program
		 * performs multiple lookups, the last one always takes
		 * precedence.
		 */
		WRITE_ONCE(ri->map, NULL);
		return flags;
	}

	ri->flags = flags;
	ri->tgt_index = ifindex;
	WRITE_ONCE(ri->map, map);

	return XDP_REDIRECT;
}

static const struct bpf_func_proto bpf_xdp_redirect_map_proto = {
	.func           = bpf_xdp_redirect_map,
	.gpl_only       = false,
	.ret_type       = RET_INTEGER,
	.arg1_type      = ARG_CONST_MAP_PTR,
	.arg2_type      = ARG_ANYTHING,
	.arg3_type      = ARG_ANYTHING,
};

static unsigned long bpf_skb_copy(void *dst_buff, const void *skb,
				  unsigned long off, unsigned long len)
{
	void *ptr = skb_header_pointer(skb, off, len, dst_buff);

	if (unlikely(!ptr))
		return len;
	if (ptr != dst_buff)
		memcpy(dst_buff, ptr, len);

	return 0;
}

BPF_CALL_5(bpf_skb_event_output, struct sk_buff *, skb, struct bpf_map *, map,
	   u64, flags, void *, meta, u64, meta_size)
{
	u64 skb_size = (flags & BPF_F_CTXLEN_MASK) >> 32;

	if (unlikely(flags & ~(BPF_F_CTXLEN_MASK | BPF_F_INDEX_MASK)))
		return -EINVAL;
	if (unlikely(skb_size > skb->len))
		return -EFAULT;

	return bpf_event_output(map, flags, meta, meta_size, skb, skb_size,
				bpf_skb_copy);
}

static const struct bpf_func_proto bpf_skb_event_output_proto = {
	.func		= bpf_skb_event_output,
	.gpl_only	= true,
	.ret_type	= RET_INTEGER,
	.arg1_type	= ARG_PTR_TO_CTX,
	.arg2_type	= ARG_CONST_MAP_PTR,
	.arg3_type	= ARG_ANYTHING,
	.arg4_type	= ARG_PTR_TO_MEM,
	.arg5_type	= ARG_CONST_SIZE_OR_ZERO,
};

static unsigned short bpf_tunnel_key_af(u64 flags)
{
	return flags & BPF_F_TUNINFO_IPV6 ? AF_INET6 : AF_INET;
}

BPF_CALL_4(bpf_skb_get_tunnel_key, struct sk_buff *, skb, struct bpf_tunnel_key *, to,
	   u32, size, u64, flags)
{
	const struct ip_tunnel_info *info = skb_tunnel_info(skb);
	u8 compat[sizeof(struct bpf_tunnel_key)];
	void *to_orig = to;
	int err;

	if (unlikely(!info || (flags & ~(BPF_F_TUNINFO_IPV6)))) {
		err = -EINVAL;
		goto err_clear;
	}
	if (ip_tunnel_info_af(info) != bpf_tunnel_key_af(flags)) {
		err = -EPROTO;
		goto err_clear;
	}
	if (unlikely(size != sizeof(struct bpf_tunnel_key))) {
		err = -EINVAL;
		switch (size) {
		case offsetof(struct bpf_tunnel_key, tunnel_label):
		case offsetof(struct bpf_tunnel_key, tunnel_ext):
			goto set_compat;
		case offsetof(struct bpf_tunnel_key, remote_ipv6[1]):
			/* Fixup deprecated structure layouts here, so we have
			 * a common path later on.
			 */
			if (ip_tunnel_info_af(info) != AF_INET)
				goto err_clear;
set_compat:
			to = (struct bpf_tunnel_key *)compat;
			break;
		default:
			goto err_clear;
		}
	}

	to->tunnel_id = be64_to_cpu(info->key.tun_id);
	to->tunnel_tos = info->key.tos;
	to->tunnel_ttl = info->key.ttl;
	to->tunnel_ext = 0;

	if (flags & BPF_F_TUNINFO_IPV6) {
		memcpy(to->remote_ipv6, &info->key.u.ipv6.src,
		       sizeof(to->remote_ipv6));
		to->tunnel_label = be32_to_cpu(info->key.label);
	} else {
		to->remote_ipv4 = be32_to_cpu(info->key.u.ipv4.src);
		memset(&to->remote_ipv6[1], 0, sizeof(__u32) * 3);
		to->tunnel_label = 0;
	}

	if (unlikely(size != sizeof(struct bpf_tunnel_key)))
		memcpy(to_orig, to, size);

	return 0;
err_clear:
	memset(to_orig, 0, size);
	return err;
}

static const struct bpf_func_proto bpf_skb_get_tunnel_key_proto = {
	.func		= bpf_skb_get_tunnel_key,
	.gpl_only	= false,
	.ret_type	= RET_INTEGER,
	.arg1_type	= ARG_PTR_TO_CTX,
	.arg2_type	= ARG_PTR_TO_UNINIT_MEM,
	.arg3_type	= ARG_CONST_SIZE,
	.arg4_type	= ARG_ANYTHING,
};

BPF_CALL_3(bpf_skb_get_tunnel_opt, struct sk_buff *, skb, u8 *, to, u32, size)
{
	const struct ip_tunnel_info *info = skb_tunnel_info(skb);
	int err;

	if (unlikely(!info ||
		     !(info->key.tun_flags & TUNNEL_OPTIONS_PRESENT))) {
		err = -ENOENT;
		goto err_clear;
	}
	if (unlikely(size < info->options_len)) {
		err = -ENOMEM;
		goto err_clear;
	}

	ip_tunnel_info_opts_get(to, info);
	if (size > info->options_len)
		memset(to + info->options_len, 0, size - info->options_len);

	return info->options_len;
err_clear:
	memset(to, 0, size);
	return err;
}

static const struct bpf_func_proto bpf_skb_get_tunnel_opt_proto = {
	.func		= bpf_skb_get_tunnel_opt,
	.gpl_only	= false,
	.ret_type	= RET_INTEGER,
	.arg1_type	= ARG_PTR_TO_CTX,
	.arg2_type	= ARG_PTR_TO_UNINIT_MEM,
	.arg3_type	= ARG_CONST_SIZE,
};

static struct metadata_dst __percpu *md_dst;

BPF_CALL_4(bpf_skb_set_tunnel_key, struct sk_buff *, skb,
	   const struct bpf_tunnel_key *, from, u32, size, u64, flags)
{
	struct metadata_dst *md = this_cpu_ptr(md_dst);
	u8 compat[sizeof(struct bpf_tunnel_key)];
	struct ip_tunnel_info *info;

	if (unlikely(flags & ~(BPF_F_TUNINFO_IPV6 | BPF_F_ZERO_CSUM_TX |
			       BPF_F_DONT_FRAGMENT | BPF_F_SEQ_NUMBER)))
		return -EINVAL;
	if (unlikely(size != sizeof(struct bpf_tunnel_key))) {
		switch (size) {
		case offsetof(struct bpf_tunnel_key, tunnel_label):
		case offsetof(struct bpf_tunnel_key, tunnel_ext):
		case offsetof(struct bpf_tunnel_key, remote_ipv6[1]):
			/* Fixup deprecated structure layouts here, so we have
			 * a common path later on.
			 */
			memcpy(compat, from, size);
			memset(compat + size, 0, sizeof(compat) - size);
			from = (const struct bpf_tunnel_key *) compat;
			break;
		default:
			return -EINVAL;
		}
	}
	if (unlikely((!(flags & BPF_F_TUNINFO_IPV6) && from->tunnel_label) ||
		     from->tunnel_ext))
		return -EINVAL;

	skb_dst_drop(skb);
	dst_hold((struct dst_entry *) md);
	skb_dst_set(skb, (struct dst_entry *) md);

	info = &md->u.tun_info;
	memset(info, 0, sizeof(*info));
	info->mode = IP_TUNNEL_INFO_TX;

	info->key.tun_flags = TUNNEL_KEY | TUNNEL_CSUM | TUNNEL_NOCACHE;
	if (flags & BPF_F_DONT_FRAGMENT)
		info->key.tun_flags |= TUNNEL_DONT_FRAGMENT;
	if (flags & BPF_F_ZERO_CSUM_TX)
		info->key.tun_flags &= ~TUNNEL_CSUM;
	if (flags & BPF_F_SEQ_NUMBER)
		info->key.tun_flags |= TUNNEL_SEQ;

	info->key.tun_id = cpu_to_be64(from->tunnel_id);
	info->key.tos = from->tunnel_tos;
	info->key.ttl = from->tunnel_ttl;

	if (flags & BPF_F_TUNINFO_IPV6) {
		info->mode |= IP_TUNNEL_INFO_IPV6;
		memcpy(&info->key.u.ipv6.dst, from->remote_ipv6,
		       sizeof(from->remote_ipv6));
		info->key.label = cpu_to_be32(from->tunnel_label) &
				  IPV6_FLOWLABEL_MASK;
	} else {
		info->key.u.ipv4.dst = cpu_to_be32(from->remote_ipv4);
	}

	return 0;
}

static const struct bpf_func_proto bpf_skb_set_tunnel_key_proto = {
	.func		= bpf_skb_set_tunnel_key,
	.gpl_only	= false,
	.ret_type	= RET_INTEGER,
	.arg1_type	= ARG_PTR_TO_CTX,
	.arg2_type	= ARG_PTR_TO_MEM,
	.arg3_type	= ARG_CONST_SIZE,
	.arg4_type	= ARG_ANYTHING,
};

BPF_CALL_3(bpf_skb_set_tunnel_opt, struct sk_buff *, skb,
	   const u8 *, from, u32, size)
{
	struct ip_tunnel_info *info = skb_tunnel_info(skb);
	const struct metadata_dst *md = this_cpu_ptr(md_dst);

	if (unlikely(info != &md->u.tun_info || (size & (sizeof(u32) - 1))))
		return -EINVAL;
	if (unlikely(size > IP_TUNNEL_OPTS_MAX))
		return -ENOMEM;

	ip_tunnel_info_opts_set(info, from, size, TUNNEL_OPTIONS_PRESENT);

	return 0;
}

static const struct bpf_func_proto bpf_skb_set_tunnel_opt_proto = {
	.func		= bpf_skb_set_tunnel_opt,
	.gpl_only	= false,
	.ret_type	= RET_INTEGER,
	.arg1_type	= ARG_PTR_TO_CTX,
	.arg2_type	= ARG_PTR_TO_MEM,
	.arg3_type	= ARG_CONST_SIZE,
};

static const struct bpf_func_proto *
bpf_get_skb_set_tunnel_proto(enum bpf_func_id which)
{
	if (!md_dst) {
		struct metadata_dst __percpu *tmp;

		tmp = metadata_dst_alloc_percpu(IP_TUNNEL_OPTS_MAX,
						METADATA_IP_TUNNEL,
						GFP_KERNEL);
		if (!tmp)
			return NULL;
		if (cmpxchg(&md_dst, NULL, tmp))
			metadata_dst_free_percpu(tmp);
	}

	switch (which) {
	case BPF_FUNC_skb_set_tunnel_key:
		return &bpf_skb_set_tunnel_key_proto;
	case BPF_FUNC_skb_set_tunnel_opt:
		return &bpf_skb_set_tunnel_opt_proto;
	default:
		return NULL;
	}
}

BPF_CALL_3(bpf_skb_under_cgroup, struct sk_buff *, skb, struct bpf_map *, map,
	   u32, idx)
{
	struct bpf_array *array = container_of(map, struct bpf_array, map);
	struct cgroup *cgrp;
	struct sock *sk;

	sk = skb_to_full_sk(skb);
	if (!sk || !sk_fullsock(sk))
		return -ENOENT;
	if (unlikely(idx >= array->map.max_entries))
		return -E2BIG;

	cgrp = READ_ONCE(array->ptrs[idx]);
	if (unlikely(!cgrp))
		return -EAGAIN;

	return sk_under_cgroup_hierarchy(sk, cgrp);
}

static const struct bpf_func_proto bpf_skb_under_cgroup_proto = {
	.func		= bpf_skb_under_cgroup,
	.gpl_only	= false,
	.ret_type	= RET_INTEGER,
	.arg1_type	= ARG_PTR_TO_CTX,
	.arg2_type	= ARG_CONST_MAP_PTR,
	.arg3_type	= ARG_ANYTHING,
};

#ifdef CONFIG_SOCK_CGROUP_DATA
BPF_CALL_1(bpf_skb_cgroup_id, const struct sk_buff *, skb)
{
	struct sock *sk = skb_to_full_sk(skb);
	struct cgroup *cgrp;

	if (!sk || !sk_fullsock(sk))
		return 0;

	cgrp = sock_cgroup_ptr(&sk->sk_cgrp_data);
	return cgrp->kn->id.id;
}

static const struct bpf_func_proto bpf_skb_cgroup_id_proto = {
	.func           = bpf_skb_cgroup_id,
	.gpl_only       = false,
	.ret_type       = RET_INTEGER,
	.arg1_type      = ARG_PTR_TO_CTX,
};

BPF_CALL_2(bpf_skb_ancestor_cgroup_id, const struct sk_buff *, skb, int,
	   ancestor_level)
{
	struct sock *sk = skb_to_full_sk(skb);
	struct cgroup *ancestor;
	struct cgroup *cgrp;

	if (!sk || !sk_fullsock(sk))
		return 0;

	cgrp = sock_cgroup_ptr(&sk->sk_cgrp_data);
	ancestor = cgroup_ancestor(cgrp, ancestor_level);
	if (!ancestor)
		return 0;

	return ancestor->kn->id.id;
}

static const struct bpf_func_proto bpf_skb_ancestor_cgroup_id_proto = {
	.func           = bpf_skb_ancestor_cgroup_id,
	.gpl_only       = false,
	.ret_type       = RET_INTEGER,
	.arg1_type      = ARG_PTR_TO_CTX,
	.arg2_type      = ARG_ANYTHING,
};
#endif

static unsigned long bpf_xdp_copy(void *dst_buff, const void *src_buff,
				  unsigned long off, unsigned long len)
{
	memcpy(dst_buff, src_buff + off, len);
	return 0;
}

BPF_CALL_5(bpf_xdp_event_output, struct xdp_buff *, xdp, struct bpf_map *, map,
	   u64, flags, void *, meta, u64, meta_size)
{
	u64 xdp_size = (flags & BPF_F_CTXLEN_MASK) >> 32;

	if (unlikely(flags & ~(BPF_F_CTXLEN_MASK | BPF_F_INDEX_MASK)))
		return -EINVAL;
	if (unlikely(xdp_size > (unsigned long)(xdp->data_end - xdp->data)))
		return -EFAULT;

	return bpf_event_output(map, flags, meta, meta_size, xdp->data,
				xdp_size, bpf_xdp_copy);
}

static const struct bpf_func_proto bpf_xdp_event_output_proto = {
	.func		= bpf_xdp_event_output,
	.gpl_only	= true,
	.ret_type	= RET_INTEGER,
	.arg1_type	= ARG_PTR_TO_CTX,
	.arg2_type	= ARG_CONST_MAP_PTR,
	.arg3_type	= ARG_ANYTHING,
	.arg4_type	= ARG_PTR_TO_MEM,
	.arg5_type	= ARG_CONST_SIZE_OR_ZERO,
};

BPF_CALL_1(bpf_get_socket_cookie, struct sk_buff *, skb)
{
	return skb->sk ? sock_gen_cookie(skb->sk) : 0;
}

static const struct bpf_func_proto bpf_get_socket_cookie_proto = {
	.func           = bpf_get_socket_cookie,
	.gpl_only       = false,
	.ret_type       = RET_INTEGER,
	.arg1_type      = ARG_PTR_TO_CTX,
};

BPF_CALL_1(bpf_get_socket_cookie_sock_addr, struct bpf_sock_addr_kern *, ctx)
{
	return sock_gen_cookie(ctx->sk);
}

static const struct bpf_func_proto bpf_get_socket_cookie_sock_addr_proto = {
	.func		= bpf_get_socket_cookie_sock_addr,
	.gpl_only	= false,
	.ret_type	= RET_INTEGER,
	.arg1_type	= ARG_PTR_TO_CTX,
};

BPF_CALL_1(bpf_get_socket_cookie_sock_ops, struct bpf_sock_ops_kern *, ctx)
{
	return sock_gen_cookie(ctx->sk);
}

static const struct bpf_func_proto bpf_get_socket_cookie_sock_ops_proto = {
	.func		= bpf_get_socket_cookie_sock_ops,
	.gpl_only	= false,
	.ret_type	= RET_INTEGER,
	.arg1_type	= ARG_PTR_TO_CTX,
};

BPF_CALL_1(bpf_get_socket_uid, struct sk_buff *, skb)
{
	struct sock *sk = sk_to_full_sk(skb->sk);
	kuid_t kuid;

	if (!sk || !sk_fullsock(sk))
		return overflowuid;
	kuid = sock_net_uid(sock_net(sk), sk);
	return from_kuid_munged(sock_net(sk)->user_ns, kuid);
}

static const struct bpf_func_proto bpf_get_socket_uid_proto = {
	.func           = bpf_get_socket_uid,
	.gpl_only       = false,
	.ret_type       = RET_INTEGER,
	.arg1_type      = ARG_PTR_TO_CTX,
};

BPF_CALL_5(bpf_sockopt_event_output, struct bpf_sock_ops_kern *, bpf_sock,
	   struct bpf_map *, map, u64, flags, void *, data, u64, size)
{
	if (unlikely(flags & ~(BPF_F_INDEX_MASK)))
		return -EINVAL;

	return bpf_event_output(map, flags, data, size, NULL, 0, NULL);
}

static const struct bpf_func_proto bpf_sockopt_event_output_proto =  {
	.func		= bpf_sockopt_event_output,
	.gpl_only       = true,
	.ret_type       = RET_INTEGER,
	.arg1_type      = ARG_PTR_TO_CTX,
	.arg2_type      = ARG_CONST_MAP_PTR,
	.arg3_type      = ARG_ANYTHING,
	.arg4_type      = ARG_PTR_TO_MEM,
	.arg5_type      = ARG_CONST_SIZE_OR_ZERO,
};

BPF_CALL_5(bpf_setsockopt, struct bpf_sock_ops_kern *, bpf_sock,
	   int, level, int, optname, char *, optval, int, optlen)
{
	struct sock *sk = bpf_sock->sk;
	int ret = 0;
	int val;

	if (!sk_fullsock(sk))
		return -EINVAL;

	if (level == SOL_SOCKET) {
		if (optlen != sizeof(int))
			return -EINVAL;
		val = *((int *)optval);

		/* Only some socketops are supported */
		switch (optname) {
		case SO_RCVBUF:
			val = min_t(u32, val, sysctl_rmem_max);
			sk->sk_userlocks |= SOCK_RCVBUF_LOCK;
			sk->sk_rcvbuf = max_t(int, val * 2, SOCK_MIN_RCVBUF);
			break;
		case SO_SNDBUF:
			val = min_t(u32, val, sysctl_wmem_max);
			sk->sk_userlocks |= SOCK_SNDBUF_LOCK;
			sk->sk_sndbuf = max_t(int, val * 2, SOCK_MIN_SNDBUF);
			break;
		case SO_MAX_PACING_RATE: /* 32bit version */
			if (val != ~0U)
				cmpxchg(&sk->sk_pacing_status,
					SK_PACING_NONE,
					SK_PACING_NEEDED);
			sk->sk_max_pacing_rate = (val == ~0U) ? ~0UL : val;
			sk->sk_pacing_rate = min(sk->sk_pacing_rate,
						 sk->sk_max_pacing_rate);
			break;
		case SO_PRIORITY:
			sk->sk_priority = val;
			break;
		case SO_RCVLOWAT:
			if (val < 0)
				val = INT_MAX;
			sk->sk_rcvlowat = val ? : 1;
			break;
		case SO_MARK:
			if (sk->sk_mark != val) {
				sk->sk_mark = val;
				sk_dst_reset(sk);
			}
			break;
		default:
			ret = -EINVAL;
		}
#ifdef CONFIG_INET
	} else if (level == SOL_IP) {
		if (optlen != sizeof(int) || sk->sk_family != AF_INET)
			return -EINVAL;

		val = *((int *)optval);
		/* Only some options are supported */
		switch (optname) {
		case IP_TOS:
			if (val < -1 || val > 0xff) {
				ret = -EINVAL;
			} else {
				struct inet_sock *inet = inet_sk(sk);

				if (val == -1)
					val = 0;
				inet->tos = val;
			}
			break;
		default:
			ret = -EINVAL;
		}
#if IS_ENABLED(CONFIG_IPV6)
	} else if (level == SOL_IPV6) {
		if (optlen != sizeof(int) || sk->sk_family != AF_INET6)
			return -EINVAL;

		val = *((int *)optval);
		/* Only some options are supported */
		switch (optname) {
		case IPV6_TCLASS:
			if (val < -1 || val > 0xff) {
				ret = -EINVAL;
			} else {
				struct ipv6_pinfo *np = inet6_sk(sk);

				if (val == -1)
					val = 0;
				np->tclass = val;
			}
			break;
		default:
			ret = -EINVAL;
		}
#endif
	} else if (level == SOL_TCP &&
		   sk->sk_prot->setsockopt == tcp_setsockopt) {
		if (optname == TCP_CONGESTION) {
			char name[TCP_CA_NAME_MAX];
			bool reinit = bpf_sock->op > BPF_SOCK_OPS_NEEDS_ECN;

			strncpy(name, optval, min_t(long, optlen,
						    TCP_CA_NAME_MAX-1));
			name[TCP_CA_NAME_MAX-1] = 0;
			ret = tcp_set_congestion_control(sk, name, false,
							 reinit);
		} else {
			struct tcp_sock *tp = tcp_sk(sk);

			if (optlen != sizeof(int))
				return -EINVAL;

			val = *((int *)optval);
			/* Only some options are supported */
			switch (optname) {
			case TCP_BPF_IW:
				if (val <= 0 || tp->data_segs_out > tp->syn_data)
					ret = -EINVAL;
				else
					tp->snd_cwnd = val;
				break;
			case TCP_BPF_SNDCWND_CLAMP:
				if (val <= 0) {
					ret = -EINVAL;
				} else {
					tp->snd_cwnd_clamp = val;
					tp->snd_ssthresh = val;
				}
				break;
			case TCP_SAVE_SYN:
				if (val < 0 || val > 1)
					ret = -EINVAL;
				else
					tp->save_syn = val;
				break;
			default:
				ret = -EINVAL;
			}
		}
#endif
	} else {
		ret = -EINVAL;
	}
	return ret;
}

static const struct bpf_func_proto bpf_setsockopt_proto = {
	.func		= bpf_setsockopt,
	.gpl_only	= false,
	.ret_type	= RET_INTEGER,
	.arg1_type	= ARG_PTR_TO_CTX,
	.arg2_type	= ARG_ANYTHING,
	.arg3_type	= ARG_ANYTHING,
	.arg4_type	= ARG_PTR_TO_MEM,
	.arg5_type	= ARG_CONST_SIZE,
};

BPF_CALL_5(bpf_getsockopt, struct bpf_sock_ops_kern *, bpf_sock,
	   int, level, int, optname, char *, optval, int, optlen)
{
	struct sock *sk = bpf_sock->sk;

	if (!sk_fullsock(sk))
		goto err_clear;
#ifdef CONFIG_INET
	if (level == SOL_TCP && sk->sk_prot->getsockopt == tcp_getsockopt) {
		struct inet_connection_sock *icsk;
		struct tcp_sock *tp;

		switch (optname) {
		case TCP_CONGESTION:
			icsk = inet_csk(sk);

			if (!icsk->icsk_ca_ops || optlen <= 1)
				goto err_clear;
			strncpy(optval, icsk->icsk_ca_ops->name, optlen);
			optval[optlen - 1] = 0;
			break;
		case TCP_SAVED_SYN:
			tp = tcp_sk(sk);

			if (optlen <= 0 || !tp->saved_syn ||
			    optlen > tp->saved_syn[0])
				goto err_clear;
			memcpy(optval, tp->saved_syn + 1, optlen);
			break;
		default:
			goto err_clear;
		}
	} else if (level == SOL_IP) {
		struct inet_sock *inet = inet_sk(sk);

		if (optlen != sizeof(int) || sk->sk_family != AF_INET)
			goto err_clear;

		/* Only some options are supported */
		switch (optname) {
		case IP_TOS:
			*((int *)optval) = (int)inet->tos;
			break;
		default:
			goto err_clear;
		}
#if IS_ENABLED(CONFIG_IPV6)
	} else if (level == SOL_IPV6) {
		struct ipv6_pinfo *np = inet6_sk(sk);

		if (optlen != sizeof(int) || sk->sk_family != AF_INET6)
			goto err_clear;

		/* Only some options are supported */
		switch (optname) {
		case IPV6_TCLASS:
			*((int *)optval) = (int)np->tclass;
			break;
		default:
			goto err_clear;
		}
#endif
	} else {
		goto err_clear;
	}
	return 0;
#endif
err_clear:
	memset(optval, 0, optlen);
	return -EINVAL;
}

static const struct bpf_func_proto bpf_getsockopt_proto = {
	.func		= bpf_getsockopt,
	.gpl_only	= false,
	.ret_type	= RET_INTEGER,
	.arg1_type	= ARG_PTR_TO_CTX,
	.arg2_type	= ARG_ANYTHING,
	.arg3_type	= ARG_ANYTHING,
	.arg4_type	= ARG_PTR_TO_UNINIT_MEM,
	.arg5_type	= ARG_CONST_SIZE,
};

BPF_CALL_2(bpf_sock_ops_cb_flags_set, struct bpf_sock_ops_kern *, bpf_sock,
	   int, argval)
{
	struct sock *sk = bpf_sock->sk;
	int val = argval & BPF_SOCK_OPS_ALL_CB_FLAGS;

	if (!IS_ENABLED(CONFIG_INET) || !sk_fullsock(sk))
		return -EINVAL;

	tcp_sk(sk)->bpf_sock_ops_cb_flags = val;

	return argval & (~BPF_SOCK_OPS_ALL_CB_FLAGS);
}

static const struct bpf_func_proto bpf_sock_ops_cb_flags_set_proto = {
	.func		= bpf_sock_ops_cb_flags_set,
	.gpl_only	= false,
	.ret_type	= RET_INTEGER,
	.arg1_type	= ARG_PTR_TO_CTX,
	.arg2_type	= ARG_ANYTHING,
};

const struct ipv6_bpf_stub *ipv6_bpf_stub __read_mostly;
EXPORT_SYMBOL_GPL(ipv6_bpf_stub);

BPF_CALL_3(bpf_bind, struct bpf_sock_addr_kern *, ctx, struct sockaddr *, addr,
	   int, addr_len)
{
#ifdef CONFIG_INET
	struct sock *sk = ctx->sk;
	int err;

	/* Binding to port can be expensive so it's prohibited in the helper.
	 * Only binding to IP is supported.
	 */
	err = -EINVAL;
	if (addr_len < offsetofend(struct sockaddr, sa_family))
		return err;
	if (addr->sa_family == AF_INET) {
		if (addr_len < sizeof(struct sockaddr_in))
			return err;
		if (((struct sockaddr_in *)addr)->sin_port != htons(0))
			return err;
		return __inet_bind(sk, addr, addr_len, true, false);
#if IS_ENABLED(CONFIG_IPV6)
	} else if (addr->sa_family == AF_INET6) {
		if (addr_len < SIN6_LEN_RFC2133)
			return err;
		if (((struct sockaddr_in6 *)addr)->sin6_port != htons(0))
			return err;
		/* ipv6_bpf_stub cannot be NULL, since it's called from
		 * bpf_cgroup_inet6_connect hook and ipv6 is already loaded
		 */
		return ipv6_bpf_stub->inet6_bind(sk, addr, addr_len, true, false);
#endif /* CONFIG_IPV6 */
	}
#endif /* CONFIG_INET */

	return -EAFNOSUPPORT;
}

static const struct bpf_func_proto bpf_bind_proto = {
	.func		= bpf_bind,
	.gpl_only	= false,
	.ret_type	= RET_INTEGER,
	.arg1_type	= ARG_PTR_TO_CTX,
	.arg2_type	= ARG_PTR_TO_MEM,
	.arg3_type	= ARG_CONST_SIZE,
};

#ifdef CONFIG_XFRM
BPF_CALL_5(bpf_skb_get_xfrm_state, struct sk_buff *, skb, u32, index,
	   struct bpf_xfrm_state *, to, u32, size, u64, flags)
{
	const struct sec_path *sp = skb_sec_path(skb);
	const struct xfrm_state *x;

	if (!sp || unlikely(index >= sp->len || flags))
		goto err_clear;

	x = sp->xvec[index];

	if (unlikely(size != sizeof(struct bpf_xfrm_state)))
		goto err_clear;

	to->reqid = x->props.reqid;
	to->spi = x->id.spi;
	to->family = x->props.family;
	to->ext = 0;

	if (to->family == AF_INET6) {
		memcpy(to->remote_ipv6, x->props.saddr.a6,
		       sizeof(to->remote_ipv6));
	} else {
		to->remote_ipv4 = x->props.saddr.a4;
		memset(&to->remote_ipv6[1], 0, sizeof(__u32) * 3);
	}

	return 0;
err_clear:
	memset(to, 0, size);
	return -EINVAL;
}

static const struct bpf_func_proto bpf_skb_get_xfrm_state_proto = {
	.func		= bpf_skb_get_xfrm_state,
	.gpl_only	= false,
	.ret_type	= RET_INTEGER,
	.arg1_type	= ARG_PTR_TO_CTX,
	.arg2_type	= ARG_ANYTHING,
	.arg3_type	= ARG_PTR_TO_UNINIT_MEM,
	.arg4_type	= ARG_CONST_SIZE,
	.arg5_type	= ARG_ANYTHING,
};
#endif

#if IS_ENABLED(CONFIG_INET) || IS_ENABLED(CONFIG_IPV6)
static int bpf_fib_set_fwd_params(struct bpf_fib_lookup *params,
				  const struct neighbour *neigh,
				  const struct net_device *dev)
{
	memcpy(params->dmac, neigh->ha, ETH_ALEN);
	memcpy(params->smac, dev->dev_addr, ETH_ALEN);
	params->h_vlan_TCI = 0;
	params->h_vlan_proto = 0;
	params->ifindex = dev->ifindex;

	return 0;
}
#endif

#if IS_ENABLED(CONFIG_INET)
static int bpf_ipv4_fib_lookup(struct net *net, struct bpf_fib_lookup *params,
			       u32 flags, bool check_mtu)
{
	struct fib_nh_common *nhc;
	struct in_device *in_dev;
	struct neighbour *neigh;
	struct net_device *dev;
	struct fib_result res;
	struct flowi4 fl4;
	int err;
	u32 mtu;

	dev = dev_get_by_index_rcu(net, params->ifindex);
	if (unlikely(!dev))
		return -ENODEV;

	/* verify forwarding is enabled on this interface */
	in_dev = __in_dev_get_rcu(dev);
	if (unlikely(!in_dev || !IN_DEV_FORWARD(in_dev)))
		return BPF_FIB_LKUP_RET_FWD_DISABLED;

	if (flags & BPF_FIB_LOOKUP_OUTPUT) {
		fl4.flowi4_iif = 1;
		fl4.flowi4_oif = params->ifindex;
	} else {
		fl4.flowi4_iif = params->ifindex;
		fl4.flowi4_oif = 0;
	}
	fl4.flowi4_tos = params->tos & IPTOS_RT_MASK;
	fl4.flowi4_scope = RT_SCOPE_UNIVERSE;
	fl4.flowi4_flags = 0;

	fl4.flowi4_proto = params->l4_protocol;
	fl4.daddr = params->ipv4_dst;
	fl4.saddr = params->ipv4_src;
	fl4.fl4_sport = params->sport;
	fl4.fl4_dport = params->dport;

	if (flags & BPF_FIB_LOOKUP_DIRECT) {
		u32 tbid = l3mdev_fib_table_rcu(dev) ? : RT_TABLE_MAIN;
		struct fib_table *tb;

		tb = fib_get_table(net, tbid);
		if (unlikely(!tb))
			return BPF_FIB_LKUP_RET_NOT_FWDED;

		err = fib_table_lookup(tb, &fl4, &res, FIB_LOOKUP_NOREF);
	} else {
		fl4.flowi4_mark = 0;
		fl4.flowi4_secid = 0;
		fl4.flowi4_tun_key.tun_id = 0;
		fl4.flowi4_uid = sock_net_uid(net, NULL);

		err = fib_lookup(net, &fl4, &res, FIB_LOOKUP_NOREF);
	}

	if (err) {
		/* map fib lookup errors to RTN_ type */
		if (err == -EINVAL)
			return BPF_FIB_LKUP_RET_BLACKHOLE;
		if (err == -EHOSTUNREACH)
			return BPF_FIB_LKUP_RET_UNREACHABLE;
		if (err == -EACCES)
			return BPF_FIB_LKUP_RET_PROHIBIT;

		return BPF_FIB_LKUP_RET_NOT_FWDED;
	}

	if (res.type != RTN_UNICAST)
		return BPF_FIB_LKUP_RET_NOT_FWDED;

	if (fib_info_num_path(res.fi) > 1)
		fib_select_path(net, &res, &fl4, NULL);

	if (check_mtu) {
		mtu = ip_mtu_from_fib_result(&res, params->ipv4_dst);
		if (params->tot_len > mtu)
			return BPF_FIB_LKUP_RET_FRAG_NEEDED;
	}

	nhc = res.nhc;

	/* do not handle lwt encaps right now */
	if (nhc->nhc_lwtstate)
		return BPF_FIB_LKUP_RET_UNSUPP_LWT;

	dev = nhc->nhc_dev;

	params->rt_metric = res.fi->fib_priority;

	/* xdp and cls_bpf programs are run in RCU-bh so
	 * rcu_read_lock_bh is not needed here
	 */
	if (likely(nhc->nhc_gw_family != AF_INET6)) {
		if (nhc->nhc_gw_family)
			params->ipv4_dst = nhc->nhc_gw.ipv4;

		neigh = __ipv4_neigh_lookup_noref(dev,
						 (__force u32)params->ipv4_dst);
	} else {
		struct in6_addr *dst = (struct in6_addr *)params->ipv6_dst;

		params->family = AF_INET6;
		*dst = nhc->nhc_gw.ipv6;
		neigh = __ipv6_neigh_lookup_noref_stub(dev, dst);
	}

	if (!neigh)
		return BPF_FIB_LKUP_RET_NO_NEIGH;

	return bpf_fib_set_fwd_params(params, neigh, dev);
}
#endif

#if IS_ENABLED(CONFIG_IPV6)
static int bpf_ipv6_fib_lookup(struct net *net, struct bpf_fib_lookup *params,
			       u32 flags, bool check_mtu)
{
	struct in6_addr *src = (struct in6_addr *) params->ipv6_src;
	struct in6_addr *dst = (struct in6_addr *) params->ipv6_dst;
	struct fib6_result res = {};
	struct neighbour *neigh;
	struct net_device *dev;
	struct inet6_dev *idev;
	struct flowi6 fl6;
	int strict = 0;
	int oif, err;
	u32 mtu;

	/* link local addresses are never forwarded */
	if (rt6_need_strict(dst) || rt6_need_strict(src))
		return BPF_FIB_LKUP_RET_NOT_FWDED;

	dev = dev_get_by_index_rcu(net, params->ifindex);
	if (unlikely(!dev))
		return -ENODEV;

	idev = __in6_dev_get_safely(dev);
	if (unlikely(!idev || !idev->cnf.forwarding))
		return BPF_FIB_LKUP_RET_FWD_DISABLED;

	if (flags & BPF_FIB_LOOKUP_OUTPUT) {
		fl6.flowi6_iif = 1;
		oif = fl6.flowi6_oif = params->ifindex;
	} else {
		oif = fl6.flowi6_iif = params->ifindex;
		fl6.flowi6_oif = 0;
		strict = RT6_LOOKUP_F_HAS_SADDR;
	}
	fl6.flowlabel = params->flowinfo;
	fl6.flowi6_scope = 0;
	fl6.flowi6_flags = 0;
	fl6.mp_hash = 0;

	fl6.flowi6_proto = params->l4_protocol;
	fl6.daddr = *dst;
	fl6.saddr = *src;
	fl6.fl6_sport = params->sport;
	fl6.fl6_dport = params->dport;

	if (flags & BPF_FIB_LOOKUP_DIRECT) {
		u32 tbid = l3mdev_fib_table_rcu(dev) ? : RT_TABLE_MAIN;
		struct fib6_table *tb;

		tb = ipv6_stub->fib6_get_table(net, tbid);
		if (unlikely(!tb))
			return BPF_FIB_LKUP_RET_NOT_FWDED;

		err = ipv6_stub->fib6_table_lookup(net, tb, oif, &fl6, &res,
						   strict);
	} else {
		fl6.flowi6_mark = 0;
		fl6.flowi6_secid = 0;
		fl6.flowi6_tun_key.tun_id = 0;
		fl6.flowi6_uid = sock_net_uid(net, NULL);

		err = ipv6_stub->fib6_lookup(net, oif, &fl6, &res, strict);
	}

	if (unlikely(err || IS_ERR_OR_NULL(res.f6i) ||
		     res.f6i == net->ipv6.fib6_null_entry))
		return BPF_FIB_LKUP_RET_NOT_FWDED;

	switch (res.fib6_type) {
	/* only unicast is forwarded */
	case RTN_UNICAST:
		break;
	case RTN_BLACKHOLE:
		return BPF_FIB_LKUP_RET_BLACKHOLE;
	case RTN_UNREACHABLE:
		return BPF_FIB_LKUP_RET_UNREACHABLE;
	case RTN_PROHIBIT:
		return BPF_FIB_LKUP_RET_PROHIBIT;
	default:
		return BPF_FIB_LKUP_RET_NOT_FWDED;
	}

	ipv6_stub->fib6_select_path(net, &res, &fl6, fl6.flowi6_oif,
				    fl6.flowi6_oif != 0, NULL, strict);

	if (check_mtu) {
		mtu = ipv6_stub->ip6_mtu_from_fib6(&res, dst, src);
		if (params->tot_len > mtu)
			return BPF_FIB_LKUP_RET_FRAG_NEEDED;
	}

	if (res.nh->fib_nh_lws)
		return BPF_FIB_LKUP_RET_UNSUPP_LWT;

	if (res.nh->fib_nh_gw_family)
		*dst = res.nh->fib_nh_gw6;

	dev = res.nh->fib_nh_dev;
	params->rt_metric = res.f6i->fib6_metric;

	/* xdp and cls_bpf programs are run in RCU-bh so rcu_read_lock_bh is
	 * not needed here.
	 */
	neigh = __ipv6_neigh_lookup_noref_stub(dev, dst);
	if (!neigh)
		return BPF_FIB_LKUP_RET_NO_NEIGH;

	return bpf_fib_set_fwd_params(params, neigh, dev);
}
#endif

BPF_CALL_4(bpf_xdp_fib_lookup, struct xdp_buff *, ctx,
	   struct bpf_fib_lookup *, params, int, plen, u32, flags)
{
	if (plen < sizeof(*params))
		return -EINVAL;

	if (flags & ~(BPF_FIB_LOOKUP_DIRECT | BPF_FIB_LOOKUP_OUTPUT))
		return -EINVAL;

	switch (params->family) {
#if IS_ENABLED(CONFIG_INET)
	case AF_INET:
		return bpf_ipv4_fib_lookup(dev_net(ctx->rxq->dev), params,
					   flags, true);
#endif
#if IS_ENABLED(CONFIG_IPV6)
	case AF_INET6:
		return bpf_ipv6_fib_lookup(dev_net(ctx->rxq->dev), params,
					   flags, true);
#endif
	}
	return -EAFNOSUPPORT;
}

static const struct bpf_func_proto bpf_xdp_fib_lookup_proto = {
	.func		= bpf_xdp_fib_lookup,
	.gpl_only	= true,
	.ret_type	= RET_INTEGER,
	.arg1_type      = ARG_PTR_TO_CTX,
	.arg2_type      = ARG_PTR_TO_MEM,
	.arg3_type      = ARG_CONST_SIZE,
	.arg4_type	= ARG_ANYTHING,
};

BPF_CALL_4(bpf_skb_fib_lookup, struct sk_buff *, skb,
	   struct bpf_fib_lookup *, params, int, plen, u32, flags)
{
	struct net *net = dev_net(skb->dev);
	int rc = -EAFNOSUPPORT;

	if (plen < sizeof(*params))
		return -EINVAL;

	if (flags & ~(BPF_FIB_LOOKUP_DIRECT | BPF_FIB_LOOKUP_OUTPUT))
		return -EINVAL;

	switch (params->family) {
#if IS_ENABLED(CONFIG_INET)
	case AF_INET:
		rc = bpf_ipv4_fib_lookup(net, params, flags, false);
		break;
#endif
#if IS_ENABLED(CONFIG_IPV6)
	case AF_INET6:
		rc = bpf_ipv6_fib_lookup(net, params, flags, false);
		break;
#endif
	}

	if (!rc) {
		struct net_device *dev;

		dev = dev_get_by_index_rcu(net, params->ifindex);
		if (!is_skb_forwardable(dev, skb))
			rc = BPF_FIB_LKUP_RET_FRAG_NEEDED;
	}

	return rc;
}

static const struct bpf_func_proto bpf_skb_fib_lookup_proto = {
	.func		= bpf_skb_fib_lookup,
	.gpl_only	= true,
	.ret_type	= RET_INTEGER,
	.arg1_type      = ARG_PTR_TO_CTX,
	.arg2_type      = ARG_PTR_TO_MEM,
	.arg3_type      = ARG_CONST_SIZE,
	.arg4_type	= ARG_ANYTHING,
};

#if IS_ENABLED(CONFIG_IPV6_SEG6_BPF)
static int bpf_push_seg6_encap(struct sk_buff *skb, u32 type, void *hdr, u32 len)
{
	int err;
	struct ipv6_sr_hdr *srh = (struct ipv6_sr_hdr *)hdr;

	if (!seg6_validate_srh(srh, len))
		return -EINVAL;

	switch (type) {
	case BPF_LWT_ENCAP_SEG6_INLINE:
		if (skb->protocol != htons(ETH_P_IPV6))
			return -EBADMSG;

		err = seg6_do_srh_inline(skb, srh);
		break;
	case BPF_LWT_ENCAP_SEG6:
		skb_reset_inner_headers(skb);
		skb->encapsulation = 1;
		err = seg6_do_srh_encap(skb, srh, IPPROTO_IPV6);
		break;
	default:
		return -EINVAL;
	}

	bpf_compute_data_pointers(skb);
	if (err)
		return err;

	ipv6_hdr(skb)->payload_len = htons(skb->len - sizeof(struct ipv6hdr));
	skb_set_transport_header(skb, sizeof(struct ipv6hdr));

	return seg6_lookup_nexthop(skb, NULL, 0);
}
#endif /* CONFIG_IPV6_SEG6_BPF */

#if IS_ENABLED(CONFIG_LWTUNNEL_BPF)
static int bpf_push_ip_encap(struct sk_buff *skb, void *hdr, u32 len,
			     bool ingress)
{
	return bpf_lwt_push_ip_encap(skb, hdr, len, ingress);
}
#endif

BPF_CALL_4(bpf_lwt_in_push_encap, struct sk_buff *, skb, u32, type, void *, hdr,
	   u32, len)
{
	switch (type) {
#if IS_ENABLED(CONFIG_IPV6_SEG6_BPF)
	case BPF_LWT_ENCAP_SEG6:
	case BPF_LWT_ENCAP_SEG6_INLINE:
		return bpf_push_seg6_encap(skb, type, hdr, len);
#endif
#if IS_ENABLED(CONFIG_LWTUNNEL_BPF)
	case BPF_LWT_ENCAP_IP:
		return bpf_push_ip_encap(skb, hdr, len, true /* ingress */);
#endif
	default:
		return -EINVAL;
	}
}

BPF_CALL_4(bpf_lwt_xmit_push_encap, struct sk_buff *, skb, u32, type,
	   void *, hdr, u32, len)
{
	switch (type) {
#if IS_ENABLED(CONFIG_LWTUNNEL_BPF)
	case BPF_LWT_ENCAP_IP:
		return bpf_push_ip_encap(skb, hdr, len, false /* egress */);
#endif
	default:
		return -EINVAL;
	}
}

static const struct bpf_func_proto bpf_lwt_in_push_encap_proto = {
	.func		= bpf_lwt_in_push_encap,
	.gpl_only	= false,
	.ret_type	= RET_INTEGER,
	.arg1_type	= ARG_PTR_TO_CTX,
	.arg2_type	= ARG_ANYTHING,
	.arg3_type	= ARG_PTR_TO_MEM,
	.arg4_type	= ARG_CONST_SIZE
};

static const struct bpf_func_proto bpf_lwt_xmit_push_encap_proto = {
	.func		= bpf_lwt_xmit_push_encap,
	.gpl_only	= false,
	.ret_type	= RET_INTEGER,
	.arg1_type	= ARG_PTR_TO_CTX,
	.arg2_type	= ARG_ANYTHING,
	.arg3_type	= ARG_PTR_TO_MEM,
	.arg4_type	= ARG_CONST_SIZE
};

#if IS_ENABLED(CONFIG_IPV6_SEG6_BPF)
BPF_CALL_4(bpf_lwt_seg6_store_bytes, struct sk_buff *, skb, u32, offset,
	   const void *, from, u32, len)
{
	struct seg6_bpf_srh_state *srh_state =
		this_cpu_ptr(&seg6_bpf_srh_states);
	struct ipv6_sr_hdr *srh = srh_state->srh;
	void *srh_tlvs, *srh_end, *ptr;
	int srhoff = 0;

	if (srh == NULL)
		return -EINVAL;

	srh_tlvs = (void *)((char *)srh + ((srh->first_segment + 1) << 4));
	srh_end = (void *)((char *)srh + sizeof(*srh) + srh_state->hdrlen);

	ptr = skb->data + offset;
	if (ptr >= srh_tlvs && ptr + len <= srh_end)
		srh_state->valid = false;
	else if (ptr < (void *)&srh->flags ||
		 ptr + len > (void *)&srh->segments)
		return -EFAULT;

	if (unlikely(bpf_try_make_writable(skb, offset + len)))
		return -EFAULT;
	if (ipv6_find_hdr(skb, &srhoff, IPPROTO_ROUTING, NULL, NULL) < 0)
		return -EINVAL;
	srh_state->srh = (struct ipv6_sr_hdr *)(skb->data + srhoff);

	memcpy(skb->data + offset, from, len);
	return 0;
}

static const struct bpf_func_proto bpf_lwt_seg6_store_bytes_proto = {
	.func		= bpf_lwt_seg6_store_bytes,
	.gpl_only	= false,
	.ret_type	= RET_INTEGER,
	.arg1_type	= ARG_PTR_TO_CTX,
	.arg2_type	= ARG_ANYTHING,
	.arg3_type	= ARG_PTR_TO_MEM,
	.arg4_type	= ARG_CONST_SIZE
};

static void bpf_update_srh_state(struct sk_buff *skb)
{
	struct seg6_bpf_srh_state *srh_state =
		this_cpu_ptr(&seg6_bpf_srh_states);
	int srhoff = 0;

	if (ipv6_find_hdr(skb, &srhoff, IPPROTO_ROUTING, NULL, NULL) < 0) {
		srh_state->srh = NULL;
	} else {
		srh_state->srh = (struct ipv6_sr_hdr *)(skb->data + srhoff);
		srh_state->hdrlen = srh_state->srh->hdrlen << 3;
		srh_state->valid = true;
	}
}

BPF_CALL_4(bpf_lwt_seg6_action, struct sk_buff *, skb,
	   u32, action, void *, param, u32, param_len)
{
	struct seg6_bpf_srh_state *srh_state =
		this_cpu_ptr(&seg6_bpf_srh_states);
	int hdroff = 0;
	int err;

	switch (action) {
	case SEG6_LOCAL_ACTION_END_X:
		if (!seg6_bpf_has_valid_srh(skb))
			return -EBADMSG;
		if (param_len != sizeof(struct in6_addr))
			return -EINVAL;
		return seg6_lookup_nexthop(skb, (struct in6_addr *)param, 0);
	case SEG6_LOCAL_ACTION_END_T:
		if (!seg6_bpf_has_valid_srh(skb))
			return -EBADMSG;
		if (param_len != sizeof(int))
			return -EINVAL;
		return seg6_lookup_nexthop(skb, NULL, *(int *)param);
	case SEG6_LOCAL_ACTION_END_DT6:
		if (!seg6_bpf_has_valid_srh(skb))
			return -EBADMSG;
		if (param_len != sizeof(int))
			return -EINVAL;

		if (ipv6_find_hdr(skb, &hdroff, IPPROTO_IPV6, NULL, NULL) < 0)
			return -EBADMSG;
		if (!pskb_pull(skb, hdroff))
			return -EBADMSG;

		skb_postpull_rcsum(skb, skb_network_header(skb), hdroff);
		skb_reset_network_header(skb);
		skb_reset_transport_header(skb);
		skb->encapsulation = 0;

		bpf_compute_data_pointers(skb);
		bpf_update_srh_state(skb);
		return seg6_lookup_nexthop(skb, NULL, *(int *)param);
	case SEG6_LOCAL_ACTION_END_B6:
		if (srh_state->srh && !seg6_bpf_has_valid_srh(skb))
			return -EBADMSG;
		err = bpf_push_seg6_encap(skb, BPF_LWT_ENCAP_SEG6_INLINE,
					  param, param_len);
		if (!err)
			bpf_update_srh_state(skb);

		return err;
	case SEG6_LOCAL_ACTION_END_B6_ENCAP:
		if (srh_state->srh && !seg6_bpf_has_valid_srh(skb))
			return -EBADMSG;
		err = bpf_push_seg6_encap(skb, BPF_LWT_ENCAP_SEG6,
					  param, param_len);
		if (!err)
			bpf_update_srh_state(skb);

		return err;
	default:
		return -EINVAL;
	}
}

static const struct bpf_func_proto bpf_lwt_seg6_action_proto = {
	.func		= bpf_lwt_seg6_action,
	.gpl_only	= false,
	.ret_type	= RET_INTEGER,
	.arg1_type	= ARG_PTR_TO_CTX,
	.arg2_type	= ARG_ANYTHING,
	.arg3_type	= ARG_PTR_TO_MEM,
	.arg4_type	= ARG_CONST_SIZE
};

BPF_CALL_3(bpf_lwt_seg6_adjust_srh, struct sk_buff *, skb, u32, offset,
	   s32, len)
{
	struct seg6_bpf_srh_state *srh_state =
		this_cpu_ptr(&seg6_bpf_srh_states);
	struct ipv6_sr_hdr *srh = srh_state->srh;
	void *srh_end, *srh_tlvs, *ptr;
	struct ipv6hdr *hdr;
	int srhoff = 0;
	int ret;

	if (unlikely(srh == NULL))
		return -EINVAL;

	srh_tlvs = (void *)((unsigned char *)srh + sizeof(*srh) +
			((srh->first_segment + 1) << 4));
	srh_end = (void *)((unsigned char *)srh + sizeof(*srh) +
			srh_state->hdrlen);
	ptr = skb->data + offset;

	if (unlikely(ptr < srh_tlvs || ptr > srh_end))
		return -EFAULT;
	if (unlikely(len < 0 && (void *)((char *)ptr - len) > srh_end))
		return -EFAULT;

	if (len > 0) {
		ret = skb_cow_head(skb, len);
		if (unlikely(ret < 0))
			return ret;

		ret = bpf_skb_net_hdr_push(skb, offset, len);
	} else {
		ret = bpf_skb_net_hdr_pop(skb, offset, -1 * len);
	}

	bpf_compute_data_pointers(skb);
	if (unlikely(ret < 0))
		return ret;

	hdr = (struct ipv6hdr *)skb->data;
	hdr->payload_len = htons(skb->len - sizeof(struct ipv6hdr));

	if (ipv6_find_hdr(skb, &srhoff, IPPROTO_ROUTING, NULL, NULL) < 0)
		return -EINVAL;
	srh_state->srh = (struct ipv6_sr_hdr *)(skb->data + srhoff);
	srh_state->hdrlen += len;
	srh_state->valid = false;
	return 0;
}

static const struct bpf_func_proto bpf_lwt_seg6_adjust_srh_proto = {
	.func		= bpf_lwt_seg6_adjust_srh,
	.gpl_only	= false,
	.ret_type	= RET_INTEGER,
	.arg1_type	= ARG_PTR_TO_CTX,
	.arg2_type	= ARG_ANYTHING,
	.arg3_type	= ARG_ANYTHING,
};
#endif /* CONFIG_IPV6_SEG6_BPF */

#ifdef CONFIG_INET
static struct sock *sk_lookup(struct net *net, struct bpf_sock_tuple *tuple,
			      int dif, int sdif, u8 family, u8 proto)
{
	bool refcounted = false;
	struct sock *sk = NULL;

	if (family == AF_INET) {
		__be32 src4 = tuple->ipv4.saddr;
		__be32 dst4 = tuple->ipv4.daddr;

		if (proto == IPPROTO_TCP)
			sk = __inet_lookup(net, &tcp_hashinfo, NULL, 0,
					   src4, tuple->ipv4.sport,
					   dst4, tuple->ipv4.dport,
					   dif, sdif, &refcounted);
		else
			sk = __udp4_lib_lookup(net, src4, tuple->ipv4.sport,
					       dst4, tuple->ipv4.dport,
					       dif, sdif, &udp_table, NULL);
#if IS_ENABLED(CONFIG_IPV6)
	} else {
		struct in6_addr *src6 = (struct in6_addr *)&tuple->ipv6.saddr;
		struct in6_addr *dst6 = (struct in6_addr *)&tuple->ipv6.daddr;

		if (proto == IPPROTO_TCP)
			sk = __inet6_lookup(net, &tcp_hashinfo, NULL, 0,
					    src6, tuple->ipv6.sport,
					    dst6, ntohs(tuple->ipv6.dport),
					    dif, sdif, &refcounted);
		else if (likely(ipv6_bpf_stub))
			sk = ipv6_bpf_stub->udp6_lib_lookup(net,
							    src6, tuple->ipv6.sport,
							    dst6, tuple->ipv6.dport,
							    dif, sdif,
							    &udp_table, NULL);
#endif
	}

	if (unlikely(sk && !refcounted && !sock_flag(sk, SOCK_RCU_FREE))) {
		WARN_ONCE(1, "Found non-RCU, unreferenced socket!");
		sk = NULL;
	}
	return sk;
}

/* bpf_skc_lookup performs the core lookup for different types of sockets,
 * taking a reference on the socket if it doesn't have the flag SOCK_RCU_FREE.
 * Returns the socket as an 'unsigned long' to simplify the casting in the
 * callers to satisfy BPF_CALL declarations.
 */
static struct sock *
__bpf_skc_lookup(struct sk_buff *skb, struct bpf_sock_tuple *tuple, u32 len,
		 struct net *caller_net, u32 ifindex, u8 proto, u64 netns_id,
		 u64 flags)
{
	struct sock *sk = NULL;
	u8 family = AF_UNSPEC;
	struct net *net;
	int sdif;

	if (len == sizeof(tuple->ipv4))
		family = AF_INET;
	else if (len == sizeof(tuple->ipv6))
		family = AF_INET6;
	else
		return NULL;

	if (unlikely(family == AF_UNSPEC || flags ||
		     !((s32)netns_id < 0 || netns_id <= S32_MAX)))
		goto out;

	if (family == AF_INET)
		sdif = inet_sdif(skb);
	else
		sdif = inet6_sdif(skb);

	if ((s32)netns_id < 0) {
		net = caller_net;
		sk = sk_lookup(net, tuple, ifindex, sdif, family, proto);
	} else {
		net = get_net_ns_by_id(caller_net, netns_id);
		if (unlikely(!net))
			goto out;
		sk = sk_lookup(net, tuple, ifindex, sdif, family, proto);
		put_net(net);
	}

out:
	return sk;
}

static struct sock *
__bpf_sk_lookup(struct sk_buff *skb, struct bpf_sock_tuple *tuple, u32 len,
		struct net *caller_net, u32 ifindex, u8 proto, u64 netns_id,
		u64 flags)
{
	struct sock *sk = __bpf_skc_lookup(skb, tuple, len, caller_net,
					   ifindex, proto, netns_id, flags);

	if (sk) {
		sk = sk_to_full_sk(sk);
		if (!sk_fullsock(sk)) {
			if (!sock_flag(sk, SOCK_RCU_FREE))
				sock_gen_put(sk);
			return NULL;
		}
	}

	return sk;
}

static struct sock *
bpf_skc_lookup(struct sk_buff *skb, struct bpf_sock_tuple *tuple, u32 len,
	       u8 proto, u64 netns_id, u64 flags)
{
	struct net *caller_net;
	int ifindex;

	if (skb->dev) {
		caller_net = dev_net(skb->dev);
		ifindex = skb->dev->ifindex;
	} else {
		caller_net = sock_net(skb->sk);
		ifindex = 0;
	}

	return __bpf_skc_lookup(skb, tuple, len, caller_net, ifindex, proto,
				netns_id, flags);
<<<<<<< HEAD
}

static struct sock *
bpf_sk_lookup(struct sk_buff *skb, struct bpf_sock_tuple *tuple, u32 len,
	      u8 proto, u64 netns_id, u64 flags)
{
	struct sock *sk = bpf_skc_lookup(skb, tuple, len, proto, netns_id,
					 flags);

	if (sk) {
		sk = sk_to_full_sk(sk);
		if (!sk_fullsock(sk)) {
			if (!sock_flag(sk, SOCK_RCU_FREE))
				sock_gen_put(sk);
			return NULL;
		}
	}

	return sk;
}

=======
}

static struct sock *
bpf_sk_lookup(struct sk_buff *skb, struct bpf_sock_tuple *tuple, u32 len,
	      u8 proto, u64 netns_id, u64 flags)
{
	struct sock *sk = bpf_skc_lookup(skb, tuple, len, proto, netns_id,
					 flags);

	if (sk) {
		sk = sk_to_full_sk(sk);
		if (!sk_fullsock(sk)) {
			if (!sock_flag(sk, SOCK_RCU_FREE))
				sock_gen_put(sk);
			return NULL;
		}
	}

	return sk;
}

>>>>>>> 6fb08f1a
BPF_CALL_5(bpf_skc_lookup_tcp, struct sk_buff *, skb,
	   struct bpf_sock_tuple *, tuple, u32, len, u64, netns_id, u64, flags)
{
	return (unsigned long)bpf_skc_lookup(skb, tuple, len, IPPROTO_TCP,
					     netns_id, flags);
}

static const struct bpf_func_proto bpf_skc_lookup_tcp_proto = {
	.func		= bpf_skc_lookup_tcp,
	.gpl_only	= false,
	.pkt_access	= true,
	.ret_type	= RET_PTR_TO_SOCK_COMMON_OR_NULL,
	.arg1_type	= ARG_PTR_TO_CTX,
	.arg2_type	= ARG_PTR_TO_MEM,
	.arg3_type	= ARG_CONST_SIZE,
	.arg4_type	= ARG_ANYTHING,
	.arg5_type	= ARG_ANYTHING,
};

BPF_CALL_5(bpf_sk_lookup_tcp, struct sk_buff *, skb,
	   struct bpf_sock_tuple *, tuple, u32, len, u64, netns_id, u64, flags)
{
	return (unsigned long)bpf_sk_lookup(skb, tuple, len, IPPROTO_TCP,
					    netns_id, flags);
}

static const struct bpf_func_proto bpf_sk_lookup_tcp_proto = {
	.func		= bpf_sk_lookup_tcp,
	.gpl_only	= false,
	.pkt_access	= true,
	.ret_type	= RET_PTR_TO_SOCKET_OR_NULL,
	.arg1_type	= ARG_PTR_TO_CTX,
	.arg2_type	= ARG_PTR_TO_MEM,
	.arg3_type	= ARG_CONST_SIZE,
	.arg4_type	= ARG_ANYTHING,
	.arg5_type	= ARG_ANYTHING,
};

BPF_CALL_5(bpf_sk_lookup_udp, struct sk_buff *, skb,
	   struct bpf_sock_tuple *, tuple, u32, len, u64, netns_id, u64, flags)
{
	return (unsigned long)bpf_sk_lookup(skb, tuple, len, IPPROTO_UDP,
					    netns_id, flags);
}

static const struct bpf_func_proto bpf_sk_lookup_udp_proto = {
	.func		= bpf_sk_lookup_udp,
	.gpl_only	= false,
	.pkt_access	= true,
	.ret_type	= RET_PTR_TO_SOCKET_OR_NULL,
	.arg1_type	= ARG_PTR_TO_CTX,
	.arg2_type	= ARG_PTR_TO_MEM,
	.arg3_type	= ARG_CONST_SIZE,
	.arg4_type	= ARG_ANYTHING,
	.arg5_type	= ARG_ANYTHING,
};

BPF_CALL_1(bpf_sk_release, struct sock *, sk)
{
	if (!sock_flag(sk, SOCK_RCU_FREE))
		sock_gen_put(sk);
	return 0;
}

static const struct bpf_func_proto bpf_sk_release_proto = {
	.func		= bpf_sk_release,
	.gpl_only	= false,
	.ret_type	= RET_INTEGER,
	.arg1_type	= ARG_PTR_TO_SOCK_COMMON,
};

BPF_CALL_5(bpf_xdp_sk_lookup_udp, struct xdp_buff *, ctx,
	   struct bpf_sock_tuple *, tuple, u32, len, u32, netns_id, u64, flags)
{
	struct net *caller_net = dev_net(ctx->rxq->dev);
	int ifindex = ctx->rxq->dev->ifindex;

	return (unsigned long)__bpf_sk_lookup(NULL, tuple, len, caller_net,
					      ifindex, IPPROTO_UDP, netns_id,
					      flags);
}

static const struct bpf_func_proto bpf_xdp_sk_lookup_udp_proto = {
	.func           = bpf_xdp_sk_lookup_udp,
	.gpl_only       = false,
	.pkt_access     = true,
	.ret_type       = RET_PTR_TO_SOCKET_OR_NULL,
	.arg1_type      = ARG_PTR_TO_CTX,
	.arg2_type      = ARG_PTR_TO_MEM,
	.arg3_type      = ARG_CONST_SIZE,
	.arg4_type      = ARG_ANYTHING,
	.arg5_type      = ARG_ANYTHING,
};

BPF_CALL_5(bpf_xdp_skc_lookup_tcp, struct xdp_buff *, ctx,
	   struct bpf_sock_tuple *, tuple, u32, len, u32, netns_id, u64, flags)
{
	struct net *caller_net = dev_net(ctx->rxq->dev);
	int ifindex = ctx->rxq->dev->ifindex;

	return (unsigned long)__bpf_skc_lookup(NULL, tuple, len, caller_net,
					       ifindex, IPPROTO_TCP, netns_id,
					       flags);
}

static const struct bpf_func_proto bpf_xdp_skc_lookup_tcp_proto = {
	.func           = bpf_xdp_skc_lookup_tcp,
	.gpl_only       = false,
	.pkt_access     = true,
	.ret_type       = RET_PTR_TO_SOCK_COMMON_OR_NULL,
	.arg1_type      = ARG_PTR_TO_CTX,
	.arg2_type      = ARG_PTR_TO_MEM,
	.arg3_type      = ARG_CONST_SIZE,
	.arg4_type      = ARG_ANYTHING,
	.arg5_type      = ARG_ANYTHING,
};

BPF_CALL_5(bpf_xdp_sk_lookup_tcp, struct xdp_buff *, ctx,
	   struct bpf_sock_tuple *, tuple, u32, len, u32, netns_id, u64, flags)
{
	struct net *caller_net = dev_net(ctx->rxq->dev);
	int ifindex = ctx->rxq->dev->ifindex;

	return (unsigned long)__bpf_sk_lookup(NULL, tuple, len, caller_net,
					      ifindex, IPPROTO_TCP, netns_id,
					      flags);
}

static const struct bpf_func_proto bpf_xdp_sk_lookup_tcp_proto = {
	.func           = bpf_xdp_sk_lookup_tcp,
	.gpl_only       = false,
	.pkt_access     = true,
	.ret_type       = RET_PTR_TO_SOCKET_OR_NULL,
	.arg1_type      = ARG_PTR_TO_CTX,
	.arg2_type      = ARG_PTR_TO_MEM,
	.arg3_type      = ARG_CONST_SIZE,
	.arg4_type      = ARG_ANYTHING,
	.arg5_type      = ARG_ANYTHING,
};

BPF_CALL_5(bpf_sock_addr_skc_lookup_tcp, struct bpf_sock_addr_kern *, ctx,
	   struct bpf_sock_tuple *, tuple, u32, len, u64, netns_id, u64, flags)
{
	return (unsigned long)__bpf_skc_lookup(NULL, tuple, len,
					       sock_net(ctx->sk), 0,
					       IPPROTO_TCP, netns_id, flags);
}

static const struct bpf_func_proto bpf_sock_addr_skc_lookup_tcp_proto = {
	.func		= bpf_sock_addr_skc_lookup_tcp,
	.gpl_only	= false,
	.ret_type	= RET_PTR_TO_SOCK_COMMON_OR_NULL,
	.arg1_type	= ARG_PTR_TO_CTX,
	.arg2_type	= ARG_PTR_TO_MEM,
	.arg3_type	= ARG_CONST_SIZE,
	.arg4_type	= ARG_ANYTHING,
	.arg5_type	= ARG_ANYTHING,
};

BPF_CALL_5(bpf_sock_addr_sk_lookup_tcp, struct bpf_sock_addr_kern *, ctx,
	   struct bpf_sock_tuple *, tuple, u32, len, u64, netns_id, u64, flags)
{
	return (unsigned long)__bpf_sk_lookup(NULL, tuple, len,
					      sock_net(ctx->sk), 0, IPPROTO_TCP,
					      netns_id, flags);
}

static const struct bpf_func_proto bpf_sock_addr_sk_lookup_tcp_proto = {
	.func		= bpf_sock_addr_sk_lookup_tcp,
	.gpl_only	= false,
	.ret_type	= RET_PTR_TO_SOCKET_OR_NULL,
	.arg1_type	= ARG_PTR_TO_CTX,
	.arg2_type	= ARG_PTR_TO_MEM,
	.arg3_type	= ARG_CONST_SIZE,
	.arg4_type	= ARG_ANYTHING,
	.arg5_type	= ARG_ANYTHING,
};

BPF_CALL_5(bpf_sock_addr_sk_lookup_udp, struct bpf_sock_addr_kern *, ctx,
	   struct bpf_sock_tuple *, tuple, u32, len, u64, netns_id, u64, flags)
{
	return (unsigned long)__bpf_sk_lookup(NULL, tuple, len,
					      sock_net(ctx->sk), 0, IPPROTO_UDP,
					      netns_id, flags);
}

static const struct bpf_func_proto bpf_sock_addr_sk_lookup_udp_proto = {
	.func		= bpf_sock_addr_sk_lookup_udp,
	.gpl_only	= false,
	.ret_type	= RET_PTR_TO_SOCKET_OR_NULL,
	.arg1_type	= ARG_PTR_TO_CTX,
	.arg2_type	= ARG_PTR_TO_MEM,
	.arg3_type	= ARG_CONST_SIZE,
	.arg4_type	= ARG_ANYTHING,
	.arg5_type	= ARG_ANYTHING,
};

bool bpf_tcp_sock_is_valid_access(int off, int size, enum bpf_access_type type,
				  struct bpf_insn_access_aux *info)
{
	if (off < 0 || off >= offsetofend(struct bpf_tcp_sock,
					  icsk_retransmits))
		return false;

	if (off % size != 0)
		return false;

	switch (off) {
	case offsetof(struct bpf_tcp_sock, bytes_received):
	case offsetof(struct bpf_tcp_sock, bytes_acked):
		return size == sizeof(__u64);
	default:
		return size == sizeof(__u32);
	}
}

u32 bpf_tcp_sock_convert_ctx_access(enum bpf_access_type type,
				    const struct bpf_insn *si,
				    struct bpf_insn *insn_buf,
				    struct bpf_prog *prog, u32 *target_size)
{
	struct bpf_insn *insn = insn_buf;

#define BPF_TCP_SOCK_GET_COMMON(FIELD)					\
	do {								\
		BUILD_BUG_ON(FIELD_SIZEOF(struct tcp_sock, FIELD) >	\
			     FIELD_SIZEOF(struct bpf_tcp_sock, FIELD));	\
		*insn++ = BPF_LDX_MEM(BPF_FIELD_SIZEOF(struct tcp_sock, FIELD),\
				      si->dst_reg, si->src_reg,		\
				      offsetof(struct tcp_sock, FIELD)); \
	} while (0)

#define BPF_INET_SOCK_GET_COMMON(FIELD)					\
	do {								\
		BUILD_BUG_ON(FIELD_SIZEOF(struct inet_connection_sock,	\
					  FIELD) >			\
			     FIELD_SIZEOF(struct bpf_tcp_sock, FIELD));	\
		*insn++ = BPF_LDX_MEM(BPF_FIELD_SIZEOF(			\
					struct inet_connection_sock,	\
					FIELD),				\
				      si->dst_reg, si->src_reg,		\
				      offsetof(				\
					struct inet_connection_sock,	\
					FIELD));			\
	} while (0)

	if (insn > insn_buf)
		return insn - insn_buf;

	switch (si->off) {
	case offsetof(struct bpf_tcp_sock, rtt_min):
		BUILD_BUG_ON(FIELD_SIZEOF(struct tcp_sock, rtt_min) !=
			     sizeof(struct minmax));
		BUILD_BUG_ON(sizeof(struct minmax) <
			     sizeof(struct minmax_sample));

		*insn++ = BPF_LDX_MEM(BPF_W, si->dst_reg, si->src_reg,
				      offsetof(struct tcp_sock, rtt_min) +
				      offsetof(struct minmax_sample, v));
		break;
	case offsetof(struct bpf_tcp_sock, snd_cwnd):
		BPF_TCP_SOCK_GET_COMMON(snd_cwnd);
		break;
	case offsetof(struct bpf_tcp_sock, srtt_us):
		BPF_TCP_SOCK_GET_COMMON(srtt_us);
		break;
	case offsetof(struct bpf_tcp_sock, snd_ssthresh):
		BPF_TCP_SOCK_GET_COMMON(snd_ssthresh);
		break;
	case offsetof(struct bpf_tcp_sock, rcv_nxt):
		BPF_TCP_SOCK_GET_COMMON(rcv_nxt);
		break;
	case offsetof(struct bpf_tcp_sock, snd_nxt):
		BPF_TCP_SOCK_GET_COMMON(snd_nxt);
		break;
	case offsetof(struct bpf_tcp_sock, snd_una):
		BPF_TCP_SOCK_GET_COMMON(snd_una);
		break;
	case offsetof(struct bpf_tcp_sock, mss_cache):
		BPF_TCP_SOCK_GET_COMMON(mss_cache);
		break;
	case offsetof(struct bpf_tcp_sock, ecn_flags):
		BPF_TCP_SOCK_GET_COMMON(ecn_flags);
		break;
	case offsetof(struct bpf_tcp_sock, rate_delivered):
		BPF_TCP_SOCK_GET_COMMON(rate_delivered);
		break;
	case offsetof(struct bpf_tcp_sock, rate_interval_us):
		BPF_TCP_SOCK_GET_COMMON(rate_interval_us);
		break;
	case offsetof(struct bpf_tcp_sock, packets_out):
		BPF_TCP_SOCK_GET_COMMON(packets_out);
		break;
	case offsetof(struct bpf_tcp_sock, retrans_out):
		BPF_TCP_SOCK_GET_COMMON(retrans_out);
		break;
	case offsetof(struct bpf_tcp_sock, total_retrans):
		BPF_TCP_SOCK_GET_COMMON(total_retrans);
		break;
	case offsetof(struct bpf_tcp_sock, segs_in):
		BPF_TCP_SOCK_GET_COMMON(segs_in);
		break;
	case offsetof(struct bpf_tcp_sock, data_segs_in):
		BPF_TCP_SOCK_GET_COMMON(data_segs_in);
		break;
	case offsetof(struct bpf_tcp_sock, segs_out):
		BPF_TCP_SOCK_GET_COMMON(segs_out);
		break;
	case offsetof(struct bpf_tcp_sock, data_segs_out):
		BPF_TCP_SOCK_GET_COMMON(data_segs_out);
		break;
	case offsetof(struct bpf_tcp_sock, lost_out):
		BPF_TCP_SOCK_GET_COMMON(lost_out);
		break;
	case offsetof(struct bpf_tcp_sock, sacked_out):
		BPF_TCP_SOCK_GET_COMMON(sacked_out);
		break;
	case offsetof(struct bpf_tcp_sock, bytes_received):
		BPF_TCP_SOCK_GET_COMMON(bytes_received);
		break;
	case offsetof(struct bpf_tcp_sock, bytes_acked):
		BPF_TCP_SOCK_GET_COMMON(bytes_acked);
		break;
	case offsetof(struct bpf_tcp_sock, dsack_dups):
		BPF_TCP_SOCK_GET_COMMON(dsack_dups);
		break;
	case offsetof(struct bpf_tcp_sock, delivered):
		BPF_TCP_SOCK_GET_COMMON(delivered);
		break;
	case offsetof(struct bpf_tcp_sock, delivered_ce):
		BPF_TCP_SOCK_GET_COMMON(delivered_ce);
		break;
	case offsetof(struct bpf_tcp_sock, icsk_retransmits):
		BPF_INET_SOCK_GET_COMMON(icsk_retransmits);
		break;
	}

	return insn - insn_buf;
}

BPF_CALL_1(bpf_tcp_sock, struct sock *, sk)
{
	if (sk_fullsock(sk) && sk->sk_protocol == IPPROTO_TCP)
		return (unsigned long)sk;

	return (unsigned long)NULL;
}

const struct bpf_func_proto bpf_tcp_sock_proto = {
	.func		= bpf_tcp_sock,
	.gpl_only	= false,
	.ret_type	= RET_PTR_TO_TCP_SOCK_OR_NULL,
	.arg1_type	= ARG_PTR_TO_SOCK_COMMON,
};

BPF_CALL_1(bpf_get_listener_sock, struct sock *, sk)
{
	sk = sk_to_full_sk(sk);

	if (sk->sk_state == TCP_LISTEN && sock_flag(sk, SOCK_RCU_FREE))
		return (unsigned long)sk;

	return (unsigned long)NULL;
}

static const struct bpf_func_proto bpf_get_listener_sock_proto = {
	.func		= bpf_get_listener_sock,
	.gpl_only	= false,
	.ret_type	= RET_PTR_TO_SOCKET_OR_NULL,
	.arg1_type	= ARG_PTR_TO_SOCK_COMMON,
};

BPF_CALL_1(bpf_skb_ecn_set_ce, struct sk_buff *, skb)
{
	unsigned int iphdr_len;

	if (skb->protocol == cpu_to_be16(ETH_P_IP))
		iphdr_len = sizeof(struct iphdr);
	else if (skb->protocol == cpu_to_be16(ETH_P_IPV6))
		iphdr_len = sizeof(struct ipv6hdr);
	else
		return 0;

	if (skb_headlen(skb) < iphdr_len)
		return 0;

	if (skb_cloned(skb) && !skb_clone_writable(skb, iphdr_len))
		return 0;

	return INET_ECN_set_ce(skb);
}

bool bpf_xdp_sock_is_valid_access(int off, int size, enum bpf_access_type type,
				  struct bpf_insn_access_aux *info)
{
	if (off < 0 || off >= offsetofend(struct bpf_xdp_sock, queue_id))
		return false;

	if (off % size != 0)
		return false;

	switch (off) {
	default:
		return size == sizeof(__u32);
	}
}

u32 bpf_xdp_sock_convert_ctx_access(enum bpf_access_type type,
				    const struct bpf_insn *si,
				    struct bpf_insn *insn_buf,
				    struct bpf_prog *prog, u32 *target_size)
{
	struct bpf_insn *insn = insn_buf;

#define BPF_XDP_SOCK_GET(FIELD)						\
	do {								\
		BUILD_BUG_ON(FIELD_SIZEOF(struct xdp_sock, FIELD) >	\
			     FIELD_SIZEOF(struct bpf_xdp_sock, FIELD));	\
		*insn++ = BPF_LDX_MEM(BPF_FIELD_SIZEOF(struct xdp_sock, FIELD),\
				      si->dst_reg, si->src_reg,		\
				      offsetof(struct xdp_sock, FIELD)); \
	} while (0)

	switch (si->off) {
	case offsetof(struct bpf_xdp_sock, queue_id):
		BPF_XDP_SOCK_GET(queue_id);
		break;
	}

	return insn - insn_buf;
}

static const struct bpf_func_proto bpf_skb_ecn_set_ce_proto = {
	.func           = bpf_skb_ecn_set_ce,
	.gpl_only       = false,
	.ret_type       = RET_INTEGER,
	.arg1_type      = ARG_PTR_TO_CTX,
};

BPF_CALL_5(bpf_tcp_check_syncookie, struct sock *, sk, void *, iph, u32, iph_len,
	   struct tcphdr *, th, u32, th_len)
{
#ifdef CONFIG_SYN_COOKIES
	u32 cookie;
	int ret;

	if (unlikely(th_len < sizeof(*th)))
		return -EINVAL;

	/* sk_listener() allows TCP_NEW_SYN_RECV, which makes no sense here. */
	if (sk->sk_protocol != IPPROTO_TCP || sk->sk_state != TCP_LISTEN)
		return -EINVAL;

	if (!sock_net(sk)->ipv4.sysctl_tcp_syncookies)
		return -EINVAL;

	if (!th->ack || th->rst || th->syn)
		return -ENOENT;

	if (tcp_synq_no_recent_overflow(sk))
		return -ENOENT;

	cookie = ntohl(th->ack_seq) - 1;

	switch (sk->sk_family) {
	case AF_INET:
		if (unlikely(iph_len < sizeof(struct iphdr)))
			return -EINVAL;

		ret = __cookie_v4_check((struct iphdr *)iph, th, cookie);
		break;

#if IS_BUILTIN(CONFIG_IPV6)
	case AF_INET6:
		if (unlikely(iph_len < sizeof(struct ipv6hdr)))
			return -EINVAL;

		ret = __cookie_v6_check((struct ipv6hdr *)iph, th, cookie);
		break;
#endif /* CONFIG_IPV6 */

	default:
		return -EPROTONOSUPPORT;
	}

	if (ret > 0)
		return 0;

	return -ENOENT;
#else
	return -ENOTSUPP;
#endif
}

static const struct bpf_func_proto bpf_tcp_check_syncookie_proto = {
	.func		= bpf_tcp_check_syncookie,
	.gpl_only	= true,
	.pkt_access	= true,
	.ret_type	= RET_INTEGER,
	.arg1_type	= ARG_PTR_TO_SOCK_COMMON,
	.arg2_type	= ARG_PTR_TO_MEM,
	.arg3_type	= ARG_CONST_SIZE,
	.arg4_type	= ARG_PTR_TO_MEM,
	.arg5_type	= ARG_CONST_SIZE,
};

#endif /* CONFIG_INET */

bool bpf_helper_changes_pkt_data(void *func)
{
	if (func == bpf_skb_vlan_push ||
	    func == bpf_skb_vlan_pop ||
	    func == bpf_skb_store_bytes ||
	    func == bpf_skb_change_proto ||
	    func == bpf_skb_change_head ||
	    func == sk_skb_change_head ||
	    func == bpf_skb_change_tail ||
	    func == sk_skb_change_tail ||
	    func == bpf_skb_adjust_room ||
	    func == bpf_skb_pull_data ||
	    func == sk_skb_pull_data ||
	    func == bpf_clone_redirect ||
	    func == bpf_l3_csum_replace ||
	    func == bpf_l4_csum_replace ||
	    func == bpf_xdp_adjust_head ||
	    func == bpf_xdp_adjust_meta ||
	    func == bpf_msg_pull_data ||
	    func == bpf_msg_push_data ||
	    func == bpf_msg_pop_data ||
	    func == bpf_xdp_adjust_tail ||
#if IS_ENABLED(CONFIG_IPV6_SEG6_BPF)
	    func == bpf_lwt_seg6_store_bytes ||
	    func == bpf_lwt_seg6_adjust_srh ||
	    func == bpf_lwt_seg6_action ||
#endif
	    func == bpf_lwt_in_push_encap ||
	    func == bpf_lwt_xmit_push_encap)
		return true;

	return false;
}

static const struct bpf_func_proto *
bpf_base_func_proto(enum bpf_func_id func_id)
{
	switch (func_id) {
	case BPF_FUNC_map_lookup_elem:
		return &bpf_map_lookup_elem_proto;
	case BPF_FUNC_map_update_elem:
		return &bpf_map_update_elem_proto;
	case BPF_FUNC_map_delete_elem:
		return &bpf_map_delete_elem_proto;
	case BPF_FUNC_map_push_elem:
		return &bpf_map_push_elem_proto;
	case BPF_FUNC_map_pop_elem:
		return &bpf_map_pop_elem_proto;
	case BPF_FUNC_map_peek_elem:
		return &bpf_map_peek_elem_proto;
	case BPF_FUNC_get_prandom_u32:
		return &bpf_get_prandom_u32_proto;
	case BPF_FUNC_get_smp_processor_id:
		return &bpf_get_raw_smp_processor_id_proto;
	case BPF_FUNC_get_numa_node_id:
		return &bpf_get_numa_node_id_proto;
	case BPF_FUNC_tail_call:
		return &bpf_tail_call_proto;
	case BPF_FUNC_ktime_get_ns:
		return &bpf_ktime_get_ns_proto;
	default:
		break;
	}

	if (!capable(CAP_SYS_ADMIN))
		return NULL;

	switch (func_id) {
	case BPF_FUNC_spin_lock:
		return &bpf_spin_lock_proto;
	case BPF_FUNC_spin_unlock:
		return &bpf_spin_unlock_proto;
	case BPF_FUNC_trace_printk:
		return bpf_get_trace_printk_proto();
	default:
		return NULL;
	}
}

static const struct bpf_func_proto *
sock_filter_func_proto(enum bpf_func_id func_id, const struct bpf_prog *prog)
{
	switch (func_id) {
	/* inet and inet6 sockets are created in a process
	 * context so there is always a valid uid/gid
	 */
	case BPF_FUNC_get_current_uid_gid:
		return &bpf_get_current_uid_gid_proto;
	case BPF_FUNC_get_local_storage:
		return &bpf_get_local_storage_proto;
	default:
		return bpf_base_func_proto(func_id);
	}
}

static const struct bpf_func_proto *
sock_addr_func_proto(enum bpf_func_id func_id, const struct bpf_prog *prog)
{
	switch (func_id) {
	/* inet and inet6 sockets are created in a process
	 * context so there is always a valid uid/gid
	 */
	case BPF_FUNC_get_current_uid_gid:
		return &bpf_get_current_uid_gid_proto;
	case BPF_FUNC_bind:
		switch (prog->expected_attach_type) {
		case BPF_CGROUP_INET4_CONNECT:
		case BPF_CGROUP_INET6_CONNECT:
			return &bpf_bind_proto;
		default:
			return NULL;
		}
	case BPF_FUNC_get_socket_cookie:
		return &bpf_get_socket_cookie_sock_addr_proto;
	case BPF_FUNC_get_local_storage:
		return &bpf_get_local_storage_proto;
#ifdef CONFIG_INET
	case BPF_FUNC_sk_lookup_tcp:
		return &bpf_sock_addr_sk_lookup_tcp_proto;
	case BPF_FUNC_sk_lookup_udp:
		return &bpf_sock_addr_sk_lookup_udp_proto;
	case BPF_FUNC_sk_release:
		return &bpf_sk_release_proto;
	case BPF_FUNC_skc_lookup_tcp:
		return &bpf_sock_addr_skc_lookup_tcp_proto;
#endif /* CONFIG_INET */
	case BPF_FUNC_sk_storage_get:
		return &bpf_sk_storage_get_proto;
	case BPF_FUNC_sk_storage_delete:
		return &bpf_sk_storage_delete_proto;
	default:
		return bpf_base_func_proto(func_id);
	}
}

static const struct bpf_func_proto *
sk_filter_func_proto(enum bpf_func_id func_id, const struct bpf_prog *prog)
{
	switch (func_id) {
	case BPF_FUNC_skb_load_bytes:
		return &bpf_skb_load_bytes_proto;
	case BPF_FUNC_skb_load_bytes_relative:
		return &bpf_skb_load_bytes_relative_proto;
	case BPF_FUNC_get_socket_cookie:
		return &bpf_get_socket_cookie_proto;
	case BPF_FUNC_get_socket_uid:
		return &bpf_get_socket_uid_proto;
	default:
		return bpf_base_func_proto(func_id);
	}
}

const struct bpf_func_proto bpf_sk_storage_get_proto __weak;
const struct bpf_func_proto bpf_sk_storage_delete_proto __weak;

static const struct bpf_func_proto *
cg_skb_func_proto(enum bpf_func_id func_id, const struct bpf_prog *prog)
{
	switch (func_id) {
	case BPF_FUNC_get_local_storage:
		return &bpf_get_local_storage_proto;
	case BPF_FUNC_sk_fullsock:
		return &bpf_sk_fullsock_proto;
	case BPF_FUNC_sk_storage_get:
		return &bpf_sk_storage_get_proto;
	case BPF_FUNC_sk_storage_delete:
		return &bpf_sk_storage_delete_proto;
<<<<<<< HEAD
=======
#ifdef CONFIG_SOCK_CGROUP_DATA
	case BPF_FUNC_skb_cgroup_id:
		return &bpf_skb_cgroup_id_proto;
#endif
>>>>>>> 6fb08f1a
#ifdef CONFIG_INET
	case BPF_FUNC_tcp_sock:
		return &bpf_tcp_sock_proto;
	case BPF_FUNC_get_listener_sock:
		return &bpf_get_listener_sock_proto;
	case BPF_FUNC_skb_ecn_set_ce:
		return &bpf_skb_ecn_set_ce_proto;
#endif
	default:
		return sk_filter_func_proto(func_id, prog);
	}
}

static const struct bpf_func_proto *
tc_cls_act_func_proto(enum bpf_func_id func_id, const struct bpf_prog *prog)
{
	switch (func_id) {
	case BPF_FUNC_skb_store_bytes:
		return &bpf_skb_store_bytes_proto;
	case BPF_FUNC_skb_load_bytes:
		return &bpf_skb_load_bytes_proto;
	case BPF_FUNC_skb_load_bytes_relative:
		return &bpf_skb_load_bytes_relative_proto;
	case BPF_FUNC_skb_pull_data:
		return &bpf_skb_pull_data_proto;
	case BPF_FUNC_csum_diff:
		return &bpf_csum_diff_proto;
	case BPF_FUNC_csum_update:
		return &bpf_csum_update_proto;
	case BPF_FUNC_l3_csum_replace:
		return &bpf_l3_csum_replace_proto;
	case BPF_FUNC_l4_csum_replace:
		return &bpf_l4_csum_replace_proto;
	case BPF_FUNC_clone_redirect:
		return &bpf_clone_redirect_proto;
	case BPF_FUNC_get_cgroup_classid:
		return &bpf_get_cgroup_classid_proto;
	case BPF_FUNC_skb_vlan_push:
		return &bpf_skb_vlan_push_proto;
	case BPF_FUNC_skb_vlan_pop:
		return &bpf_skb_vlan_pop_proto;
	case BPF_FUNC_skb_change_proto:
		return &bpf_skb_change_proto_proto;
	case BPF_FUNC_skb_change_type:
		return &bpf_skb_change_type_proto;
	case BPF_FUNC_skb_adjust_room:
		return &bpf_skb_adjust_room_proto;
	case BPF_FUNC_skb_change_tail:
		return &bpf_skb_change_tail_proto;
	case BPF_FUNC_skb_get_tunnel_key:
		return &bpf_skb_get_tunnel_key_proto;
	case BPF_FUNC_skb_set_tunnel_key:
		return bpf_get_skb_set_tunnel_proto(func_id);
	case BPF_FUNC_skb_get_tunnel_opt:
		return &bpf_skb_get_tunnel_opt_proto;
	case BPF_FUNC_skb_set_tunnel_opt:
		return bpf_get_skb_set_tunnel_proto(func_id);
	case BPF_FUNC_redirect:
		return &bpf_redirect_proto;
	case BPF_FUNC_get_route_realm:
		return &bpf_get_route_realm_proto;
	case BPF_FUNC_get_hash_recalc:
		return &bpf_get_hash_recalc_proto;
	case BPF_FUNC_set_hash_invalid:
		return &bpf_set_hash_invalid_proto;
	case BPF_FUNC_set_hash:
		return &bpf_set_hash_proto;
	case BPF_FUNC_perf_event_output:
		return &bpf_skb_event_output_proto;
	case BPF_FUNC_get_smp_processor_id:
		return &bpf_get_smp_processor_id_proto;
	case BPF_FUNC_skb_under_cgroup:
		return &bpf_skb_under_cgroup_proto;
	case BPF_FUNC_get_socket_cookie:
		return &bpf_get_socket_cookie_proto;
	case BPF_FUNC_get_socket_uid:
		return &bpf_get_socket_uid_proto;
	case BPF_FUNC_fib_lookup:
		return &bpf_skb_fib_lookup_proto;
	case BPF_FUNC_sk_fullsock:
		return &bpf_sk_fullsock_proto;
	case BPF_FUNC_sk_storage_get:
		return &bpf_sk_storage_get_proto;
	case BPF_FUNC_sk_storage_delete:
		return &bpf_sk_storage_delete_proto;
#ifdef CONFIG_XFRM
	case BPF_FUNC_skb_get_xfrm_state:
		return &bpf_skb_get_xfrm_state_proto;
#endif
#ifdef CONFIG_SOCK_CGROUP_DATA
	case BPF_FUNC_skb_cgroup_id:
		return &bpf_skb_cgroup_id_proto;
	case BPF_FUNC_skb_ancestor_cgroup_id:
		return &bpf_skb_ancestor_cgroup_id_proto;
#endif
#ifdef CONFIG_INET
	case BPF_FUNC_sk_lookup_tcp:
		return &bpf_sk_lookup_tcp_proto;
	case BPF_FUNC_sk_lookup_udp:
		return &bpf_sk_lookup_udp_proto;
	case BPF_FUNC_sk_release:
		return &bpf_sk_release_proto;
	case BPF_FUNC_tcp_sock:
		return &bpf_tcp_sock_proto;
	case BPF_FUNC_get_listener_sock:
		return &bpf_get_listener_sock_proto;
	case BPF_FUNC_skc_lookup_tcp:
		return &bpf_skc_lookup_tcp_proto;
	case BPF_FUNC_tcp_check_syncookie:
		return &bpf_tcp_check_syncookie_proto;
	case BPF_FUNC_skb_ecn_set_ce:
		return &bpf_skb_ecn_set_ce_proto;
#endif
	default:
		return bpf_base_func_proto(func_id);
	}
}

static const struct bpf_func_proto *
xdp_func_proto(enum bpf_func_id func_id, const struct bpf_prog *prog)
{
	switch (func_id) {
	case BPF_FUNC_perf_event_output:
		return &bpf_xdp_event_output_proto;
	case BPF_FUNC_get_smp_processor_id:
		return &bpf_get_smp_processor_id_proto;
	case BPF_FUNC_csum_diff:
		return &bpf_csum_diff_proto;
	case BPF_FUNC_xdp_adjust_head:
		return &bpf_xdp_adjust_head_proto;
	case BPF_FUNC_xdp_adjust_meta:
		return &bpf_xdp_adjust_meta_proto;
	case BPF_FUNC_redirect:
		return &bpf_xdp_redirect_proto;
	case BPF_FUNC_redirect_map:
		return &bpf_xdp_redirect_map_proto;
	case BPF_FUNC_xdp_adjust_tail:
		return &bpf_xdp_adjust_tail_proto;
	case BPF_FUNC_fib_lookup:
		return &bpf_xdp_fib_lookup_proto;
#ifdef CONFIG_INET
	case BPF_FUNC_sk_lookup_udp:
		return &bpf_xdp_sk_lookup_udp_proto;
	case BPF_FUNC_sk_lookup_tcp:
		return &bpf_xdp_sk_lookup_tcp_proto;
	case BPF_FUNC_sk_release:
		return &bpf_sk_release_proto;
	case BPF_FUNC_skc_lookup_tcp:
		return &bpf_xdp_skc_lookup_tcp_proto;
	case BPF_FUNC_tcp_check_syncookie:
		return &bpf_tcp_check_syncookie_proto;
#endif
	default:
		return bpf_base_func_proto(func_id);
	}
}

const struct bpf_func_proto bpf_sock_map_update_proto __weak;
const struct bpf_func_proto bpf_sock_hash_update_proto __weak;

static const struct bpf_func_proto *
sock_ops_func_proto(enum bpf_func_id func_id, const struct bpf_prog *prog)
{
	switch (func_id) {
	case BPF_FUNC_setsockopt:
		return &bpf_setsockopt_proto;
	case BPF_FUNC_getsockopt:
		return &bpf_getsockopt_proto;
	case BPF_FUNC_sock_ops_cb_flags_set:
		return &bpf_sock_ops_cb_flags_set_proto;
	case BPF_FUNC_sock_map_update:
		return &bpf_sock_map_update_proto;
	case BPF_FUNC_sock_hash_update:
		return &bpf_sock_hash_update_proto;
	case BPF_FUNC_get_socket_cookie:
		return &bpf_get_socket_cookie_sock_ops_proto;
	case BPF_FUNC_get_local_storage:
		return &bpf_get_local_storage_proto;
	case BPF_FUNC_perf_event_output:
		return &bpf_sockopt_event_output_proto;
	case BPF_FUNC_sk_storage_get:
		return &bpf_sk_storage_get_proto;
	case BPF_FUNC_sk_storage_delete:
		return &bpf_sk_storage_delete_proto;
#ifdef CONFIG_INET
	case BPF_FUNC_tcp_sock:
		return &bpf_tcp_sock_proto;
#endif /* CONFIG_INET */
	default:
		return bpf_base_func_proto(func_id);
	}
}

const struct bpf_func_proto bpf_msg_redirect_map_proto __weak;
const struct bpf_func_proto bpf_msg_redirect_hash_proto __weak;

static const struct bpf_func_proto *
sk_msg_func_proto(enum bpf_func_id func_id, const struct bpf_prog *prog)
{
	switch (func_id) {
	case BPF_FUNC_msg_redirect_map:
		return &bpf_msg_redirect_map_proto;
	case BPF_FUNC_msg_redirect_hash:
		return &bpf_msg_redirect_hash_proto;
	case BPF_FUNC_msg_apply_bytes:
		return &bpf_msg_apply_bytes_proto;
	case BPF_FUNC_msg_cork_bytes:
		return &bpf_msg_cork_bytes_proto;
	case BPF_FUNC_msg_pull_data:
		return &bpf_msg_pull_data_proto;
	case BPF_FUNC_msg_push_data:
		return &bpf_msg_push_data_proto;
	case BPF_FUNC_msg_pop_data:
		return &bpf_msg_pop_data_proto;
	default:
		return bpf_base_func_proto(func_id);
	}
}

const struct bpf_func_proto bpf_sk_redirect_map_proto __weak;
const struct bpf_func_proto bpf_sk_redirect_hash_proto __weak;

static const struct bpf_func_proto *
sk_skb_func_proto(enum bpf_func_id func_id, const struct bpf_prog *prog)
{
	switch (func_id) {
	case BPF_FUNC_skb_store_bytes:
		return &bpf_skb_store_bytes_proto;
	case BPF_FUNC_skb_load_bytes:
		return &bpf_skb_load_bytes_proto;
	case BPF_FUNC_skb_pull_data:
		return &sk_skb_pull_data_proto;
	case BPF_FUNC_skb_change_tail:
		return &sk_skb_change_tail_proto;
	case BPF_FUNC_skb_change_head:
		return &sk_skb_change_head_proto;
	case BPF_FUNC_get_socket_cookie:
		return &bpf_get_socket_cookie_proto;
	case BPF_FUNC_get_socket_uid:
		return &bpf_get_socket_uid_proto;
	case BPF_FUNC_sk_redirect_map:
		return &bpf_sk_redirect_map_proto;
	case BPF_FUNC_sk_redirect_hash:
		return &bpf_sk_redirect_hash_proto;
#ifdef CONFIG_INET
	case BPF_FUNC_sk_lookup_tcp:
		return &bpf_sk_lookup_tcp_proto;
	case BPF_FUNC_sk_lookup_udp:
		return &bpf_sk_lookup_udp_proto;
	case BPF_FUNC_sk_release:
		return &bpf_sk_release_proto;
	case BPF_FUNC_skc_lookup_tcp:
		return &bpf_skc_lookup_tcp_proto;
#endif
	default:
		return bpf_base_func_proto(func_id);
	}
}

static const struct bpf_func_proto *
flow_dissector_func_proto(enum bpf_func_id func_id, const struct bpf_prog *prog)
{
	switch (func_id) {
	case BPF_FUNC_skb_load_bytes:
		return &bpf_flow_dissector_load_bytes_proto;
	default:
		return bpf_base_func_proto(func_id);
	}
}

static const struct bpf_func_proto *
lwt_out_func_proto(enum bpf_func_id func_id, const struct bpf_prog *prog)
{
	switch (func_id) {
	case BPF_FUNC_skb_load_bytes:
		return &bpf_skb_load_bytes_proto;
	case BPF_FUNC_skb_pull_data:
		return &bpf_skb_pull_data_proto;
	case BPF_FUNC_csum_diff:
		return &bpf_csum_diff_proto;
	case BPF_FUNC_get_cgroup_classid:
		return &bpf_get_cgroup_classid_proto;
	case BPF_FUNC_get_route_realm:
		return &bpf_get_route_realm_proto;
	case BPF_FUNC_get_hash_recalc:
		return &bpf_get_hash_recalc_proto;
	case BPF_FUNC_perf_event_output:
		return &bpf_skb_event_output_proto;
	case BPF_FUNC_get_smp_processor_id:
		return &bpf_get_smp_processor_id_proto;
	case BPF_FUNC_skb_under_cgroup:
		return &bpf_skb_under_cgroup_proto;
	default:
		return bpf_base_func_proto(func_id);
	}
}

static const struct bpf_func_proto *
lwt_in_func_proto(enum bpf_func_id func_id, const struct bpf_prog *prog)
{
	switch (func_id) {
	case BPF_FUNC_lwt_push_encap:
		return &bpf_lwt_in_push_encap_proto;
	default:
		return lwt_out_func_proto(func_id, prog);
	}
}

static const struct bpf_func_proto *
lwt_xmit_func_proto(enum bpf_func_id func_id, const struct bpf_prog *prog)
{
	switch (func_id) {
	case BPF_FUNC_skb_get_tunnel_key:
		return &bpf_skb_get_tunnel_key_proto;
	case BPF_FUNC_skb_set_tunnel_key:
		return bpf_get_skb_set_tunnel_proto(func_id);
	case BPF_FUNC_skb_get_tunnel_opt:
		return &bpf_skb_get_tunnel_opt_proto;
	case BPF_FUNC_skb_set_tunnel_opt:
		return bpf_get_skb_set_tunnel_proto(func_id);
	case BPF_FUNC_redirect:
		return &bpf_redirect_proto;
	case BPF_FUNC_clone_redirect:
		return &bpf_clone_redirect_proto;
	case BPF_FUNC_skb_change_tail:
		return &bpf_skb_change_tail_proto;
	case BPF_FUNC_skb_change_head:
		return &bpf_skb_change_head_proto;
	case BPF_FUNC_skb_store_bytes:
		return &bpf_skb_store_bytes_proto;
	case BPF_FUNC_csum_update:
		return &bpf_csum_update_proto;
	case BPF_FUNC_l3_csum_replace:
		return &bpf_l3_csum_replace_proto;
	case BPF_FUNC_l4_csum_replace:
		return &bpf_l4_csum_replace_proto;
	case BPF_FUNC_set_hash_invalid:
		return &bpf_set_hash_invalid_proto;
	case BPF_FUNC_lwt_push_encap:
		return &bpf_lwt_xmit_push_encap_proto;
	default:
		return lwt_out_func_proto(func_id, prog);
	}
}

static const struct bpf_func_proto *
lwt_seg6local_func_proto(enum bpf_func_id func_id, const struct bpf_prog *prog)
{
	switch (func_id) {
#if IS_ENABLED(CONFIG_IPV6_SEG6_BPF)
	case BPF_FUNC_lwt_seg6_store_bytes:
		return &bpf_lwt_seg6_store_bytes_proto;
	case BPF_FUNC_lwt_seg6_action:
		return &bpf_lwt_seg6_action_proto;
	case BPF_FUNC_lwt_seg6_adjust_srh:
		return &bpf_lwt_seg6_adjust_srh_proto;
#endif
	default:
		return lwt_out_func_proto(func_id, prog);
	}
}

static bool bpf_skb_is_valid_access(int off, int size, enum bpf_access_type type,
				    const struct bpf_prog *prog,
				    struct bpf_insn_access_aux *info)
{
	const int size_default = sizeof(__u32);

	if (off < 0 || off >= sizeof(struct __sk_buff))
		return false;

	/* The verifier guarantees that size > 0. */
	if (off % size != 0)
		return false;

	switch (off) {
	case bpf_ctx_range_till(struct __sk_buff, cb[0], cb[4]):
		if (off + size > offsetofend(struct __sk_buff, cb[4]))
			return false;
		break;
	case bpf_ctx_range_till(struct __sk_buff, remote_ip6[0], remote_ip6[3]):
	case bpf_ctx_range_till(struct __sk_buff, local_ip6[0], local_ip6[3]):
	case bpf_ctx_range_till(struct __sk_buff, remote_ip4, remote_ip4):
	case bpf_ctx_range_till(struct __sk_buff, local_ip4, local_ip4):
	case bpf_ctx_range(struct __sk_buff, data):
	case bpf_ctx_range(struct __sk_buff, data_meta):
	case bpf_ctx_range(struct __sk_buff, data_end):
		if (size != size_default)
			return false;
		break;
	case bpf_ctx_range_ptr(struct __sk_buff, flow_keys):
		return false;
	case bpf_ctx_range(struct __sk_buff, tstamp):
		if (size != sizeof(__u64))
			return false;
		break;
	case offsetof(struct __sk_buff, sk):
		if (type == BPF_WRITE || size != sizeof(__u64))
			return false;
		info->reg_type = PTR_TO_SOCK_COMMON_OR_NULL;
		break;
	default:
		/* Only narrow read access allowed for now. */
		if (type == BPF_WRITE) {
			if (size != size_default)
				return false;
		} else {
			bpf_ctx_record_field_size(info, size_default);
			if (!bpf_ctx_narrow_access_ok(off, size, size_default))
				return false;
		}
	}

	return true;
}

static bool sk_filter_is_valid_access(int off, int size,
				      enum bpf_access_type type,
				      const struct bpf_prog *prog,
				      struct bpf_insn_access_aux *info)
{
	switch (off) {
	case bpf_ctx_range(struct __sk_buff, tc_classid):
	case bpf_ctx_range(struct __sk_buff, data):
	case bpf_ctx_range(struct __sk_buff, data_meta):
	case bpf_ctx_range(struct __sk_buff, data_end):
	case bpf_ctx_range_till(struct __sk_buff, family, local_port):
	case bpf_ctx_range(struct __sk_buff, tstamp):
	case bpf_ctx_range(struct __sk_buff, wire_len):
		return false;
	}

	if (type == BPF_WRITE) {
		switch (off) {
		case bpf_ctx_range_till(struct __sk_buff, cb[0], cb[4]):
			break;
		default:
			return false;
		}
	}

	return bpf_skb_is_valid_access(off, size, type, prog, info);
}

static bool cg_skb_is_valid_access(int off, int size,
				   enum bpf_access_type type,
				   const struct bpf_prog *prog,
				   struct bpf_insn_access_aux *info)
{
	switch (off) {
	case bpf_ctx_range(struct __sk_buff, tc_classid):
	case bpf_ctx_range(struct __sk_buff, data_meta):
	case bpf_ctx_range(struct __sk_buff, wire_len):
		return false;
	case bpf_ctx_range(struct __sk_buff, data):
	case bpf_ctx_range(struct __sk_buff, data_end):
		if (!capable(CAP_SYS_ADMIN))
			return false;
		break;
	}

	if (type == BPF_WRITE) {
		switch (off) {
		case bpf_ctx_range(struct __sk_buff, mark):
		case bpf_ctx_range(struct __sk_buff, priority):
		case bpf_ctx_range_till(struct __sk_buff, cb[0], cb[4]):
			break;
		case bpf_ctx_range(struct __sk_buff, tstamp):
			if (!capable(CAP_SYS_ADMIN))
				return false;
			break;
		default:
			return false;
		}
	}

	switch (off) {
	case bpf_ctx_range(struct __sk_buff, data):
		info->reg_type = PTR_TO_PACKET;
		break;
	case bpf_ctx_range(struct __sk_buff, data_end):
		info->reg_type = PTR_TO_PACKET_END;
		break;
	}

	return bpf_skb_is_valid_access(off, size, type, prog, info);
}

static bool lwt_is_valid_access(int off, int size,
				enum bpf_access_type type,
				const struct bpf_prog *prog,
				struct bpf_insn_access_aux *info)
{
	switch (off) {
	case bpf_ctx_range(struct __sk_buff, tc_classid):
	case bpf_ctx_range_till(struct __sk_buff, family, local_port):
	case bpf_ctx_range(struct __sk_buff, data_meta):
	case bpf_ctx_range(struct __sk_buff, tstamp):
	case bpf_ctx_range(struct __sk_buff, wire_len):
		return false;
	}

	if (type == BPF_WRITE) {
		switch (off) {
		case bpf_ctx_range(struct __sk_buff, mark):
		case bpf_ctx_range(struct __sk_buff, priority):
		case bpf_ctx_range_till(struct __sk_buff, cb[0], cb[4]):
			break;
		default:
			return false;
		}
	}

	switch (off) {
	case bpf_ctx_range(struct __sk_buff, data):
		info->reg_type = PTR_TO_PACKET;
		break;
	case bpf_ctx_range(struct __sk_buff, data_end):
		info->reg_type = PTR_TO_PACKET_END;
		break;
	}

	return bpf_skb_is_valid_access(off, size, type, prog, info);
}

/* Attach type specific accesses */
static bool __sock_filter_check_attach_type(int off,
					    enum bpf_access_type access_type,
					    enum bpf_attach_type attach_type)
{
	switch (off) {
	case offsetof(struct bpf_sock, bound_dev_if):
	case offsetof(struct bpf_sock, mark):
	case offsetof(struct bpf_sock, priority):
		switch (attach_type) {
		case BPF_CGROUP_INET_SOCK_CREATE:
			goto full_access;
		default:
			return false;
		}
	case bpf_ctx_range(struct bpf_sock, src_ip4):
		switch (attach_type) {
		case BPF_CGROUP_INET4_POST_BIND:
			goto read_only;
		default:
			return false;
		}
	case bpf_ctx_range_till(struct bpf_sock, src_ip6[0], src_ip6[3]):
		switch (attach_type) {
		case BPF_CGROUP_INET6_POST_BIND:
			goto read_only;
		default:
			return false;
		}
	case bpf_ctx_range(struct bpf_sock, src_port):
		switch (attach_type) {
		case BPF_CGROUP_INET4_POST_BIND:
		case BPF_CGROUP_INET6_POST_BIND:
			goto read_only;
		default:
			return false;
		}
	}
read_only:
	return access_type == BPF_READ;
full_access:
	return true;
}

bool bpf_sock_common_is_valid_access(int off, int size,
				     enum bpf_access_type type,
				     struct bpf_insn_access_aux *info)
{
	switch (off) {
	case bpf_ctx_range_till(struct bpf_sock, type, priority):
		return false;
	default:
		return bpf_sock_is_valid_access(off, size, type, info);
	}
}

bool bpf_sock_is_valid_access(int off, int size, enum bpf_access_type type,
			      struct bpf_insn_access_aux *info)
{
	const int size_default = sizeof(__u32);

	if (off < 0 || off >= sizeof(struct bpf_sock))
		return false;
	if (off % size != 0)
		return false;

	switch (off) {
	case offsetof(struct bpf_sock, state):
	case offsetof(struct bpf_sock, family):
	case offsetof(struct bpf_sock, type):
	case offsetof(struct bpf_sock, protocol):
	case offsetof(struct bpf_sock, dst_port):
	case offsetof(struct bpf_sock, src_port):
	case bpf_ctx_range(struct bpf_sock, src_ip4):
	case bpf_ctx_range_till(struct bpf_sock, src_ip6[0], src_ip6[3]):
	case bpf_ctx_range(struct bpf_sock, dst_ip4):
	case bpf_ctx_range_till(struct bpf_sock, dst_ip6[0], dst_ip6[3]):
		bpf_ctx_record_field_size(info, size_default);
		return bpf_ctx_narrow_access_ok(off, size, size_default);
	}

	return size == size_default;
}

static bool sock_filter_is_valid_access(int off, int size,
					enum bpf_access_type type,
					const struct bpf_prog *prog,
					struct bpf_insn_access_aux *info)
{
	if (!bpf_sock_is_valid_access(off, size, type, info))
		return false;
	return __sock_filter_check_attach_type(off, type,
					       prog->expected_attach_type);
}

static int bpf_noop_prologue(struct bpf_insn *insn_buf, bool direct_write,
			     const struct bpf_prog *prog)
{
	/* Neither direct read nor direct write requires any preliminary
	 * action.
	 */
	return 0;
}

static int bpf_unclone_prologue(struct bpf_insn *insn_buf, bool direct_write,
				const struct bpf_prog *prog, int drop_verdict)
{
	struct bpf_insn *insn = insn_buf;

	if (!direct_write)
		return 0;

	/* if (!skb->cloned)
	 *       goto start;
	 *
	 * (Fast-path, otherwise approximation that we might be
	 *  a clone, do the rest in helper.)
	 */
	*insn++ = BPF_LDX_MEM(BPF_B, BPF_REG_6, BPF_REG_1, CLONED_OFFSET());
	*insn++ = BPF_ALU32_IMM(BPF_AND, BPF_REG_6, CLONED_MASK);
	*insn++ = BPF_JMP_IMM(BPF_JEQ, BPF_REG_6, 0, 7);

	/* ret = bpf_skb_pull_data(skb, 0); */
	*insn++ = BPF_MOV64_REG(BPF_REG_6, BPF_REG_1);
	*insn++ = BPF_ALU64_REG(BPF_XOR, BPF_REG_2, BPF_REG_2);
	*insn++ = BPF_RAW_INSN(BPF_JMP | BPF_CALL, 0, 0, 0,
			       BPF_FUNC_skb_pull_data);
	/* if (!ret)
	 *      goto restore;
	 * return TC_ACT_SHOT;
	 */
	*insn++ = BPF_JMP_IMM(BPF_JEQ, BPF_REG_0, 0, 2);
	*insn++ = BPF_ALU32_IMM(BPF_MOV, BPF_REG_0, drop_verdict);
	*insn++ = BPF_EXIT_INSN();

	/* restore: */
	*insn++ = BPF_MOV64_REG(BPF_REG_1, BPF_REG_6);
	/* start: */
	*insn++ = prog->insnsi[0];

	return insn - insn_buf;
}

static int bpf_gen_ld_abs(const struct bpf_insn *orig,
			  struct bpf_insn *insn_buf)
{
	bool indirect = BPF_MODE(orig->code) == BPF_IND;
	struct bpf_insn *insn = insn_buf;

	/* We're guaranteed here that CTX is in R6. */
	*insn++ = BPF_MOV64_REG(BPF_REG_1, BPF_REG_CTX);
	if (!indirect) {
		*insn++ = BPF_MOV64_IMM(BPF_REG_2, orig->imm);
	} else {
		*insn++ = BPF_MOV64_REG(BPF_REG_2, orig->src_reg);
		if (orig->imm)
			*insn++ = BPF_ALU64_IMM(BPF_ADD, BPF_REG_2, orig->imm);
	}

	switch (BPF_SIZE(orig->code)) {
	case BPF_B:
		*insn++ = BPF_EMIT_CALL(bpf_skb_load_helper_8_no_cache);
		break;
	case BPF_H:
		*insn++ = BPF_EMIT_CALL(bpf_skb_load_helper_16_no_cache);
		break;
	case BPF_W:
		*insn++ = BPF_EMIT_CALL(bpf_skb_load_helper_32_no_cache);
		break;
	}

	*insn++ = BPF_JMP_IMM(BPF_JSGE, BPF_REG_0, 0, 2);
	*insn++ = BPF_ALU32_REG(BPF_XOR, BPF_REG_0, BPF_REG_0);
	*insn++ = BPF_EXIT_INSN();

	return insn - insn_buf;
}

static int tc_cls_act_prologue(struct bpf_insn *insn_buf, bool direct_write,
			       const struct bpf_prog *prog)
{
	return bpf_unclone_prologue(insn_buf, direct_write, prog, TC_ACT_SHOT);
}

static bool tc_cls_act_is_valid_access(int off, int size,
				       enum bpf_access_type type,
				       const struct bpf_prog *prog,
				       struct bpf_insn_access_aux *info)
{
	if (type == BPF_WRITE) {
		switch (off) {
		case bpf_ctx_range(struct __sk_buff, mark):
		case bpf_ctx_range(struct __sk_buff, tc_index):
		case bpf_ctx_range(struct __sk_buff, priority):
		case bpf_ctx_range(struct __sk_buff, tc_classid):
		case bpf_ctx_range_till(struct __sk_buff, cb[0], cb[4]):
		case bpf_ctx_range(struct __sk_buff, tstamp):
		case bpf_ctx_range(struct __sk_buff, queue_mapping):
			break;
		default:
			return false;
		}
	}

	switch (off) {
	case bpf_ctx_range(struct __sk_buff, data):
		info->reg_type = PTR_TO_PACKET;
		break;
	case bpf_ctx_range(struct __sk_buff, data_meta):
		info->reg_type = PTR_TO_PACKET_META;
		break;
	case bpf_ctx_range(struct __sk_buff, data_end):
		info->reg_type = PTR_TO_PACKET_END;
		break;
	case bpf_ctx_range_till(struct __sk_buff, family, local_port):
		return false;
	}

	return bpf_skb_is_valid_access(off, size, type, prog, info);
}

static bool __is_valid_xdp_access(int off, int size)
{
	if (off < 0 || off >= sizeof(struct xdp_md))
		return false;
	if (off % size != 0)
		return false;
	if (size != sizeof(__u32))
		return false;

	return true;
}

static bool xdp_is_valid_access(int off, int size,
				enum bpf_access_type type,
				const struct bpf_prog *prog,
				struct bpf_insn_access_aux *info)
{
	if (type == BPF_WRITE) {
		if (bpf_prog_is_dev_bound(prog->aux)) {
			switch (off) {
			case offsetof(struct xdp_md, rx_queue_index):
				return __is_valid_xdp_access(off, size);
			}
		}
		return false;
	}

	switch (off) {
	case offsetof(struct xdp_md, data):
		info->reg_type = PTR_TO_PACKET;
		break;
	case offsetof(struct xdp_md, data_meta):
		info->reg_type = PTR_TO_PACKET_META;
		break;
	case offsetof(struct xdp_md, data_end):
		info->reg_type = PTR_TO_PACKET_END;
		break;
	}

	return __is_valid_xdp_access(off, size);
}

void bpf_warn_invalid_xdp_action(u32 act)
{
	const u32 act_max = XDP_REDIRECT;

	WARN_ONCE(1, "%s XDP return value %u, expect packet loss!\n",
		  act > act_max ? "Illegal" : "Driver unsupported",
		  act);
}
EXPORT_SYMBOL_GPL(bpf_warn_invalid_xdp_action);

static bool sock_addr_is_valid_access(int off, int size,
				      enum bpf_access_type type,
				      const struct bpf_prog *prog,
				      struct bpf_insn_access_aux *info)
{
	const int size_default = sizeof(__u32);

	if (off < 0 || off >= sizeof(struct bpf_sock_addr))
		return false;
	if (off % size != 0)
		return false;

	/* Disallow access to IPv6 fields from IPv4 contex and vise
	 * versa.
	 */
	switch (off) {
	case bpf_ctx_range(struct bpf_sock_addr, user_ip4):
		switch (prog->expected_attach_type) {
		case BPF_CGROUP_INET4_BIND:
		case BPF_CGROUP_INET4_CONNECT:
		case BPF_CGROUP_UDP4_SENDMSG:
		case BPF_CGROUP_UDP4_RECVMSG:
			break;
		default:
			return false;
		}
		break;
	case bpf_ctx_range_till(struct bpf_sock_addr, user_ip6[0], user_ip6[3]):
		switch (prog->expected_attach_type) {
		case BPF_CGROUP_INET6_BIND:
		case BPF_CGROUP_INET6_CONNECT:
		case BPF_CGROUP_UDP6_SENDMSG:
		case BPF_CGROUP_UDP6_RECVMSG:
			break;
		default:
			return false;
		}
		break;
	case bpf_ctx_range(struct bpf_sock_addr, msg_src_ip4):
		switch (prog->expected_attach_type) {
		case BPF_CGROUP_UDP4_SENDMSG:
			break;
		default:
			return false;
		}
		break;
	case bpf_ctx_range_till(struct bpf_sock_addr, msg_src_ip6[0],
				msg_src_ip6[3]):
		switch (prog->expected_attach_type) {
		case BPF_CGROUP_UDP6_SENDMSG:
			break;
		default:
			return false;
		}
		break;
	}

	switch (off) {
	case bpf_ctx_range(struct bpf_sock_addr, user_ip4):
	case bpf_ctx_range_till(struct bpf_sock_addr, user_ip6[0], user_ip6[3]):
	case bpf_ctx_range(struct bpf_sock_addr, msg_src_ip4):
	case bpf_ctx_range_till(struct bpf_sock_addr, msg_src_ip6[0],
				msg_src_ip6[3]):
		/* Only narrow read access allowed for now. */
		if (type == BPF_READ) {
			bpf_ctx_record_field_size(info, size_default);
			if (!bpf_ctx_narrow_access_ok(off, size, size_default))
				return false;
		} else {
			if (bpf_ctx_wide_store_ok(off, size,
						  struct bpf_sock_addr,
						  user_ip6))
				return true;

			if (bpf_ctx_wide_store_ok(off, size,
						  struct bpf_sock_addr,
						  msg_src_ip6))
				return true;

			if (size != size_default)
				return false;
		}
		break;
	case bpf_ctx_range(struct bpf_sock_addr, user_port):
		if (size != size_default)
			return false;
		break;
	case offsetof(struct bpf_sock_addr, sk):
		if (type != BPF_READ)
			return false;
		if (size != sizeof(__u64))
			return false;
		info->reg_type = PTR_TO_SOCKET;
		break;
	default:
		if (type == BPF_READ) {
			if (size != size_default)
				return false;
		} else {
			return false;
		}
	}

	return true;
}

static bool sock_ops_is_valid_access(int off, int size,
				     enum bpf_access_type type,
				     const struct bpf_prog *prog,
				     struct bpf_insn_access_aux *info)
{
	const int size_default = sizeof(__u32);

	if (off < 0 || off >= sizeof(struct bpf_sock_ops))
		return false;

	/* The verifier guarantees that size > 0. */
	if (off % size != 0)
		return false;

	if (type == BPF_WRITE) {
		switch (off) {
		case offsetof(struct bpf_sock_ops, reply):
		case offsetof(struct bpf_sock_ops, sk_txhash):
			if (size != size_default)
				return false;
			break;
		default:
			return false;
		}
	} else {
		switch (off) {
		case bpf_ctx_range_till(struct bpf_sock_ops, bytes_received,
					bytes_acked):
			if (size != sizeof(__u64))
				return false;
			break;
		case offsetof(struct bpf_sock_ops, sk):
			if (size != sizeof(__u64))
				return false;
			info->reg_type = PTR_TO_SOCKET_OR_NULL;
			break;
		default:
			if (size != size_default)
				return false;
			break;
		}
	}

	return true;
}

static int sk_skb_prologue(struct bpf_insn *insn_buf, bool direct_write,
			   const struct bpf_prog *prog)
{
	return bpf_unclone_prologue(insn_buf, direct_write, prog, SK_DROP);
}

static bool sk_skb_is_valid_access(int off, int size,
				   enum bpf_access_type type,
				   const struct bpf_prog *prog,
				   struct bpf_insn_access_aux *info)
{
	switch (off) {
	case bpf_ctx_range(struct __sk_buff, tc_classid):
	case bpf_ctx_range(struct __sk_buff, data_meta):
	case bpf_ctx_range(struct __sk_buff, tstamp):
	case bpf_ctx_range(struct __sk_buff, wire_len):
		return false;
	}

	if (type == BPF_WRITE) {
		switch (off) {
		case bpf_ctx_range(struct __sk_buff, tc_index):
		case bpf_ctx_range(struct __sk_buff, priority):
			break;
		default:
			return false;
		}
	}

	switch (off) {
	case bpf_ctx_range(struct __sk_buff, mark):
		return false;
	case bpf_ctx_range(struct __sk_buff, data):
		info->reg_type = PTR_TO_PACKET;
		break;
	case bpf_ctx_range(struct __sk_buff, data_end):
		info->reg_type = PTR_TO_PACKET_END;
		break;
	}

	return bpf_skb_is_valid_access(off, size, type, prog, info);
}

static bool sk_msg_is_valid_access(int off, int size,
				   enum bpf_access_type type,
				   const struct bpf_prog *prog,
				   struct bpf_insn_access_aux *info)
{
	if (type == BPF_WRITE)
		return false;

	if (off % size != 0)
		return false;

	switch (off) {
	case offsetof(struct sk_msg_md, data):
		info->reg_type = PTR_TO_PACKET;
		if (size != sizeof(__u64))
			return false;
		break;
	case offsetof(struct sk_msg_md, data_end):
		info->reg_type = PTR_TO_PACKET_END;
		if (size != sizeof(__u64))
			return false;
		break;
	case bpf_ctx_range(struct sk_msg_md, family):
	case bpf_ctx_range(struct sk_msg_md, remote_ip4):
	case bpf_ctx_range(struct sk_msg_md, local_ip4):
	case bpf_ctx_range_till(struct sk_msg_md, remote_ip6[0], remote_ip6[3]):
	case bpf_ctx_range_till(struct sk_msg_md, local_ip6[0], local_ip6[3]):
	case bpf_ctx_range(struct sk_msg_md, remote_port):
	case bpf_ctx_range(struct sk_msg_md, local_port):
	case bpf_ctx_range(struct sk_msg_md, size):
		if (size != sizeof(__u32))
			return false;
		break;
	default:
		return false;
	}
	return true;
}

static bool flow_dissector_is_valid_access(int off, int size,
					   enum bpf_access_type type,
					   const struct bpf_prog *prog,
					   struct bpf_insn_access_aux *info)
{
	const int size_default = sizeof(__u32);

	if (off < 0 || off >= sizeof(struct __sk_buff))
		return false;

	if (type == BPF_WRITE)
		return false;

	switch (off) {
	case bpf_ctx_range(struct __sk_buff, data):
		if (size != size_default)
			return false;
		info->reg_type = PTR_TO_PACKET;
		return true;
	case bpf_ctx_range(struct __sk_buff, data_end):
		if (size != size_default)
			return false;
		info->reg_type = PTR_TO_PACKET_END;
		return true;
	case bpf_ctx_range_ptr(struct __sk_buff, flow_keys):
		if (size != sizeof(__u64))
			return false;
		info->reg_type = PTR_TO_FLOW_KEYS;
		return true;
	default:
		return false;
	}
}

static u32 flow_dissector_convert_ctx_access(enum bpf_access_type type,
					     const struct bpf_insn *si,
					     struct bpf_insn *insn_buf,
					     struct bpf_prog *prog,
					     u32 *target_size)

{
	struct bpf_insn *insn = insn_buf;

	switch (si->off) {
	case offsetof(struct __sk_buff, data):
		*insn++ = BPF_LDX_MEM(BPF_FIELD_SIZEOF(struct bpf_flow_dissector, data),
				      si->dst_reg, si->src_reg,
				      offsetof(struct bpf_flow_dissector, data));
		break;

	case offsetof(struct __sk_buff, data_end):
		*insn++ = BPF_LDX_MEM(BPF_FIELD_SIZEOF(struct bpf_flow_dissector, data_end),
				      si->dst_reg, si->src_reg,
				      offsetof(struct bpf_flow_dissector, data_end));
		break;

	case offsetof(struct __sk_buff, flow_keys):
		*insn++ = BPF_LDX_MEM(BPF_FIELD_SIZEOF(struct bpf_flow_dissector, flow_keys),
				      si->dst_reg, si->src_reg,
				      offsetof(struct bpf_flow_dissector, flow_keys));
		break;
	}

	return insn - insn_buf;
}

static u32 bpf_convert_ctx_access(enum bpf_access_type type,
				  const struct bpf_insn *si,
				  struct bpf_insn *insn_buf,
				  struct bpf_prog *prog, u32 *target_size)
{
	struct bpf_insn *insn = insn_buf;
	int off;

	switch (si->off) {
	case offsetof(struct __sk_buff, len):
		*insn++ = BPF_LDX_MEM(BPF_W, si->dst_reg, si->src_reg,
				      bpf_target_off(struct sk_buff, len, 4,
						     target_size));
		break;

	case offsetof(struct __sk_buff, protocol):
		*insn++ = BPF_LDX_MEM(BPF_H, si->dst_reg, si->src_reg,
				      bpf_target_off(struct sk_buff, protocol, 2,
						     target_size));
		break;

	case offsetof(struct __sk_buff, vlan_proto):
		*insn++ = BPF_LDX_MEM(BPF_H, si->dst_reg, si->src_reg,
				      bpf_target_off(struct sk_buff, vlan_proto, 2,
						     target_size));
		break;

	case offsetof(struct __sk_buff, priority):
		if (type == BPF_WRITE)
			*insn++ = BPF_STX_MEM(BPF_W, si->dst_reg, si->src_reg,
					      bpf_target_off(struct sk_buff, priority, 4,
							     target_size));
		else
			*insn++ = BPF_LDX_MEM(BPF_W, si->dst_reg, si->src_reg,
					      bpf_target_off(struct sk_buff, priority, 4,
							     target_size));
		break;

	case offsetof(struct __sk_buff, ingress_ifindex):
		*insn++ = BPF_LDX_MEM(BPF_W, si->dst_reg, si->src_reg,
				      bpf_target_off(struct sk_buff, skb_iif, 4,
						     target_size));
		break;

	case offsetof(struct __sk_buff, ifindex):
		*insn++ = BPF_LDX_MEM(BPF_FIELD_SIZEOF(struct sk_buff, dev),
				      si->dst_reg, si->src_reg,
				      offsetof(struct sk_buff, dev));
		*insn++ = BPF_JMP_IMM(BPF_JEQ, si->dst_reg, 0, 1);
		*insn++ = BPF_LDX_MEM(BPF_W, si->dst_reg, si->dst_reg,
				      bpf_target_off(struct net_device, ifindex, 4,
						     target_size));
		break;

	case offsetof(struct __sk_buff, hash):
		*insn++ = BPF_LDX_MEM(BPF_W, si->dst_reg, si->src_reg,
				      bpf_target_off(struct sk_buff, hash, 4,
						     target_size));
		break;

	case offsetof(struct __sk_buff, mark):
		if (type == BPF_WRITE)
			*insn++ = BPF_STX_MEM(BPF_W, si->dst_reg, si->src_reg,
					      bpf_target_off(struct sk_buff, mark, 4,
							     target_size));
		else
			*insn++ = BPF_LDX_MEM(BPF_W, si->dst_reg, si->src_reg,
					      bpf_target_off(struct sk_buff, mark, 4,
							     target_size));
		break;

	case offsetof(struct __sk_buff, pkt_type):
		*target_size = 1;
		*insn++ = BPF_LDX_MEM(BPF_B, si->dst_reg, si->src_reg,
				      PKT_TYPE_OFFSET());
		*insn++ = BPF_ALU32_IMM(BPF_AND, si->dst_reg, PKT_TYPE_MAX);
#ifdef __BIG_ENDIAN_BITFIELD
		*insn++ = BPF_ALU32_IMM(BPF_RSH, si->dst_reg, 5);
#endif
		break;

	case offsetof(struct __sk_buff, queue_mapping):
		if (type == BPF_WRITE) {
			*insn++ = BPF_JMP_IMM(BPF_JGE, si->src_reg, NO_QUEUE_MAPPING, 1);
			*insn++ = BPF_STX_MEM(BPF_H, si->dst_reg, si->src_reg,
					      bpf_target_off(struct sk_buff,
							     queue_mapping,
							     2, target_size));
		} else {
			*insn++ = BPF_LDX_MEM(BPF_H, si->dst_reg, si->src_reg,
					      bpf_target_off(struct sk_buff,
							     queue_mapping,
							     2, target_size));
		}
		break;

	case offsetof(struct __sk_buff, vlan_present):
		*target_size = 1;
		*insn++ = BPF_LDX_MEM(BPF_B, si->dst_reg, si->src_reg,
				      PKT_VLAN_PRESENT_OFFSET());
		if (PKT_VLAN_PRESENT_BIT)
			*insn++ = BPF_ALU32_IMM(BPF_RSH, si->dst_reg, PKT_VLAN_PRESENT_BIT);
		if (PKT_VLAN_PRESENT_BIT < 7)
			*insn++ = BPF_ALU32_IMM(BPF_AND, si->dst_reg, 1);
		break;

	case offsetof(struct __sk_buff, vlan_tci):
		*insn++ = BPF_LDX_MEM(BPF_H, si->dst_reg, si->src_reg,
				      bpf_target_off(struct sk_buff, vlan_tci, 2,
						     target_size));
		break;

	case offsetof(struct __sk_buff, cb[0]) ...
	     offsetofend(struct __sk_buff, cb[4]) - 1:
		BUILD_BUG_ON(FIELD_SIZEOF(struct qdisc_skb_cb, data) < 20);
		BUILD_BUG_ON((offsetof(struct sk_buff, cb) +
			      offsetof(struct qdisc_skb_cb, data)) %
			     sizeof(__u64));

		prog->cb_access = 1;
		off  = si->off;
		off -= offsetof(struct __sk_buff, cb[0]);
		off += offsetof(struct sk_buff, cb);
		off += offsetof(struct qdisc_skb_cb, data);
		if (type == BPF_WRITE)
			*insn++ = BPF_STX_MEM(BPF_SIZE(si->code), si->dst_reg,
					      si->src_reg, off);
		else
			*insn++ = BPF_LDX_MEM(BPF_SIZE(si->code), si->dst_reg,
					      si->src_reg, off);
		break;

	case offsetof(struct __sk_buff, tc_classid):
		BUILD_BUG_ON(FIELD_SIZEOF(struct qdisc_skb_cb, tc_classid) != 2);

		off  = si->off;
		off -= offsetof(struct __sk_buff, tc_classid);
		off += offsetof(struct sk_buff, cb);
		off += offsetof(struct qdisc_skb_cb, tc_classid);
		*target_size = 2;
		if (type == BPF_WRITE)
			*insn++ = BPF_STX_MEM(BPF_H, si->dst_reg,
					      si->src_reg, off);
		else
			*insn++ = BPF_LDX_MEM(BPF_H, si->dst_reg,
					      si->src_reg, off);
		break;

	case offsetof(struct __sk_buff, data):
		*insn++ = BPF_LDX_MEM(BPF_FIELD_SIZEOF(struct sk_buff, data),
				      si->dst_reg, si->src_reg,
				      offsetof(struct sk_buff, data));
		break;

	case offsetof(struct __sk_buff, data_meta):
		off  = si->off;
		off -= offsetof(struct __sk_buff, data_meta);
		off += offsetof(struct sk_buff, cb);
		off += offsetof(struct bpf_skb_data_end, data_meta);
		*insn++ = BPF_LDX_MEM(BPF_SIZEOF(void *), si->dst_reg,
				      si->src_reg, off);
		break;

	case offsetof(struct __sk_buff, data_end):
		off  = si->off;
		off -= offsetof(struct __sk_buff, data_end);
		off += offsetof(struct sk_buff, cb);
		off += offsetof(struct bpf_skb_data_end, data_end);
		*insn++ = BPF_LDX_MEM(BPF_SIZEOF(void *), si->dst_reg,
				      si->src_reg, off);
		break;

	case offsetof(struct __sk_buff, tc_index):
#ifdef CONFIG_NET_SCHED
		if (type == BPF_WRITE)
			*insn++ = BPF_STX_MEM(BPF_H, si->dst_reg, si->src_reg,
					      bpf_target_off(struct sk_buff, tc_index, 2,
							     target_size));
		else
			*insn++ = BPF_LDX_MEM(BPF_H, si->dst_reg, si->src_reg,
					      bpf_target_off(struct sk_buff, tc_index, 2,
							     target_size));
#else
		*target_size = 2;
		if (type == BPF_WRITE)
			*insn++ = BPF_MOV64_REG(si->dst_reg, si->dst_reg);
		else
			*insn++ = BPF_MOV64_IMM(si->dst_reg, 0);
#endif
		break;

	case offsetof(struct __sk_buff, napi_id):
#if defined(CONFIG_NET_RX_BUSY_POLL)
		*insn++ = BPF_LDX_MEM(BPF_W, si->dst_reg, si->src_reg,
				      bpf_target_off(struct sk_buff, napi_id, 4,
						     target_size));
		*insn++ = BPF_JMP_IMM(BPF_JGE, si->dst_reg, MIN_NAPI_ID, 1);
		*insn++ = BPF_MOV64_IMM(si->dst_reg, 0);
#else
		*target_size = 4;
		*insn++ = BPF_MOV64_IMM(si->dst_reg, 0);
#endif
		break;
	case offsetof(struct __sk_buff, family):
		BUILD_BUG_ON(FIELD_SIZEOF(struct sock_common, skc_family) != 2);

		*insn++ = BPF_LDX_MEM(BPF_FIELD_SIZEOF(struct sk_buff, sk),
				      si->dst_reg, si->src_reg,
				      offsetof(struct sk_buff, sk));
		*insn++ = BPF_LDX_MEM(BPF_H, si->dst_reg, si->dst_reg,
				      bpf_target_off(struct sock_common,
						     skc_family,
						     2, target_size));
		break;
	case offsetof(struct __sk_buff, remote_ip4):
		BUILD_BUG_ON(FIELD_SIZEOF(struct sock_common, skc_daddr) != 4);

		*insn++ = BPF_LDX_MEM(BPF_FIELD_SIZEOF(struct sk_buff, sk),
				      si->dst_reg, si->src_reg,
				      offsetof(struct sk_buff, sk));
		*insn++ = BPF_LDX_MEM(BPF_W, si->dst_reg, si->dst_reg,
				      bpf_target_off(struct sock_common,
						     skc_daddr,
						     4, target_size));
		break;
	case offsetof(struct __sk_buff, local_ip4):
		BUILD_BUG_ON(FIELD_SIZEOF(struct sock_common,
					  skc_rcv_saddr) != 4);

		*insn++ = BPF_LDX_MEM(BPF_FIELD_SIZEOF(struct sk_buff, sk),
				      si->dst_reg, si->src_reg,
				      offsetof(struct sk_buff, sk));
		*insn++ = BPF_LDX_MEM(BPF_W, si->dst_reg, si->dst_reg,
				      bpf_target_off(struct sock_common,
						     skc_rcv_saddr,
						     4, target_size));
		break;
	case offsetof(struct __sk_buff, remote_ip6[0]) ...
	     offsetof(struct __sk_buff, remote_ip6[3]):
#if IS_ENABLED(CONFIG_IPV6)
		BUILD_BUG_ON(FIELD_SIZEOF(struct sock_common,
					  skc_v6_daddr.s6_addr32[0]) != 4);

		off = si->off;
		off -= offsetof(struct __sk_buff, remote_ip6[0]);

		*insn++ = BPF_LDX_MEM(BPF_FIELD_SIZEOF(struct sk_buff, sk),
				      si->dst_reg, si->src_reg,
				      offsetof(struct sk_buff, sk));
		*insn++ = BPF_LDX_MEM(BPF_W, si->dst_reg, si->dst_reg,
				      offsetof(struct sock_common,
					       skc_v6_daddr.s6_addr32[0]) +
				      off);
#else
		*insn++ = BPF_MOV32_IMM(si->dst_reg, 0);
#endif
		break;
	case offsetof(struct __sk_buff, local_ip6[0]) ...
	     offsetof(struct __sk_buff, local_ip6[3]):
#if IS_ENABLED(CONFIG_IPV6)
		BUILD_BUG_ON(FIELD_SIZEOF(struct sock_common,
					  skc_v6_rcv_saddr.s6_addr32[0]) != 4);

		off = si->off;
		off -= offsetof(struct __sk_buff, local_ip6[0]);

		*insn++ = BPF_LDX_MEM(BPF_FIELD_SIZEOF(struct sk_buff, sk),
				      si->dst_reg, si->src_reg,
				      offsetof(struct sk_buff, sk));
		*insn++ = BPF_LDX_MEM(BPF_W, si->dst_reg, si->dst_reg,
				      offsetof(struct sock_common,
					       skc_v6_rcv_saddr.s6_addr32[0]) +
				      off);
#else
		*insn++ = BPF_MOV32_IMM(si->dst_reg, 0);
#endif
		break;

	case offsetof(struct __sk_buff, remote_port):
		BUILD_BUG_ON(FIELD_SIZEOF(struct sock_common, skc_dport) != 2);

		*insn++ = BPF_LDX_MEM(BPF_FIELD_SIZEOF(struct sk_buff, sk),
				      si->dst_reg, si->src_reg,
				      offsetof(struct sk_buff, sk));
		*insn++ = BPF_LDX_MEM(BPF_H, si->dst_reg, si->dst_reg,
				      bpf_target_off(struct sock_common,
						     skc_dport,
						     2, target_size));
#ifndef __BIG_ENDIAN_BITFIELD
		*insn++ = BPF_ALU32_IMM(BPF_LSH, si->dst_reg, 16);
#endif
		break;

	case offsetof(struct __sk_buff, local_port):
		BUILD_BUG_ON(FIELD_SIZEOF(struct sock_common, skc_num) != 2);

		*insn++ = BPF_LDX_MEM(BPF_FIELD_SIZEOF(struct sk_buff, sk),
				      si->dst_reg, si->src_reg,
				      offsetof(struct sk_buff, sk));
		*insn++ = BPF_LDX_MEM(BPF_H, si->dst_reg, si->dst_reg,
				      bpf_target_off(struct sock_common,
						     skc_num, 2, target_size));
		break;

	case offsetof(struct __sk_buff, tstamp):
		BUILD_BUG_ON(FIELD_SIZEOF(struct sk_buff, tstamp) != 8);

		if (type == BPF_WRITE)
			*insn++ = BPF_STX_MEM(BPF_DW,
					      si->dst_reg, si->src_reg,
					      bpf_target_off(struct sk_buff,
							     tstamp, 8,
							     target_size));
		else
			*insn++ = BPF_LDX_MEM(BPF_DW,
					      si->dst_reg, si->src_reg,
					      bpf_target_off(struct sk_buff,
							     tstamp, 8,
							     target_size));
		break;

	case offsetof(struct __sk_buff, gso_segs):
		/* si->dst_reg = skb_shinfo(SKB); */
#ifdef NET_SKBUFF_DATA_USES_OFFSET
		*insn++ = BPF_LDX_MEM(BPF_FIELD_SIZEOF(struct sk_buff, head),
				      si->dst_reg, si->src_reg,
				      offsetof(struct sk_buff, head));
		*insn++ = BPF_LDX_MEM(BPF_FIELD_SIZEOF(struct sk_buff, end),
				      BPF_REG_AX, si->src_reg,
				      offsetof(struct sk_buff, end));
		*insn++ = BPF_ALU64_REG(BPF_ADD, si->dst_reg, BPF_REG_AX);
#else
		*insn++ = BPF_LDX_MEM(BPF_FIELD_SIZEOF(struct sk_buff, end),
				      si->dst_reg, si->src_reg,
				      offsetof(struct sk_buff, end));
#endif
		*insn++ = BPF_LDX_MEM(BPF_FIELD_SIZEOF(struct skb_shared_info, gso_segs),
				      si->dst_reg, si->dst_reg,
				      bpf_target_off(struct skb_shared_info,
						     gso_segs, 2,
						     target_size));
		break;
	case offsetof(struct __sk_buff, wire_len):
		BUILD_BUG_ON(FIELD_SIZEOF(struct qdisc_skb_cb, pkt_len) != 4);

		off = si->off;
		off -= offsetof(struct __sk_buff, wire_len);
		off += offsetof(struct sk_buff, cb);
		off += offsetof(struct qdisc_skb_cb, pkt_len);
		*target_size = 4;
		*insn++ = BPF_LDX_MEM(BPF_W, si->dst_reg, si->src_reg, off);
		break;

	case offsetof(struct __sk_buff, sk):
		*insn++ = BPF_LDX_MEM(BPF_FIELD_SIZEOF(struct sk_buff, sk),
				      si->dst_reg, si->src_reg,
				      offsetof(struct sk_buff, sk));
		break;
	}

	return insn - insn_buf;
}

u32 bpf_sock_convert_ctx_access(enum bpf_access_type type,
				const struct bpf_insn *si,
				struct bpf_insn *insn_buf,
				struct bpf_prog *prog, u32 *target_size)
{
	struct bpf_insn *insn = insn_buf;
	int off;

	switch (si->off) {
	case offsetof(struct bpf_sock, bound_dev_if):
		BUILD_BUG_ON(FIELD_SIZEOF(struct sock, sk_bound_dev_if) != 4);

		if (type == BPF_WRITE)
			*insn++ = BPF_STX_MEM(BPF_W, si->dst_reg, si->src_reg,
					offsetof(struct sock, sk_bound_dev_if));
		else
			*insn++ = BPF_LDX_MEM(BPF_W, si->dst_reg, si->src_reg,
				      offsetof(struct sock, sk_bound_dev_if));
		break;

	case offsetof(struct bpf_sock, mark):
		BUILD_BUG_ON(FIELD_SIZEOF(struct sock, sk_mark) != 4);

		if (type == BPF_WRITE)
			*insn++ = BPF_STX_MEM(BPF_W, si->dst_reg, si->src_reg,
					offsetof(struct sock, sk_mark));
		else
			*insn++ = BPF_LDX_MEM(BPF_W, si->dst_reg, si->src_reg,
				      offsetof(struct sock, sk_mark));
		break;

	case offsetof(struct bpf_sock, priority):
		BUILD_BUG_ON(FIELD_SIZEOF(struct sock, sk_priority) != 4);

		if (type == BPF_WRITE)
			*insn++ = BPF_STX_MEM(BPF_W, si->dst_reg, si->src_reg,
					offsetof(struct sock, sk_priority));
		else
			*insn++ = BPF_LDX_MEM(BPF_W, si->dst_reg, si->src_reg,
				      offsetof(struct sock, sk_priority));
		break;

	case offsetof(struct bpf_sock, family):
		*insn++ = BPF_LDX_MEM(
			BPF_FIELD_SIZEOF(struct sock_common, skc_family),
			si->dst_reg, si->src_reg,
			bpf_target_off(struct sock_common,
				       skc_family,
				       FIELD_SIZEOF(struct sock_common,
						    skc_family),
				       target_size));
		break;

	case offsetof(struct bpf_sock, type):
		BUILD_BUG_ON(HWEIGHT32(SK_FL_TYPE_MASK) != BITS_PER_BYTE * 2);
		*insn++ = BPF_LDX_MEM(BPF_W, si->dst_reg, si->src_reg,
				      offsetof(struct sock, __sk_flags_offset));
		*insn++ = BPF_ALU32_IMM(BPF_AND, si->dst_reg, SK_FL_TYPE_MASK);
		*insn++ = BPF_ALU32_IMM(BPF_RSH, si->dst_reg, SK_FL_TYPE_SHIFT);
		*target_size = 2;
		break;

	case offsetof(struct bpf_sock, protocol):
		BUILD_BUG_ON(HWEIGHT32(SK_FL_PROTO_MASK) != BITS_PER_BYTE);
		*insn++ = BPF_LDX_MEM(BPF_W, si->dst_reg, si->src_reg,
				      offsetof(struct sock, __sk_flags_offset));
		*insn++ = BPF_ALU32_IMM(BPF_AND, si->dst_reg, SK_FL_PROTO_MASK);
		*insn++ = BPF_ALU32_IMM(BPF_RSH, si->dst_reg, SK_FL_PROTO_SHIFT);
		*target_size = 1;
		break;

	case offsetof(struct bpf_sock, src_ip4):
		*insn++ = BPF_LDX_MEM(
			BPF_SIZE(si->code), si->dst_reg, si->src_reg,
			bpf_target_off(struct sock_common, skc_rcv_saddr,
				       FIELD_SIZEOF(struct sock_common,
						    skc_rcv_saddr),
				       target_size));
		break;

	case offsetof(struct bpf_sock, dst_ip4):
		*insn++ = BPF_LDX_MEM(
			BPF_SIZE(si->code), si->dst_reg, si->src_reg,
			bpf_target_off(struct sock_common, skc_daddr,
				       FIELD_SIZEOF(struct sock_common,
						    skc_daddr),
				       target_size));
		break;

	case bpf_ctx_range_till(struct bpf_sock, src_ip6[0], src_ip6[3]):
#if IS_ENABLED(CONFIG_IPV6)
		off = si->off;
		off -= offsetof(struct bpf_sock, src_ip6[0]);
		*insn++ = BPF_LDX_MEM(
			BPF_SIZE(si->code), si->dst_reg, si->src_reg,
			bpf_target_off(
				struct sock_common,
				skc_v6_rcv_saddr.s6_addr32[0],
				FIELD_SIZEOF(struct sock_common,
					     skc_v6_rcv_saddr.s6_addr32[0]),
				target_size) + off);
#else
		(void)off;
		*insn++ = BPF_MOV32_IMM(si->dst_reg, 0);
#endif
		break;

	case bpf_ctx_range_till(struct bpf_sock, dst_ip6[0], dst_ip6[3]):
#if IS_ENABLED(CONFIG_IPV6)
		off = si->off;
		off -= offsetof(struct bpf_sock, dst_ip6[0]);
		*insn++ = BPF_LDX_MEM(
			BPF_SIZE(si->code), si->dst_reg, si->src_reg,
			bpf_target_off(struct sock_common,
				       skc_v6_daddr.s6_addr32[0],
				       FIELD_SIZEOF(struct sock_common,
						    skc_v6_daddr.s6_addr32[0]),
				       target_size) + off);
#else
		*insn++ = BPF_MOV32_IMM(si->dst_reg, 0);
		*target_size = 4;
#endif
		break;

	case offsetof(struct bpf_sock, src_port):
		*insn++ = BPF_LDX_MEM(
			BPF_FIELD_SIZEOF(struct sock_common, skc_num),
			si->dst_reg, si->src_reg,
			bpf_target_off(struct sock_common, skc_num,
				       FIELD_SIZEOF(struct sock_common,
						    skc_num),
				       target_size));
		break;

	case offsetof(struct bpf_sock, dst_port):
		*insn++ = BPF_LDX_MEM(
			BPF_FIELD_SIZEOF(struct sock_common, skc_dport),
			si->dst_reg, si->src_reg,
			bpf_target_off(struct sock_common, skc_dport,
				       FIELD_SIZEOF(struct sock_common,
						    skc_dport),
				       target_size));
		break;

	case offsetof(struct bpf_sock, state):
		*insn++ = BPF_LDX_MEM(
			BPF_FIELD_SIZEOF(struct sock_common, skc_state),
			si->dst_reg, si->src_reg,
			bpf_target_off(struct sock_common, skc_state,
				       FIELD_SIZEOF(struct sock_common,
						    skc_state),
				       target_size));
		break;
	}

	return insn - insn_buf;
}

static u32 tc_cls_act_convert_ctx_access(enum bpf_access_type type,
					 const struct bpf_insn *si,
					 struct bpf_insn *insn_buf,
					 struct bpf_prog *prog, u32 *target_size)
{
	struct bpf_insn *insn = insn_buf;

	switch (si->off) {
	case offsetof(struct __sk_buff, ifindex):
		*insn++ = BPF_LDX_MEM(BPF_FIELD_SIZEOF(struct sk_buff, dev),
				      si->dst_reg, si->src_reg,
				      offsetof(struct sk_buff, dev));
		*insn++ = BPF_LDX_MEM(BPF_W, si->dst_reg, si->dst_reg,
				      bpf_target_off(struct net_device, ifindex, 4,
						     target_size));
		break;
	default:
		return bpf_convert_ctx_access(type, si, insn_buf, prog,
					      target_size);
	}

	return insn - insn_buf;
}

static u32 xdp_convert_ctx_access(enum bpf_access_type type,
				  const struct bpf_insn *si,
				  struct bpf_insn *insn_buf,
				  struct bpf_prog *prog, u32 *target_size)
{
	struct bpf_insn *insn = insn_buf;

	switch (si->off) {
	case offsetof(struct xdp_md, data):
		*insn++ = BPF_LDX_MEM(BPF_FIELD_SIZEOF(struct xdp_buff, data),
				      si->dst_reg, si->src_reg,
				      offsetof(struct xdp_buff, data));
		break;
	case offsetof(struct xdp_md, data_meta):
		*insn++ = BPF_LDX_MEM(BPF_FIELD_SIZEOF(struct xdp_buff, data_meta),
				      si->dst_reg, si->src_reg,
				      offsetof(struct xdp_buff, data_meta));
		break;
	case offsetof(struct xdp_md, data_end):
		*insn++ = BPF_LDX_MEM(BPF_FIELD_SIZEOF(struct xdp_buff, data_end),
				      si->dst_reg, si->src_reg,
				      offsetof(struct xdp_buff, data_end));
		break;
	case offsetof(struct xdp_md, ingress_ifindex):
		*insn++ = BPF_LDX_MEM(BPF_FIELD_SIZEOF(struct xdp_buff, rxq),
				      si->dst_reg, si->src_reg,
				      offsetof(struct xdp_buff, rxq));
		*insn++ = BPF_LDX_MEM(BPF_FIELD_SIZEOF(struct xdp_rxq_info, dev),
				      si->dst_reg, si->dst_reg,
				      offsetof(struct xdp_rxq_info, dev));
		*insn++ = BPF_LDX_MEM(BPF_W, si->dst_reg, si->dst_reg,
				      offsetof(struct net_device, ifindex));
		break;
	case offsetof(struct xdp_md, rx_queue_index):
		*insn++ = BPF_LDX_MEM(BPF_FIELD_SIZEOF(struct xdp_buff, rxq),
				      si->dst_reg, si->src_reg,
				      offsetof(struct xdp_buff, rxq));
		*insn++ = BPF_LDX_MEM(BPF_W, si->dst_reg, si->dst_reg,
				      offsetof(struct xdp_rxq_info,
					       queue_index));
		break;
	}

	return insn - insn_buf;
}

/* SOCK_ADDR_LOAD_NESTED_FIELD() loads Nested Field S.F.NF where S is type of
 * context Structure, F is Field in context structure that contains a pointer
 * to Nested Structure of type NS that has the field NF.
 *
 * SIZE encodes the load size (BPF_B, BPF_H, etc). It's up to caller to make
 * sure that SIZE is not greater than actual size of S.F.NF.
 *
 * If offset OFF is provided, the load happens from that offset relative to
 * offset of NF.
 */
#define SOCK_ADDR_LOAD_NESTED_FIELD_SIZE_OFF(S, NS, F, NF, SIZE, OFF)	       \
	do {								       \
		*insn++ = BPF_LDX_MEM(BPF_FIELD_SIZEOF(S, F), si->dst_reg,     \
				      si->src_reg, offsetof(S, F));	       \
		*insn++ = BPF_LDX_MEM(					       \
			SIZE, si->dst_reg, si->dst_reg,			       \
			bpf_target_off(NS, NF, FIELD_SIZEOF(NS, NF),	       \
				       target_size)			       \
				+ OFF);					       \
	} while (0)

#define SOCK_ADDR_LOAD_NESTED_FIELD(S, NS, F, NF)			       \
	SOCK_ADDR_LOAD_NESTED_FIELD_SIZE_OFF(S, NS, F, NF,		       \
					     BPF_FIELD_SIZEOF(NS, NF), 0)

/* SOCK_ADDR_STORE_NESTED_FIELD_OFF() has semantic similar to
 * SOCK_ADDR_LOAD_NESTED_FIELD_SIZE_OFF() but for store operation.
 *
 * In addition it uses Temporary Field TF (member of struct S) as the 3rd
 * "register" since two registers available in convert_ctx_access are not
 * enough: we can't override neither SRC, since it contains value to store, nor
 * DST since it contains pointer to context that may be used by later
 * instructions. But we need a temporary place to save pointer to nested
 * structure whose field we want to store to.
 */
#define SOCK_ADDR_STORE_NESTED_FIELD_OFF(S, NS, F, NF, SIZE, OFF, TF)	       \
	do {								       \
		int tmp_reg = BPF_REG_9;				       \
		if (si->src_reg == tmp_reg || si->dst_reg == tmp_reg)	       \
			--tmp_reg;					       \
		if (si->src_reg == tmp_reg || si->dst_reg == tmp_reg)	       \
			--tmp_reg;					       \
		*insn++ = BPF_STX_MEM(BPF_DW, si->dst_reg, tmp_reg,	       \
				      offsetof(S, TF));			       \
		*insn++ = BPF_LDX_MEM(BPF_FIELD_SIZEOF(S, F), tmp_reg,	       \
				      si->dst_reg, offsetof(S, F));	       \
		*insn++ = BPF_STX_MEM(SIZE, tmp_reg, si->src_reg,	       \
			bpf_target_off(NS, NF, FIELD_SIZEOF(NS, NF),	       \
				       target_size)			       \
				+ OFF);					       \
		*insn++ = BPF_LDX_MEM(BPF_DW, tmp_reg, si->dst_reg,	       \
				      offsetof(S, TF));			       \
	} while (0)

#define SOCK_ADDR_LOAD_OR_STORE_NESTED_FIELD_SIZE_OFF(S, NS, F, NF, SIZE, OFF, \
						      TF)		       \
	do {								       \
		if (type == BPF_WRITE) {				       \
			SOCK_ADDR_STORE_NESTED_FIELD_OFF(S, NS, F, NF, SIZE,   \
							 OFF, TF);	       \
		} else {						       \
			SOCK_ADDR_LOAD_NESTED_FIELD_SIZE_OFF(		       \
				S, NS, F, NF, SIZE, OFF);  \
		}							       \
	} while (0)

#define SOCK_ADDR_LOAD_OR_STORE_NESTED_FIELD(S, NS, F, NF, TF)		       \
	SOCK_ADDR_LOAD_OR_STORE_NESTED_FIELD_SIZE_OFF(			       \
		S, NS, F, NF, BPF_FIELD_SIZEOF(NS, NF), 0, TF)

static u32 sock_addr_convert_ctx_access(enum bpf_access_type type,
					const struct bpf_insn *si,
					struct bpf_insn *insn_buf,
					struct bpf_prog *prog, u32 *target_size)
{
	struct bpf_insn *insn = insn_buf;
	int off;

	switch (si->off) {
	case offsetof(struct bpf_sock_addr, user_family):
		SOCK_ADDR_LOAD_NESTED_FIELD(struct bpf_sock_addr_kern,
					    struct sockaddr, uaddr, sa_family);
		break;

	case offsetof(struct bpf_sock_addr, user_ip4):
		SOCK_ADDR_LOAD_OR_STORE_NESTED_FIELD_SIZE_OFF(
			struct bpf_sock_addr_kern, struct sockaddr_in, uaddr,
			sin_addr, BPF_SIZE(si->code), 0, tmp_reg);
		break;

	case bpf_ctx_range_till(struct bpf_sock_addr, user_ip6[0], user_ip6[3]):
		off = si->off;
		off -= offsetof(struct bpf_sock_addr, user_ip6[0]);
		SOCK_ADDR_LOAD_OR_STORE_NESTED_FIELD_SIZE_OFF(
			struct bpf_sock_addr_kern, struct sockaddr_in6, uaddr,
			sin6_addr.s6_addr32[0], BPF_SIZE(si->code), off,
			tmp_reg);
		break;

	case offsetof(struct bpf_sock_addr, user_port):
		/* To get port we need to know sa_family first and then treat
		 * sockaddr as either sockaddr_in or sockaddr_in6.
		 * Though we can simplify since port field has same offset and
		 * size in both structures.
		 * Here we check this invariant and use just one of the
		 * structures if it's true.
		 */
		BUILD_BUG_ON(offsetof(struct sockaddr_in, sin_port) !=
			     offsetof(struct sockaddr_in6, sin6_port));
		BUILD_BUG_ON(FIELD_SIZEOF(struct sockaddr_in, sin_port) !=
			     FIELD_SIZEOF(struct sockaddr_in6, sin6_port));
		SOCK_ADDR_LOAD_OR_STORE_NESTED_FIELD(struct bpf_sock_addr_kern,
						     struct sockaddr_in6, uaddr,
						     sin6_port, tmp_reg);
		break;

	case offsetof(struct bpf_sock_addr, family):
		SOCK_ADDR_LOAD_NESTED_FIELD(struct bpf_sock_addr_kern,
					    struct sock, sk, sk_family);
		break;

	case offsetof(struct bpf_sock_addr, type):
		SOCK_ADDR_LOAD_NESTED_FIELD_SIZE_OFF(
			struct bpf_sock_addr_kern, struct sock, sk,
			__sk_flags_offset, BPF_W, 0);
		*insn++ = BPF_ALU32_IMM(BPF_AND, si->dst_reg, SK_FL_TYPE_MASK);
		*insn++ = BPF_ALU32_IMM(BPF_RSH, si->dst_reg, SK_FL_TYPE_SHIFT);
		break;

	case offsetof(struct bpf_sock_addr, protocol):
		SOCK_ADDR_LOAD_NESTED_FIELD_SIZE_OFF(
			struct bpf_sock_addr_kern, struct sock, sk,
			__sk_flags_offset, BPF_W, 0);
		*insn++ = BPF_ALU32_IMM(BPF_AND, si->dst_reg, SK_FL_PROTO_MASK);
		*insn++ = BPF_ALU32_IMM(BPF_RSH, si->dst_reg,
					SK_FL_PROTO_SHIFT);
		break;

	case offsetof(struct bpf_sock_addr, msg_src_ip4):
		/* Treat t_ctx as struct in_addr for msg_src_ip4. */
		SOCK_ADDR_LOAD_OR_STORE_NESTED_FIELD_SIZE_OFF(
			struct bpf_sock_addr_kern, struct in_addr, t_ctx,
			s_addr, BPF_SIZE(si->code), 0, tmp_reg);
		break;

	case bpf_ctx_range_till(struct bpf_sock_addr, msg_src_ip6[0],
				msg_src_ip6[3]):
		off = si->off;
		off -= offsetof(struct bpf_sock_addr, msg_src_ip6[0]);
		/* Treat t_ctx as struct in6_addr for msg_src_ip6. */
		SOCK_ADDR_LOAD_OR_STORE_NESTED_FIELD_SIZE_OFF(
			struct bpf_sock_addr_kern, struct in6_addr, t_ctx,
			s6_addr32[0], BPF_SIZE(si->code), off, tmp_reg);
		break;
	case offsetof(struct bpf_sock_addr, sk):
		*insn++ = BPF_LDX_MEM(BPF_FIELD_SIZEOF(struct bpf_sock_addr_kern, sk),
				      si->dst_reg, si->src_reg,
				      offsetof(struct bpf_sock_addr_kern, sk));
		break;
	}

	return insn - insn_buf;
}

static u32 sock_ops_convert_ctx_access(enum bpf_access_type type,
				       const struct bpf_insn *si,
				       struct bpf_insn *insn_buf,
				       struct bpf_prog *prog,
				       u32 *target_size)
{
	struct bpf_insn *insn = insn_buf;
	int off;

/* Helper macro for adding read access to tcp_sock or sock fields. */
#define SOCK_OPS_GET_FIELD(BPF_FIELD, OBJ_FIELD, OBJ)			      \
	do {								      \
		BUILD_BUG_ON(FIELD_SIZEOF(OBJ, OBJ_FIELD) >		      \
			     FIELD_SIZEOF(struct bpf_sock_ops, BPF_FIELD));   \
		*insn++ = BPF_LDX_MEM(BPF_FIELD_SIZEOF(			      \
						struct bpf_sock_ops_kern,     \
						is_fullsock),		      \
				      si->dst_reg, si->src_reg,		      \
				      offsetof(struct bpf_sock_ops_kern,      \
					       is_fullsock));		      \
		*insn++ = BPF_JMP_IMM(BPF_JEQ, si->dst_reg, 0, 2);	      \
		*insn++ = BPF_LDX_MEM(BPF_FIELD_SIZEOF(			      \
						struct bpf_sock_ops_kern, sk),\
				      si->dst_reg, si->src_reg,		      \
				      offsetof(struct bpf_sock_ops_kern, sk));\
		*insn++ = BPF_LDX_MEM(BPF_FIELD_SIZEOF(OBJ,		      \
						       OBJ_FIELD),	      \
				      si->dst_reg, si->dst_reg,		      \
				      offsetof(OBJ, OBJ_FIELD));	      \
	} while (0)

#define SOCK_OPS_GET_TCP_SOCK_FIELD(FIELD) \
		SOCK_OPS_GET_FIELD(FIELD, FIELD, struct tcp_sock)

/* Helper macro for adding write access to tcp_sock or sock fields.
 * The macro is called with two registers, dst_reg which contains a pointer
 * to ctx (context) and src_reg which contains the value that should be
 * stored. However, we need an additional register since we cannot overwrite
 * dst_reg because it may be used later in the program.
 * Instead we "borrow" one of the other register. We first save its value
 * into a new (temp) field in bpf_sock_ops_kern, use it, and then restore
 * it at the end of the macro.
 */
#define SOCK_OPS_SET_FIELD(BPF_FIELD, OBJ_FIELD, OBJ)			      \
	do {								      \
		int reg = BPF_REG_9;					      \
		BUILD_BUG_ON(FIELD_SIZEOF(OBJ, OBJ_FIELD) >		      \
			     FIELD_SIZEOF(struct bpf_sock_ops, BPF_FIELD));   \
		if (si->dst_reg == reg || si->src_reg == reg)		      \
			reg--;						      \
		if (si->dst_reg == reg || si->src_reg == reg)		      \
			reg--;						      \
		*insn++ = BPF_STX_MEM(BPF_DW, si->dst_reg, reg,		      \
				      offsetof(struct bpf_sock_ops_kern,      \
					       temp));			      \
		*insn++ = BPF_LDX_MEM(BPF_FIELD_SIZEOF(			      \
						struct bpf_sock_ops_kern,     \
						is_fullsock),		      \
				      reg, si->dst_reg,			      \
				      offsetof(struct bpf_sock_ops_kern,      \
					       is_fullsock));		      \
		*insn++ = BPF_JMP_IMM(BPF_JEQ, reg, 0, 2);		      \
		*insn++ = BPF_LDX_MEM(BPF_FIELD_SIZEOF(			      \
						struct bpf_sock_ops_kern, sk),\
				      reg, si->dst_reg,			      \
				      offsetof(struct bpf_sock_ops_kern, sk));\
		*insn++ = BPF_STX_MEM(BPF_FIELD_SIZEOF(OBJ, OBJ_FIELD),	      \
				      reg, si->src_reg,			      \
				      offsetof(OBJ, OBJ_FIELD));	      \
		*insn++ = BPF_LDX_MEM(BPF_DW, reg, si->dst_reg,		      \
				      offsetof(struct bpf_sock_ops_kern,      \
					       temp));			      \
	} while (0)

#define SOCK_OPS_GET_OR_SET_FIELD(BPF_FIELD, OBJ_FIELD, OBJ, TYPE)	      \
	do {								      \
		if (TYPE == BPF_WRITE)					      \
			SOCK_OPS_SET_FIELD(BPF_FIELD, OBJ_FIELD, OBJ);	      \
		else							      \
			SOCK_OPS_GET_FIELD(BPF_FIELD, OBJ_FIELD, OBJ);	      \
	} while (0)

	if (insn > insn_buf)
		return insn - insn_buf;

	switch (si->off) {
	case offsetof(struct bpf_sock_ops, op) ...
	     offsetof(struct bpf_sock_ops, replylong[3]):
		BUILD_BUG_ON(FIELD_SIZEOF(struct bpf_sock_ops, op) !=
			     FIELD_SIZEOF(struct bpf_sock_ops_kern, op));
		BUILD_BUG_ON(FIELD_SIZEOF(struct bpf_sock_ops, reply) !=
			     FIELD_SIZEOF(struct bpf_sock_ops_kern, reply));
		BUILD_BUG_ON(FIELD_SIZEOF(struct bpf_sock_ops, replylong) !=
			     FIELD_SIZEOF(struct bpf_sock_ops_kern, replylong));
		off = si->off;
		off -= offsetof(struct bpf_sock_ops, op);
		off += offsetof(struct bpf_sock_ops_kern, op);
		if (type == BPF_WRITE)
			*insn++ = BPF_STX_MEM(BPF_W, si->dst_reg, si->src_reg,
					      off);
		else
			*insn++ = BPF_LDX_MEM(BPF_W, si->dst_reg, si->src_reg,
					      off);
		break;

	case offsetof(struct bpf_sock_ops, family):
		BUILD_BUG_ON(FIELD_SIZEOF(struct sock_common, skc_family) != 2);

		*insn++ = BPF_LDX_MEM(BPF_FIELD_SIZEOF(
					      struct bpf_sock_ops_kern, sk),
				      si->dst_reg, si->src_reg,
				      offsetof(struct bpf_sock_ops_kern, sk));
		*insn++ = BPF_LDX_MEM(BPF_H, si->dst_reg, si->dst_reg,
				      offsetof(struct sock_common, skc_family));
		break;

	case offsetof(struct bpf_sock_ops, remote_ip4):
		BUILD_BUG_ON(FIELD_SIZEOF(struct sock_common, skc_daddr) != 4);

		*insn++ = BPF_LDX_MEM(BPF_FIELD_SIZEOF(
						struct bpf_sock_ops_kern, sk),
				      si->dst_reg, si->src_reg,
				      offsetof(struct bpf_sock_ops_kern, sk));
		*insn++ = BPF_LDX_MEM(BPF_W, si->dst_reg, si->dst_reg,
				      offsetof(struct sock_common, skc_daddr));
		break;

	case offsetof(struct bpf_sock_ops, local_ip4):
		BUILD_BUG_ON(FIELD_SIZEOF(struct sock_common,
					  skc_rcv_saddr) != 4);

		*insn++ = BPF_LDX_MEM(BPF_FIELD_SIZEOF(
					      struct bpf_sock_ops_kern, sk),
				      si->dst_reg, si->src_reg,
				      offsetof(struct bpf_sock_ops_kern, sk));
		*insn++ = BPF_LDX_MEM(BPF_W, si->dst_reg, si->dst_reg,
				      offsetof(struct sock_common,
					       skc_rcv_saddr));
		break;

	case offsetof(struct bpf_sock_ops, remote_ip6[0]) ...
	     offsetof(struct bpf_sock_ops, remote_ip6[3]):
#if IS_ENABLED(CONFIG_IPV6)
		BUILD_BUG_ON(FIELD_SIZEOF(struct sock_common,
					  skc_v6_daddr.s6_addr32[0]) != 4);

		off = si->off;
		off -= offsetof(struct bpf_sock_ops, remote_ip6[0]);
		*insn++ = BPF_LDX_MEM(BPF_FIELD_SIZEOF(
						struct bpf_sock_ops_kern, sk),
				      si->dst_reg, si->src_reg,
				      offsetof(struct bpf_sock_ops_kern, sk));
		*insn++ = BPF_LDX_MEM(BPF_W, si->dst_reg, si->dst_reg,
				      offsetof(struct sock_common,
					       skc_v6_daddr.s6_addr32[0]) +
				      off);
#else
		*insn++ = BPF_MOV32_IMM(si->dst_reg, 0);
#endif
		break;

	case offsetof(struct bpf_sock_ops, local_ip6[0]) ...
	     offsetof(struct bpf_sock_ops, local_ip6[3]):
#if IS_ENABLED(CONFIG_IPV6)
		BUILD_BUG_ON(FIELD_SIZEOF(struct sock_common,
					  skc_v6_rcv_saddr.s6_addr32[0]) != 4);

		off = si->off;
		off -= offsetof(struct bpf_sock_ops, local_ip6[0]);
		*insn++ = BPF_LDX_MEM(BPF_FIELD_SIZEOF(
						struct bpf_sock_ops_kern, sk),
				      si->dst_reg, si->src_reg,
				      offsetof(struct bpf_sock_ops_kern, sk));
		*insn++ = BPF_LDX_MEM(BPF_W, si->dst_reg, si->dst_reg,
				      offsetof(struct sock_common,
					       skc_v6_rcv_saddr.s6_addr32[0]) +
				      off);
#else
		*insn++ = BPF_MOV32_IMM(si->dst_reg, 0);
#endif
		break;

	case offsetof(struct bpf_sock_ops, remote_port):
		BUILD_BUG_ON(FIELD_SIZEOF(struct sock_common, skc_dport) != 2);

		*insn++ = BPF_LDX_MEM(BPF_FIELD_SIZEOF(
						struct bpf_sock_ops_kern, sk),
				      si->dst_reg, si->src_reg,
				      offsetof(struct bpf_sock_ops_kern, sk));
		*insn++ = BPF_LDX_MEM(BPF_H, si->dst_reg, si->dst_reg,
				      offsetof(struct sock_common, skc_dport));
#ifndef __BIG_ENDIAN_BITFIELD
		*insn++ = BPF_ALU32_IMM(BPF_LSH, si->dst_reg, 16);
#endif
		break;

	case offsetof(struct bpf_sock_ops, local_port):
		BUILD_BUG_ON(FIELD_SIZEOF(struct sock_common, skc_num) != 2);

		*insn++ = BPF_LDX_MEM(BPF_FIELD_SIZEOF(
						struct bpf_sock_ops_kern, sk),
				      si->dst_reg, si->src_reg,
				      offsetof(struct bpf_sock_ops_kern, sk));
		*insn++ = BPF_LDX_MEM(BPF_H, si->dst_reg, si->dst_reg,
				      offsetof(struct sock_common, skc_num));
		break;

	case offsetof(struct bpf_sock_ops, is_fullsock):
		*insn++ = BPF_LDX_MEM(BPF_FIELD_SIZEOF(
						struct bpf_sock_ops_kern,
						is_fullsock),
				      si->dst_reg, si->src_reg,
				      offsetof(struct bpf_sock_ops_kern,
					       is_fullsock));
		break;

	case offsetof(struct bpf_sock_ops, state):
		BUILD_BUG_ON(FIELD_SIZEOF(struct sock_common, skc_state) != 1);

		*insn++ = BPF_LDX_MEM(BPF_FIELD_SIZEOF(
						struct bpf_sock_ops_kern, sk),
				      si->dst_reg, si->src_reg,
				      offsetof(struct bpf_sock_ops_kern, sk));
		*insn++ = BPF_LDX_MEM(BPF_B, si->dst_reg, si->dst_reg,
				      offsetof(struct sock_common, skc_state));
		break;

	case offsetof(struct bpf_sock_ops, rtt_min):
		BUILD_BUG_ON(FIELD_SIZEOF(struct tcp_sock, rtt_min) !=
			     sizeof(struct minmax));
		BUILD_BUG_ON(sizeof(struct minmax) <
			     sizeof(struct minmax_sample));

		*insn++ = BPF_LDX_MEM(BPF_FIELD_SIZEOF(
						struct bpf_sock_ops_kern, sk),
				      si->dst_reg, si->src_reg,
				      offsetof(struct bpf_sock_ops_kern, sk));
		*insn++ = BPF_LDX_MEM(BPF_W, si->dst_reg, si->dst_reg,
				      offsetof(struct tcp_sock, rtt_min) +
				      FIELD_SIZEOF(struct minmax_sample, t));
		break;

	case offsetof(struct bpf_sock_ops, bpf_sock_ops_cb_flags):
		SOCK_OPS_GET_FIELD(bpf_sock_ops_cb_flags, bpf_sock_ops_cb_flags,
				   struct tcp_sock);
		break;

	case offsetof(struct bpf_sock_ops, sk_txhash):
		SOCK_OPS_GET_OR_SET_FIELD(sk_txhash, sk_txhash,
					  struct sock, type);
		break;
	case offsetof(struct bpf_sock_ops, snd_cwnd):
		SOCK_OPS_GET_TCP_SOCK_FIELD(snd_cwnd);
		break;
	case offsetof(struct bpf_sock_ops, srtt_us):
		SOCK_OPS_GET_TCP_SOCK_FIELD(srtt_us);
		break;
	case offsetof(struct bpf_sock_ops, snd_ssthresh):
		SOCK_OPS_GET_TCP_SOCK_FIELD(snd_ssthresh);
		break;
	case offsetof(struct bpf_sock_ops, rcv_nxt):
		SOCK_OPS_GET_TCP_SOCK_FIELD(rcv_nxt);
		break;
	case offsetof(struct bpf_sock_ops, snd_nxt):
		SOCK_OPS_GET_TCP_SOCK_FIELD(snd_nxt);
		break;
	case offsetof(struct bpf_sock_ops, snd_una):
		SOCK_OPS_GET_TCP_SOCK_FIELD(snd_una);
		break;
	case offsetof(struct bpf_sock_ops, mss_cache):
		SOCK_OPS_GET_TCP_SOCK_FIELD(mss_cache);
		break;
	case offsetof(struct bpf_sock_ops, ecn_flags):
		SOCK_OPS_GET_TCP_SOCK_FIELD(ecn_flags);
		break;
	case offsetof(struct bpf_sock_ops, rate_delivered):
		SOCK_OPS_GET_TCP_SOCK_FIELD(rate_delivered);
		break;
	case offsetof(struct bpf_sock_ops, rate_interval_us):
		SOCK_OPS_GET_TCP_SOCK_FIELD(rate_interval_us);
		break;
	case offsetof(struct bpf_sock_ops, packets_out):
		SOCK_OPS_GET_TCP_SOCK_FIELD(packets_out);
		break;
	case offsetof(struct bpf_sock_ops, retrans_out):
		SOCK_OPS_GET_TCP_SOCK_FIELD(retrans_out);
		break;
	case offsetof(struct bpf_sock_ops, total_retrans):
		SOCK_OPS_GET_TCP_SOCK_FIELD(total_retrans);
		break;
	case offsetof(struct bpf_sock_ops, segs_in):
		SOCK_OPS_GET_TCP_SOCK_FIELD(segs_in);
		break;
	case offsetof(struct bpf_sock_ops, data_segs_in):
		SOCK_OPS_GET_TCP_SOCK_FIELD(data_segs_in);
		break;
	case offsetof(struct bpf_sock_ops, segs_out):
		SOCK_OPS_GET_TCP_SOCK_FIELD(segs_out);
		break;
	case offsetof(struct bpf_sock_ops, data_segs_out):
		SOCK_OPS_GET_TCP_SOCK_FIELD(data_segs_out);
		break;
	case offsetof(struct bpf_sock_ops, lost_out):
		SOCK_OPS_GET_TCP_SOCK_FIELD(lost_out);
		break;
	case offsetof(struct bpf_sock_ops, sacked_out):
		SOCK_OPS_GET_TCP_SOCK_FIELD(sacked_out);
		break;
	case offsetof(struct bpf_sock_ops, bytes_received):
		SOCK_OPS_GET_TCP_SOCK_FIELD(bytes_received);
		break;
	case offsetof(struct bpf_sock_ops, bytes_acked):
		SOCK_OPS_GET_TCP_SOCK_FIELD(bytes_acked);
		break;
	case offsetof(struct bpf_sock_ops, sk):
		*insn++ = BPF_LDX_MEM(BPF_FIELD_SIZEOF(
						struct bpf_sock_ops_kern,
						is_fullsock),
				      si->dst_reg, si->src_reg,
				      offsetof(struct bpf_sock_ops_kern,
					       is_fullsock));
		*insn++ = BPF_JMP_IMM(BPF_JEQ, si->dst_reg, 0, 1);
		*insn++ = BPF_LDX_MEM(BPF_FIELD_SIZEOF(
						struct bpf_sock_ops_kern, sk),
				      si->dst_reg, si->src_reg,
				      offsetof(struct bpf_sock_ops_kern, sk));
		break;
	}
	return insn - insn_buf;
}

static u32 sk_skb_convert_ctx_access(enum bpf_access_type type,
				     const struct bpf_insn *si,
				     struct bpf_insn *insn_buf,
				     struct bpf_prog *prog, u32 *target_size)
{
	struct bpf_insn *insn = insn_buf;
	int off;

	switch (si->off) {
	case offsetof(struct __sk_buff, data_end):
		off  = si->off;
		off -= offsetof(struct __sk_buff, data_end);
		off += offsetof(struct sk_buff, cb);
		off += offsetof(struct tcp_skb_cb, bpf.data_end);
		*insn++ = BPF_LDX_MEM(BPF_SIZEOF(void *), si->dst_reg,
				      si->src_reg, off);
		break;
	default:
		return bpf_convert_ctx_access(type, si, insn_buf, prog,
					      target_size);
	}

	return insn - insn_buf;
}

static u32 sk_msg_convert_ctx_access(enum bpf_access_type type,
				     const struct bpf_insn *si,
				     struct bpf_insn *insn_buf,
				     struct bpf_prog *prog, u32 *target_size)
{
	struct bpf_insn *insn = insn_buf;
#if IS_ENABLED(CONFIG_IPV6)
	int off;
#endif

	/* convert ctx uses the fact sg element is first in struct */
	BUILD_BUG_ON(offsetof(struct sk_msg, sg) != 0);

	switch (si->off) {
	case offsetof(struct sk_msg_md, data):
		*insn++ = BPF_LDX_MEM(BPF_FIELD_SIZEOF(struct sk_msg, data),
				      si->dst_reg, si->src_reg,
				      offsetof(struct sk_msg, data));
		break;
	case offsetof(struct sk_msg_md, data_end):
		*insn++ = BPF_LDX_MEM(BPF_FIELD_SIZEOF(struct sk_msg, data_end),
				      si->dst_reg, si->src_reg,
				      offsetof(struct sk_msg, data_end));
		break;
	case offsetof(struct sk_msg_md, family):
		BUILD_BUG_ON(FIELD_SIZEOF(struct sock_common, skc_family) != 2);

		*insn++ = BPF_LDX_MEM(BPF_FIELD_SIZEOF(
					      struct sk_msg, sk),
				      si->dst_reg, si->src_reg,
				      offsetof(struct sk_msg, sk));
		*insn++ = BPF_LDX_MEM(BPF_H, si->dst_reg, si->dst_reg,
				      offsetof(struct sock_common, skc_family));
		break;

	case offsetof(struct sk_msg_md, remote_ip4):
		BUILD_BUG_ON(FIELD_SIZEOF(struct sock_common, skc_daddr) != 4);

		*insn++ = BPF_LDX_MEM(BPF_FIELD_SIZEOF(
						struct sk_msg, sk),
				      si->dst_reg, si->src_reg,
				      offsetof(struct sk_msg, sk));
		*insn++ = BPF_LDX_MEM(BPF_W, si->dst_reg, si->dst_reg,
				      offsetof(struct sock_common, skc_daddr));
		break;

	case offsetof(struct sk_msg_md, local_ip4):
		BUILD_BUG_ON(FIELD_SIZEOF(struct sock_common,
					  skc_rcv_saddr) != 4);

		*insn++ = BPF_LDX_MEM(BPF_FIELD_SIZEOF(
					      struct sk_msg, sk),
				      si->dst_reg, si->src_reg,
				      offsetof(struct sk_msg, sk));
		*insn++ = BPF_LDX_MEM(BPF_W, si->dst_reg, si->dst_reg,
				      offsetof(struct sock_common,
					       skc_rcv_saddr));
		break;

	case offsetof(struct sk_msg_md, remote_ip6[0]) ...
	     offsetof(struct sk_msg_md, remote_ip6[3]):
#if IS_ENABLED(CONFIG_IPV6)
		BUILD_BUG_ON(FIELD_SIZEOF(struct sock_common,
					  skc_v6_daddr.s6_addr32[0]) != 4);

		off = si->off;
		off -= offsetof(struct sk_msg_md, remote_ip6[0]);
		*insn++ = BPF_LDX_MEM(BPF_FIELD_SIZEOF(
						struct sk_msg, sk),
				      si->dst_reg, si->src_reg,
				      offsetof(struct sk_msg, sk));
		*insn++ = BPF_LDX_MEM(BPF_W, si->dst_reg, si->dst_reg,
				      offsetof(struct sock_common,
					       skc_v6_daddr.s6_addr32[0]) +
				      off);
#else
		*insn++ = BPF_MOV32_IMM(si->dst_reg, 0);
#endif
		break;

	case offsetof(struct sk_msg_md, local_ip6[0]) ...
	     offsetof(struct sk_msg_md, local_ip6[3]):
#if IS_ENABLED(CONFIG_IPV6)
		BUILD_BUG_ON(FIELD_SIZEOF(struct sock_common,
					  skc_v6_rcv_saddr.s6_addr32[0]) != 4);

		off = si->off;
		off -= offsetof(struct sk_msg_md, local_ip6[0]);
		*insn++ = BPF_LDX_MEM(BPF_FIELD_SIZEOF(
						struct sk_msg, sk),
				      si->dst_reg, si->src_reg,
				      offsetof(struct sk_msg, sk));
		*insn++ = BPF_LDX_MEM(BPF_W, si->dst_reg, si->dst_reg,
				      offsetof(struct sock_common,
					       skc_v6_rcv_saddr.s6_addr32[0]) +
				      off);
#else
		*insn++ = BPF_MOV32_IMM(si->dst_reg, 0);
#endif
		break;

	case offsetof(struct sk_msg_md, remote_port):
		BUILD_BUG_ON(FIELD_SIZEOF(struct sock_common, skc_dport) != 2);

		*insn++ = BPF_LDX_MEM(BPF_FIELD_SIZEOF(
						struct sk_msg, sk),
				      si->dst_reg, si->src_reg,
				      offsetof(struct sk_msg, sk));
		*insn++ = BPF_LDX_MEM(BPF_H, si->dst_reg, si->dst_reg,
				      offsetof(struct sock_common, skc_dport));
#ifndef __BIG_ENDIAN_BITFIELD
		*insn++ = BPF_ALU32_IMM(BPF_LSH, si->dst_reg, 16);
#endif
		break;

	case offsetof(struct sk_msg_md, local_port):
		BUILD_BUG_ON(FIELD_SIZEOF(struct sock_common, skc_num) != 2);

		*insn++ = BPF_LDX_MEM(BPF_FIELD_SIZEOF(
						struct sk_msg, sk),
				      si->dst_reg, si->src_reg,
				      offsetof(struct sk_msg, sk));
		*insn++ = BPF_LDX_MEM(BPF_H, si->dst_reg, si->dst_reg,
				      offsetof(struct sock_common, skc_num));
		break;

	case offsetof(struct sk_msg_md, size):
		*insn++ = BPF_LDX_MEM(BPF_FIELD_SIZEOF(struct sk_msg_sg, size),
				      si->dst_reg, si->src_reg,
				      offsetof(struct sk_msg_sg, size));
		break;
	}

	return insn - insn_buf;
}

const struct bpf_verifier_ops sk_filter_verifier_ops = {
	.get_func_proto		= sk_filter_func_proto,
	.is_valid_access	= sk_filter_is_valid_access,
	.convert_ctx_access	= bpf_convert_ctx_access,
	.gen_ld_abs		= bpf_gen_ld_abs,
};

const struct bpf_prog_ops sk_filter_prog_ops = {
	.test_run		= bpf_prog_test_run_skb,
};

const struct bpf_verifier_ops tc_cls_act_verifier_ops = {
	.get_func_proto		= tc_cls_act_func_proto,
	.is_valid_access	= tc_cls_act_is_valid_access,
	.convert_ctx_access	= tc_cls_act_convert_ctx_access,
	.gen_prologue		= tc_cls_act_prologue,
	.gen_ld_abs		= bpf_gen_ld_abs,
};

const struct bpf_prog_ops tc_cls_act_prog_ops = {
	.test_run		= bpf_prog_test_run_skb,
};

const struct bpf_verifier_ops xdp_verifier_ops = {
	.get_func_proto		= xdp_func_proto,
	.is_valid_access	= xdp_is_valid_access,
	.convert_ctx_access	= xdp_convert_ctx_access,
	.gen_prologue		= bpf_noop_prologue,
};

const struct bpf_prog_ops xdp_prog_ops = {
	.test_run		= bpf_prog_test_run_xdp,
};

const struct bpf_verifier_ops cg_skb_verifier_ops = {
	.get_func_proto		= cg_skb_func_proto,
	.is_valid_access	= cg_skb_is_valid_access,
	.convert_ctx_access	= bpf_convert_ctx_access,
};

const struct bpf_prog_ops cg_skb_prog_ops = {
	.test_run		= bpf_prog_test_run_skb,
};

const struct bpf_verifier_ops lwt_in_verifier_ops = {
	.get_func_proto		= lwt_in_func_proto,
	.is_valid_access	= lwt_is_valid_access,
	.convert_ctx_access	= bpf_convert_ctx_access,
};

const struct bpf_prog_ops lwt_in_prog_ops = {
	.test_run		= bpf_prog_test_run_skb,
};

const struct bpf_verifier_ops lwt_out_verifier_ops = {
	.get_func_proto		= lwt_out_func_proto,
	.is_valid_access	= lwt_is_valid_access,
	.convert_ctx_access	= bpf_convert_ctx_access,
};

const struct bpf_prog_ops lwt_out_prog_ops = {
	.test_run		= bpf_prog_test_run_skb,
};

const struct bpf_verifier_ops lwt_xmit_verifier_ops = {
	.get_func_proto		= lwt_xmit_func_proto,
	.is_valid_access	= lwt_is_valid_access,
	.convert_ctx_access	= bpf_convert_ctx_access,
	.gen_prologue		= tc_cls_act_prologue,
};

const struct bpf_prog_ops lwt_xmit_prog_ops = {
	.test_run		= bpf_prog_test_run_skb,
};

const struct bpf_verifier_ops lwt_seg6local_verifier_ops = {
	.get_func_proto		= lwt_seg6local_func_proto,
	.is_valid_access	= lwt_is_valid_access,
	.convert_ctx_access	= bpf_convert_ctx_access,
};

const struct bpf_prog_ops lwt_seg6local_prog_ops = {
	.test_run		= bpf_prog_test_run_skb,
};

const struct bpf_verifier_ops cg_sock_verifier_ops = {
	.get_func_proto		= sock_filter_func_proto,
	.is_valid_access	= sock_filter_is_valid_access,
	.convert_ctx_access	= bpf_sock_convert_ctx_access,
};

const struct bpf_prog_ops cg_sock_prog_ops = {
};

const struct bpf_verifier_ops cg_sock_addr_verifier_ops = {
	.get_func_proto		= sock_addr_func_proto,
	.is_valid_access	= sock_addr_is_valid_access,
	.convert_ctx_access	= sock_addr_convert_ctx_access,
};

const struct bpf_prog_ops cg_sock_addr_prog_ops = {
};

const struct bpf_verifier_ops sock_ops_verifier_ops = {
	.get_func_proto		= sock_ops_func_proto,
	.is_valid_access	= sock_ops_is_valid_access,
	.convert_ctx_access	= sock_ops_convert_ctx_access,
};

const struct bpf_prog_ops sock_ops_prog_ops = {
};

const struct bpf_verifier_ops sk_skb_verifier_ops = {
	.get_func_proto		= sk_skb_func_proto,
	.is_valid_access	= sk_skb_is_valid_access,
	.convert_ctx_access	= sk_skb_convert_ctx_access,
	.gen_prologue		= sk_skb_prologue,
};

const struct bpf_prog_ops sk_skb_prog_ops = {
};

const struct bpf_verifier_ops sk_msg_verifier_ops = {
	.get_func_proto		= sk_msg_func_proto,
	.is_valid_access	= sk_msg_is_valid_access,
	.convert_ctx_access	= sk_msg_convert_ctx_access,
	.gen_prologue		= bpf_noop_prologue,
};

const struct bpf_prog_ops sk_msg_prog_ops = {
};

const struct bpf_verifier_ops flow_dissector_verifier_ops = {
	.get_func_proto		= flow_dissector_func_proto,
	.is_valid_access	= flow_dissector_is_valid_access,
	.convert_ctx_access	= flow_dissector_convert_ctx_access,
};

const struct bpf_prog_ops flow_dissector_prog_ops = {
	.test_run		= bpf_prog_test_run_flow_dissector,
};

int sk_detach_filter(struct sock *sk)
{
	int ret = -ENOENT;
	struct sk_filter *filter;

	if (sock_flag(sk, SOCK_FILTER_LOCKED))
		return -EPERM;

	filter = rcu_dereference_protected(sk->sk_filter,
					   lockdep_sock_is_held(sk));
	if (filter) {
		RCU_INIT_POINTER(sk->sk_filter, NULL);
		sk_filter_uncharge(sk, filter);
		ret = 0;
	}

	return ret;
}
EXPORT_SYMBOL_GPL(sk_detach_filter);

int sk_get_filter(struct sock *sk, struct sock_filter __user *ubuf,
		  unsigned int len)
{
	struct sock_fprog_kern *fprog;
	struct sk_filter *filter;
	int ret = 0;

	lock_sock(sk);
	filter = rcu_dereference_protected(sk->sk_filter,
					   lockdep_sock_is_held(sk));
	if (!filter)
		goto out;

	/* We're copying the filter that has been originally attached,
	 * so no conversion/decode needed anymore. eBPF programs that
	 * have no original program cannot be dumped through this.
	 */
	ret = -EACCES;
	fprog = filter->prog->orig_prog;
	if (!fprog)
		goto out;

	ret = fprog->len;
	if (!len)
		/* User space only enquires number of filter blocks. */
		goto out;

	ret = -EINVAL;
	if (len < fprog->len)
		goto out;

	ret = -EFAULT;
	if (copy_to_user(ubuf, fprog->filter, bpf_classic_proglen(fprog)))
		goto out;

	/* Instead of bytes, the API requests to return the number
	 * of filter blocks.
	 */
	ret = fprog->len;
out:
	release_sock(sk);
	return ret;
}

#ifdef CONFIG_INET
struct sk_reuseport_kern {
	struct sk_buff *skb;
	struct sock *sk;
	struct sock *selected_sk;
	void *data_end;
	u32 hash;
	u32 reuseport_id;
	bool bind_inany;
};

static void bpf_init_reuseport_kern(struct sk_reuseport_kern *reuse_kern,
				    struct sock_reuseport *reuse,
				    struct sock *sk, struct sk_buff *skb,
				    u32 hash)
{
	reuse_kern->skb = skb;
	reuse_kern->sk = sk;
	reuse_kern->selected_sk = NULL;
	reuse_kern->data_end = skb->data + skb_headlen(skb);
	reuse_kern->hash = hash;
	reuse_kern->reuseport_id = reuse->reuseport_id;
	reuse_kern->bind_inany = reuse->bind_inany;
}

struct sock *bpf_run_sk_reuseport(struct sock_reuseport *reuse, struct sock *sk,
				  struct bpf_prog *prog, struct sk_buff *skb,
				  u32 hash)
{
	struct sk_reuseport_kern reuse_kern;
	enum sk_action action;

	bpf_init_reuseport_kern(&reuse_kern, reuse, sk, skb, hash);
	action = BPF_PROG_RUN(prog, &reuse_kern);

	if (action == SK_PASS)
		return reuse_kern.selected_sk;
	else
		return ERR_PTR(-ECONNREFUSED);
}

BPF_CALL_4(sk_select_reuseport, struct sk_reuseport_kern *, reuse_kern,
	   struct bpf_map *, map, void *, key, u32, flags)
{
	struct sock_reuseport *reuse;
	struct sock *selected_sk;

	selected_sk = map->ops->map_lookup_elem(map, key);
	if (!selected_sk)
		return -ENOENT;

	reuse = rcu_dereference(selected_sk->sk_reuseport_cb);
	if (!reuse)
		/* selected_sk is unhashed (e.g. by close()) after the
		 * above map_lookup_elem().  Treat selected_sk has already
		 * been removed from the map.
		 */
		return -ENOENT;

	if (unlikely(reuse->reuseport_id != reuse_kern->reuseport_id)) {
		struct sock *sk;

		if (unlikely(!reuse_kern->reuseport_id))
			/* There is a small race between adding the
			 * sk to the map and setting the
			 * reuse_kern->reuseport_id.
			 * Treat it as the sk has not been added to
			 * the bpf map yet.
			 */
			return -ENOENT;

		sk = reuse_kern->sk;
		if (sk->sk_protocol != selected_sk->sk_protocol)
			return -EPROTOTYPE;
		else if (sk->sk_family != selected_sk->sk_family)
			return -EAFNOSUPPORT;

		/* Catch all. Likely bound to a different sockaddr. */
		return -EBADFD;
	}

	reuse_kern->selected_sk = selected_sk;

	return 0;
}

static const struct bpf_func_proto sk_select_reuseport_proto = {
	.func           = sk_select_reuseport,
	.gpl_only       = false,
	.ret_type       = RET_INTEGER,
	.arg1_type	= ARG_PTR_TO_CTX,
	.arg2_type      = ARG_CONST_MAP_PTR,
	.arg3_type      = ARG_PTR_TO_MAP_KEY,
	.arg4_type	= ARG_ANYTHING,
};

BPF_CALL_4(sk_reuseport_load_bytes,
	   const struct sk_reuseport_kern *, reuse_kern, u32, offset,
	   void *, to, u32, len)
{
	return ____bpf_skb_load_bytes(reuse_kern->skb, offset, to, len);
}

static const struct bpf_func_proto sk_reuseport_load_bytes_proto = {
	.func		= sk_reuseport_load_bytes,
	.gpl_only	= false,
	.ret_type	= RET_INTEGER,
	.arg1_type	= ARG_PTR_TO_CTX,
	.arg2_type	= ARG_ANYTHING,
	.arg3_type	= ARG_PTR_TO_UNINIT_MEM,
	.arg4_type	= ARG_CONST_SIZE,
};

BPF_CALL_5(sk_reuseport_load_bytes_relative,
	   const struct sk_reuseport_kern *, reuse_kern, u32, offset,
	   void *, to, u32, len, u32, start_header)
{
	return ____bpf_skb_load_bytes_relative(reuse_kern->skb, offset, to,
					       len, start_header);
}

static const struct bpf_func_proto sk_reuseport_load_bytes_relative_proto = {
	.func		= sk_reuseport_load_bytes_relative,
	.gpl_only	= false,
	.ret_type	= RET_INTEGER,
	.arg1_type	= ARG_PTR_TO_CTX,
	.arg2_type	= ARG_ANYTHING,
	.arg3_type	= ARG_PTR_TO_UNINIT_MEM,
	.arg4_type	= ARG_CONST_SIZE,
	.arg5_type	= ARG_ANYTHING,
};

static const struct bpf_func_proto *
sk_reuseport_func_proto(enum bpf_func_id func_id,
			const struct bpf_prog *prog)
{
	switch (func_id) {
	case BPF_FUNC_sk_select_reuseport:
		return &sk_select_reuseport_proto;
	case BPF_FUNC_skb_load_bytes:
		return &sk_reuseport_load_bytes_proto;
	case BPF_FUNC_skb_load_bytes_relative:
		return &sk_reuseport_load_bytes_relative_proto;
	default:
		return bpf_base_func_proto(func_id);
	}
}

static bool
sk_reuseport_is_valid_access(int off, int size,
			     enum bpf_access_type type,
			     const struct bpf_prog *prog,
			     struct bpf_insn_access_aux *info)
{
	const u32 size_default = sizeof(__u32);

	if (off < 0 || off >= sizeof(struct sk_reuseport_md) ||
	    off % size || type != BPF_READ)
		return false;

	switch (off) {
	case offsetof(struct sk_reuseport_md, data):
		info->reg_type = PTR_TO_PACKET;
		return size == sizeof(__u64);

	case offsetof(struct sk_reuseport_md, data_end):
		info->reg_type = PTR_TO_PACKET_END;
		return size == sizeof(__u64);

	case offsetof(struct sk_reuseport_md, hash):
		return size == size_default;

	/* Fields that allow narrowing */
	case offsetof(struct sk_reuseport_md, eth_protocol):
		if (size < FIELD_SIZEOF(struct sk_buff, protocol))
			return false;
		/* fall through */
	case offsetof(struct sk_reuseport_md, ip_protocol):
	case offsetof(struct sk_reuseport_md, bind_inany):
	case offsetof(struct sk_reuseport_md, len):
		bpf_ctx_record_field_size(info, size_default);
		return bpf_ctx_narrow_access_ok(off, size, size_default);

	default:
		return false;
	}
}

#define SK_REUSEPORT_LOAD_FIELD(F) ({					\
	*insn++ = BPF_LDX_MEM(BPF_FIELD_SIZEOF(struct sk_reuseport_kern, F), \
			      si->dst_reg, si->src_reg,			\
			      bpf_target_off(struct sk_reuseport_kern, F, \
					     FIELD_SIZEOF(struct sk_reuseport_kern, F), \
					     target_size));		\
	})

#define SK_REUSEPORT_LOAD_SKB_FIELD(SKB_FIELD)				\
	SOCK_ADDR_LOAD_NESTED_FIELD(struct sk_reuseport_kern,		\
				    struct sk_buff,			\
				    skb,				\
				    SKB_FIELD)

#define SK_REUSEPORT_LOAD_SK_FIELD_SIZE_OFF(SK_FIELD, BPF_SIZE, EXTRA_OFF) \
	SOCK_ADDR_LOAD_NESTED_FIELD_SIZE_OFF(struct sk_reuseport_kern,	\
					     struct sock,		\
					     sk,			\
					     SK_FIELD, BPF_SIZE, EXTRA_OFF)

static u32 sk_reuseport_convert_ctx_access(enum bpf_access_type type,
					   const struct bpf_insn *si,
					   struct bpf_insn *insn_buf,
					   struct bpf_prog *prog,
					   u32 *target_size)
{
	struct bpf_insn *insn = insn_buf;

	switch (si->off) {
	case offsetof(struct sk_reuseport_md, data):
		SK_REUSEPORT_LOAD_SKB_FIELD(data);
		break;

	case offsetof(struct sk_reuseport_md, len):
		SK_REUSEPORT_LOAD_SKB_FIELD(len);
		break;

	case offsetof(struct sk_reuseport_md, eth_protocol):
		SK_REUSEPORT_LOAD_SKB_FIELD(protocol);
		break;

	case offsetof(struct sk_reuseport_md, ip_protocol):
		BUILD_BUG_ON(HWEIGHT32(SK_FL_PROTO_MASK) != BITS_PER_BYTE);
		SK_REUSEPORT_LOAD_SK_FIELD_SIZE_OFF(__sk_flags_offset,
						    BPF_W, 0);
		*insn++ = BPF_ALU32_IMM(BPF_AND, si->dst_reg, SK_FL_PROTO_MASK);
		*insn++ = BPF_ALU32_IMM(BPF_RSH, si->dst_reg,
					SK_FL_PROTO_SHIFT);
		/* SK_FL_PROTO_MASK and SK_FL_PROTO_SHIFT are endian
		 * aware.  No further narrowing or masking is needed.
		 */
		*target_size = 1;
		break;

	case offsetof(struct sk_reuseport_md, data_end):
		SK_REUSEPORT_LOAD_FIELD(data_end);
		break;

	case offsetof(struct sk_reuseport_md, hash):
		SK_REUSEPORT_LOAD_FIELD(hash);
		break;

	case offsetof(struct sk_reuseport_md, bind_inany):
		SK_REUSEPORT_LOAD_FIELD(bind_inany);
		break;
	}

	return insn - insn_buf;
}

const struct bpf_verifier_ops sk_reuseport_verifier_ops = {
	.get_func_proto		= sk_reuseport_func_proto,
	.is_valid_access	= sk_reuseport_is_valid_access,
	.convert_ctx_access	= sk_reuseport_convert_ctx_access,
};

const struct bpf_prog_ops sk_reuseport_prog_ops = {
};
#endif /* CONFIG_INET */<|MERGE_RESOLUTION|>--- conflicted
+++ resolved
@@ -5323,7 +5323,6 @@
 
 	return __bpf_skc_lookup(skb, tuple, len, caller_net, ifindex, proto,
 				netns_id, flags);
-<<<<<<< HEAD
 }
 
 static struct sock *
@@ -5345,29 +5344,6 @@
 	return sk;
 }
 
-=======
-}
-
-static struct sock *
-bpf_sk_lookup(struct sk_buff *skb, struct bpf_sock_tuple *tuple, u32 len,
-	      u8 proto, u64 netns_id, u64 flags)
-{
-	struct sock *sk = bpf_skc_lookup(skb, tuple, len, proto, netns_id,
-					 flags);
-
-	if (sk) {
-		sk = sk_to_full_sk(sk);
-		if (!sk_fullsock(sk)) {
-			if (!sock_flag(sk, SOCK_RCU_FREE))
-				sock_gen_put(sk);
-			return NULL;
-		}
-	}
-
-	return sk;
-}
-
->>>>>>> 6fb08f1a
 BPF_CALL_5(bpf_skc_lookup_tcp, struct sk_buff *, skb,
 	   struct bpf_sock_tuple *, tuple, u32, len, u64, netns_id, u64, flags)
 {
@@ -6043,13 +6019,10 @@
 		return &bpf_sk_storage_get_proto;
 	case BPF_FUNC_sk_storage_delete:
 		return &bpf_sk_storage_delete_proto;
-<<<<<<< HEAD
-=======
 #ifdef CONFIG_SOCK_CGROUP_DATA
 	case BPF_FUNC_skb_cgroup_id:
 		return &bpf_skb_cgroup_id_proto;
 #endif
->>>>>>> 6fb08f1a
 #ifdef CONFIG_INET
 	case BPF_FUNC_tcp_sock:
 		return &bpf_tcp_sock_proto;
