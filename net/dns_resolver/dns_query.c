--- conflicted
+++ resolved
@@ -71,12 +71,8 @@
  *
  * Returns the size of the result on success, -ve error code otherwise.
  */
-<<<<<<< HEAD
-int dns_query(const char *type, const char *name, size_t namelen,
-=======
 int dns_query(struct net *net,
 	      const char *type, const char *name, size_t namelen,
->>>>>>> 6fb08f1a
 	      const char *options, char **_result, time64_t *_expiry,
 	      bool invalidate)
 {
