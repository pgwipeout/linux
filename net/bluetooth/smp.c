--- conflicted
+++ resolved
@@ -557,18 +557,12 @@
 		else
 			auth = 0;
 
-<<<<<<< HEAD
-		hci_add_ltk(hcon->hdev, &hcon->dst, hcon->dst_type,
-			    HCI_SMP_STK_SLAVE, auth, stk, smp->enc_key_size,
-			    ediv, rand);
-=======
 		/* Even though there's no _SLAVE suffix this is the
 		 * slave STK we're adding for later lookup (the master
 		 * STK never needs to be stored).
 		 */
 		hci_add_ltk(hcon->hdev, &hcon->dst, hcon->dst_type,
 			    SMP_STK, auth, stk, smp->enc_key_size, ediv, rand);
->>>>>>> 6fea7ad1
 	}
 
 	return 0;
@@ -905,12 +899,9 @@
 		return SMP_CMD_NOTSUPP;
 
 	sec_level = authreq_to_seclevel(rp->auth_req);
-<<<<<<< HEAD
-=======
 	if (smp_sufficient_security(hcon, sec_level))
 		return 0;
 
->>>>>>> 6fea7ad1
 	if (sec_level > hcon->pending_sec_level)
 		hcon->pending_sec_level = sec_level;
 
@@ -960,11 +951,7 @@
 	if (sec_level > hcon->pending_sec_level)
 		hcon->pending_sec_level = sec_level;
 
-<<<<<<< HEAD
-	if (hcon->link_mode & HCI_LM_MASTER)
-=======
 	if (test_bit(HCI_CONN_MASTER, &hcon->flags))
->>>>>>> 6fea7ad1
 		if (smp_ltk_encrypt(conn, hcon->pending_sec_level))
 			return 0;
 
