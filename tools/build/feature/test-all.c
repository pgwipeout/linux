--- conflicted
+++ resolved
@@ -182,13 +182,10 @@
 # include "test-disassembler-four-args.c"
 #undef main
 
-<<<<<<< HEAD
-=======
 #define main main_test_zstd
 # include "test-libzstd.c"
 #undef main
 
->>>>>>> 69dbdfff
 int main(int argc, char *argv[])
 {
 	main_test_libpython();
@@ -231,10 +228,7 @@
 	main_test_libaio();
 	main_test_reallocarray();
 	main_test_disassembler_four_args();
-<<<<<<< HEAD
-=======
 	main_test_libzstd();
->>>>>>> 69dbdfff
 
 	return 0;
 }