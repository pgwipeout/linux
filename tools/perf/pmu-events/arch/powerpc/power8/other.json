--- conflicted
+++ resolved
@@ -1775,11 +1775,7 @@
     "BriefDescription": "L3 Load Prefetches",
     "PublicDescription": ""
   },
-<<<<<<< HEAD
-  {,
-=======
-  {
->>>>>>> 348b80b2
+  {
     "EventCode": "0x84908d",
     "EventName": "PM_L3_PF0_ALLOC",
     "BriefDescription": "lifetime, sample of PF machine 0 valid",
