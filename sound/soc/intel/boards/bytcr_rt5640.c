/*
 *  byt_cr_dpcm_rt5640.c - ASoc Machine driver for Intel Byt CR platform
 *
 *  Copyright (C) 2014 Intel Corp
 *  Author: Subhransu S. Prusty <subhransu.s.prusty@intel.com>
 *  ~~~~~~~~~~~~~~~~~~~~~~~~~~~~~~~~~~~~~~~~~~~~~~~~~~~~~~~~~~~~~~~~~~~~~~~~~~
 *
 *  This program is free software; you can redistribute it and/or modify
 *  it under the terms of the GNU General Public License as published by
 *  the Free Software Foundation; version 2 of the License.
 *
 *  This program is distributed in the hope that it will be useful, but
 *  WITHOUT ANY WARRANTY; without even the implied warranty of
 *  MERCHANTABILITY or FITNESS FOR A PARTICULAR PURPOSE.  See the GNU
 *  General Public License for more details.
 *
 * ~~~~~~~~~~~~~~~~~~~~~~~~~~~~~~~~~~~~~~~~~~~~~~~~~~~~~~~~~~~~~~~~~~~~~~~~~~
 */

#include <linux/init.h>
#include <linux/module.h>
#include <linux/platform_device.h>
#include <linux/acpi.h>
#include <linux/device.h>
#include <linux/dmi.h>
#include <linux/slab.h>
#include <sound/pcm.h>
#include <sound/pcm_params.h>
#include <sound/soc.h>
#include <sound/jack.h>
#include "../../codecs/rt5640.h"
#include "../atom/sst-atom-controls.h"
#include "../common/sst-acpi.h"
<<<<<<< HEAD
=======

enum {
	BYT_RT5640_DMIC1_MAP,
	BYT_RT5640_DMIC2_MAP,
	BYT_RT5640_IN1_MAP,
};

#define BYT_RT5640_MAP(quirk)	((quirk) & 0xff)
#define BYT_RT5640_DMIC_EN	BIT(16)

static unsigned long byt_rt5640_quirk = BYT_RT5640_DMIC1_MAP |
					BYT_RT5640_DMIC_EN;
>>>>>>> e2304803

static const struct snd_soc_dapm_widget byt_rt5640_widgets[] = {
	SND_SOC_DAPM_HP("Headphone", NULL),
	SND_SOC_DAPM_MIC("Headset Mic", NULL),
	SND_SOC_DAPM_MIC("Internal Mic", NULL),
	SND_SOC_DAPM_SPK("Speaker", NULL),
};

static const struct snd_soc_dapm_route byt_rt5640_audio_map[] = {
	{"AIF1 Playback", NULL, "ssp2 Tx"},
	{"ssp2 Tx", NULL, "codec_out0"},
	{"ssp2 Tx", NULL, "codec_out1"},
	{"codec_in0", NULL, "ssp2 Rx"},
	{"codec_in1", NULL, "ssp2 Rx"},
	{"ssp2 Rx", NULL, "AIF1 Capture"},

	{"Headset Mic", NULL, "MICBIAS1"},
	{"IN2P", NULL, "Headset Mic"},
	{"Headphone", NULL, "HPOL"},
	{"Headphone", NULL, "HPOR"},
	{"Speaker", NULL, "SPOLP"},
	{"Speaker", NULL, "SPOLN"},
	{"Speaker", NULL, "SPORP"},
	{"Speaker", NULL, "SPORN"},
};

static const struct snd_soc_dapm_route byt_rt5640_intmic_dmic1_map[] = {
	{"DMIC1", NULL, "Internal Mic"},
};

static const struct snd_soc_dapm_route byt_rt5640_intmic_dmic2_map[] = {
	{"DMIC2", NULL, "Internal Mic"},
};

static const struct snd_soc_dapm_route byt_rt5640_intmic_in1_map[] = {
	{"Internal Mic", NULL, "MICBIAS1"},
	{"IN1P", NULL, "Internal Mic"},
};

static const struct snd_kcontrol_new byt_rt5640_controls[] = {
	SOC_DAPM_PIN_SWITCH("Headphone"),
	SOC_DAPM_PIN_SWITCH("Headset Mic"),
	SOC_DAPM_PIN_SWITCH("Internal Mic"),
	SOC_DAPM_PIN_SWITCH("Speaker"),
};

static int byt_rt5640_aif1_hw_params(struct snd_pcm_substream *substream,
					struct snd_pcm_hw_params *params)
{
	struct snd_soc_pcm_runtime *rtd = substream->private_data;
	struct snd_soc_dai *codec_dai = rtd->codec_dai;
	int ret;

	snd_soc_dai_set_bclk_ratio(codec_dai, 50);

	ret = snd_soc_dai_set_sysclk(codec_dai, RT5640_SCLK_S_PLL1,
				     params_rate(params) * 512,
				     SND_SOC_CLOCK_IN);
	if (ret < 0) {
		dev_err(rtd->dev, "can't set codec clock %d\n", ret);
		return ret;
	}

	ret = snd_soc_dai_set_pll(codec_dai, 0, RT5640_PLL1_S_BCLK1,
				  params_rate(params) * 50,
				  params_rate(params) * 512);
	if (ret < 0) {
		dev_err(rtd->dev, "can't set codec pll: %d\n", ret);
		return ret;
	}

	return 0;
}

static int byt_rt5640_quirk_cb(const struct dmi_system_id *id)
{
	byt_rt5640_quirk = (unsigned long)id->driver_data;
	return 1;
}

static const struct dmi_system_id byt_rt5640_quirk_table[] = {
	{
		.callback = byt_rt5640_quirk_cb,
		.matches = {
			DMI_MATCH(DMI_SYS_VENDOR, "ASUSTeK COMPUTER INC."),
			DMI_MATCH(DMI_PRODUCT_NAME, "T100TA"),
		},
		.driver_data = (unsigned long *)BYT_RT5640_IN1_MAP,
	},
	{
		.callback = byt_rt5640_quirk_cb,
		.matches = {
			DMI_MATCH(DMI_SYS_VENDOR, "DellInc."),
			DMI_MATCH(DMI_PRODUCT_NAME, "Venue 8 Pro 5830"),
		},
		.driver_data = (unsigned long *)(BYT_RT5640_DMIC2_MAP |
						 BYT_RT5640_DMIC_EN),
	},
	{
		.callback = byt_rt5640_quirk_cb,
		.matches = {
			DMI_MATCH(DMI_SYS_VENDOR, "Hewlett-Packard"),
			DMI_MATCH(DMI_PRODUCT_NAME, "HP ElitePad 1000 G2"),
		},
		.driver_data = (unsigned long *)BYT_RT5640_IN1_MAP,
	},
	{}
};

static int byt_rt5640_init(struct snd_soc_pcm_runtime *runtime)
{
	int ret;
	struct snd_soc_codec *codec = runtime->codec;
	struct snd_soc_card *card = runtime->card;
	const struct snd_soc_dapm_route *custom_map;
	int num_routes;

	card->dapm.idle_bias_off = true;

	rt5640_sel_asrc_clk_src(codec,
				RT5640_DA_STEREO_FILTER |
				RT5640_AD_STEREO_FILTER,
				RT5640_CLK_SEL_ASRC);

	ret = snd_soc_add_card_controls(card, byt_rt5640_controls,
					ARRAY_SIZE(byt_rt5640_controls));
	if (ret) {
		dev_err(card->dev, "unable to add card controls\n");
		return ret;
	}

	switch (BYT_RT5640_MAP(byt_rt5640_quirk)) {
	case BYT_RT5640_IN1_MAP:
		custom_map = byt_rt5640_intmic_in1_map;
		num_routes = ARRAY_SIZE(byt_rt5640_intmic_in1_map);
		break;
	case BYT_RT5640_DMIC2_MAP:
		custom_map = byt_rt5640_intmic_dmic2_map;
		num_routes = ARRAY_SIZE(byt_rt5640_intmic_dmic2_map);
		break;
	default:
		custom_map = byt_rt5640_intmic_dmic1_map;
		num_routes = ARRAY_SIZE(byt_rt5640_intmic_dmic1_map);
	}

	ret = snd_soc_dapm_add_routes(&card->dapm, custom_map, num_routes);
	if (ret)
		return ret;

	if (byt_rt5640_quirk & BYT_RT5640_DMIC_EN) {
		ret = rt5640_dmic_enable(codec, 0, 0);
		if (ret)
			return ret;
	}

	snd_soc_dapm_ignore_suspend(&card->dapm, "Headphone");
	snd_soc_dapm_ignore_suspend(&card->dapm, "Speaker");

	return ret;
}

static const struct snd_soc_pcm_stream byt_rt5640_dai_params = {
	.formats = SNDRV_PCM_FMTBIT_S24_LE,
	.rate_min = 48000,
	.rate_max = 48000,
	.channels_min = 2,
	.channels_max = 2,
};

static int byt_rt5640_codec_fixup(struct snd_soc_pcm_runtime *rtd,
			    struct snd_pcm_hw_params *params)
{
	struct snd_interval *rate = hw_param_interval(params,
			SNDRV_PCM_HW_PARAM_RATE);
	struct snd_interval *channels = hw_param_interval(params,
						SNDRV_PCM_HW_PARAM_CHANNELS);
	int ret;

	/* The DSP will covert the FE rate to 48k, stereo, 24bits */
	rate->min = rate->max = 48000;
	channels->min = channels->max = 2;

	/* set SSP2 to 24-bit */
	params_set_format(params, SNDRV_PCM_FORMAT_S24_LE);

	/*
	 * Default mode for SSP configuration is TDM 4 slot, override config
	 * with explicit setting to I2S 2ch 24-bit. The word length is set with
	 * dai_set_tdm_slot() since there is no other API exposed
	 */
	ret = snd_soc_dai_set_fmt(rtd->cpu_dai,
				  SND_SOC_DAIFMT_I2S     |
				  SND_SOC_DAIFMT_NB_IF   |
				  SND_SOC_DAIFMT_CBS_CFS
				  );
	if (ret < 0) {
		dev_err(rtd->dev, "can't set format to I2S, err %d\n", ret);
		return ret;
	}

	ret = snd_soc_dai_set_tdm_slot(rtd->cpu_dai, 0x3, 0x3, 2, 24);
	if (ret < 0) {
		dev_err(rtd->dev, "can't set I2S config, err %d\n", ret);
		return ret;
	}

	return 0;
}

static int byt_rt5640_aif1_startup(struct snd_pcm_substream *substream)
{
	return snd_pcm_hw_constraint_single(substream->runtime,
			SNDRV_PCM_HW_PARAM_RATE, 48000);
}

static struct snd_soc_ops byt_rt5640_aif1_ops = {
	.startup = byt_rt5640_aif1_startup,
};

static struct snd_soc_ops byt_rt5640_be_ssp2_ops = {
	.hw_params = byt_rt5640_aif1_hw_params,
};

static struct snd_soc_dai_link byt_rt5640_dais[] = {
	[MERR_DPCM_AUDIO] = {
		.name = "Baytrail Audio Port",
		.stream_name = "Baytrail Audio",
		.cpu_dai_name = "media-cpu-dai",
		.codec_dai_name = "snd-soc-dummy-dai",
		.codec_name = "snd-soc-dummy",
		.platform_name = "sst-mfld-platform",
		.ignore_suspend = 1,
		.dynamic = 1,
		.dpcm_playback = 1,
		.dpcm_capture = 1,
		.ops = &byt_rt5640_aif1_ops,
	},
	[MERR_DPCM_DEEP_BUFFER] = {
		.name = "Deep-Buffer Audio Port",
		.stream_name = "Deep-Buffer Audio",
		.cpu_dai_name = "deepbuffer-cpu-dai",
		.codec_dai_name = "snd-soc-dummy-dai",
		.codec_name = "snd-soc-dummy",
		.platform_name = "sst-mfld-platform",
		.ignore_suspend = 1,
		.nonatomic = true,
		.dynamic = 1,
		.dpcm_playback = 1,
		.ops = &byt_rt5640_aif1_ops,
	},
	[MERR_DPCM_COMPR] = {
		.name = "Baytrail Compressed Port",
		.stream_name = "Baytrail Compress",
		.cpu_dai_name = "compress-cpu-dai",
		.codec_dai_name = "snd-soc-dummy-dai",
		.codec_name = "snd-soc-dummy",
		.platform_name = "sst-mfld-platform",
	},
		/* back ends */
	{
		.name = "SSP2-Codec",
		.be_id = 1,
		.cpu_dai_name = "ssp2-port",
		.platform_name = "sst-mfld-platform",
		.no_pcm = 1,
		.codec_dai_name = "rt5640-aif1",
		.codec_name = "i2c-10EC5640:00", /* overwritten with HID */
		.dai_fmt = SND_SOC_DAIFMT_I2S | SND_SOC_DAIFMT_NB_NF
						| SND_SOC_DAIFMT_CBS_CFS,
		.be_hw_params_fixup = byt_rt5640_codec_fixup,
		.ignore_suspend = 1,
		.dpcm_playback = 1,
		.dpcm_capture = 1,
		.init = byt_rt5640_init,
		.ops = &byt_rt5640_be_ssp2_ops,
	},
};

/* SoC card */
static struct snd_soc_card byt_rt5640_card = {
	.name = "bytcr-rt5640",
	.owner = THIS_MODULE,
	.dai_link = byt_rt5640_dais,
	.num_links = ARRAY_SIZE(byt_rt5640_dais),
	.dapm_widgets = byt_rt5640_widgets,
	.num_dapm_widgets = ARRAY_SIZE(byt_rt5640_widgets),
	.dapm_routes = byt_rt5640_audio_map,
	.num_dapm_routes = ARRAY_SIZE(byt_rt5640_audio_map),
	.fully_routed = true,
};

static char byt_rt5640_codec_name[16]; /* i2c-<HID>:00 with HID being 8 chars */

static int snd_byt_rt5640_mc_probe(struct platform_device *pdev)
{
	int ret_val = 0;
	struct sst_acpi_mach *mach;
<<<<<<< HEAD
=======
	const char *i2c_name = NULL;
	int i;
	int dai_index;
>>>>>>> e2304803

	/* register the soc card */
	byt_rt5640_card.dev = &pdev->dev;
	mach = byt_rt5640_card.dev->platform_data;

<<<<<<< HEAD
	/* fixup codec name based on HID */
	snprintf(byt_rt5640_codec_name, sizeof(byt_rt5640_codec_name),
		 "%s%s%s", "i2c-", mach->id, ":00");
	byt_rt5640_dais[MERR_DPCM_COMPR+1].codec_name = byt_rt5640_codec_name;
=======
	/* fix index of codec dai */
	dai_index = MERR_DPCM_COMPR + 1;
	for (i = 0; i < ARRAY_SIZE(byt_rt5640_dais); i++) {
		if (!strcmp(byt_rt5640_dais[i].codec_name, "i2c-10EC5640:00")) {
			dai_index = i;
			break;
		}
	}

	/* fixup codec name based on HID */
	i2c_name = sst_acpi_find_name_from_hid(mach->id);
	if (i2c_name != NULL) {
		snprintf(byt_rt5640_codec_name, sizeof(byt_rt5640_codec_name),
			"%s%s", "i2c-", i2c_name);

		byt_rt5640_dais[dai_index].codec_name = byt_rt5640_codec_name;
	}

	/* check quirks before creating card */
	dmi_check_system(byt_rt5640_quirk_table);
>>>>>>> e2304803

	ret_val = devm_snd_soc_register_card(&pdev->dev, &byt_rt5640_card);

	if (ret_val) {
		dev_err(&pdev->dev, "devm_snd_soc_register_card failed %d\n",
			ret_val);
		return ret_val;
	}
	platform_set_drvdata(pdev, &byt_rt5640_card);
	return ret_val;
}

static struct platform_driver snd_byt_rt5640_mc_driver = {
	.driver = {
		.name = "bytcr_rt5640",
		.pm = &snd_soc_pm_ops,
	},
	.probe = snd_byt_rt5640_mc_probe,
};

module_platform_driver(snd_byt_rt5640_mc_driver);

MODULE_DESCRIPTION("ASoC Intel(R) Baytrail CR Machine driver");
MODULE_AUTHOR("Subhransu S. Prusty <subhransu.s.prusty@intel.com>");
MODULE_LICENSE("GPL v2");
MODULE_ALIAS("platform:bytcr_rt5640");<|MERGE_RESOLUTION|>--- conflicted
+++ resolved
@@ -31,8 +31,6 @@
 #include "../../codecs/rt5640.h"
 #include "../atom/sst-atom-controls.h"
 #include "../common/sst-acpi.h"
-<<<<<<< HEAD
-=======
 
 enum {
 	BYT_RT5640_DMIC1_MAP,
@@ -45,7 +43,6 @@
 
 static unsigned long byt_rt5640_quirk = BYT_RT5640_DMIC1_MAP |
 					BYT_RT5640_DMIC_EN;
->>>>>>> e2304803
 
 static const struct snd_soc_dapm_widget byt_rt5640_widgets[] = {
 	SND_SOC_DAPM_HP("Headphone", NULL),
@@ -343,23 +340,14 @@
 {
 	int ret_val = 0;
 	struct sst_acpi_mach *mach;
-<<<<<<< HEAD
-=======
 	const char *i2c_name = NULL;
 	int i;
 	int dai_index;
->>>>>>> e2304803
 
 	/* register the soc card */
 	byt_rt5640_card.dev = &pdev->dev;
 	mach = byt_rt5640_card.dev->platform_data;
 
-<<<<<<< HEAD
-	/* fixup codec name based on HID */
-	snprintf(byt_rt5640_codec_name, sizeof(byt_rt5640_codec_name),
-		 "%s%s%s", "i2c-", mach->id, ":00");
-	byt_rt5640_dais[MERR_DPCM_COMPR+1].codec_name = byt_rt5640_codec_name;
-=======
 	/* fix index of codec dai */
 	dai_index = MERR_DPCM_COMPR + 1;
 	for (i = 0; i < ARRAY_SIZE(byt_rt5640_dais); i++) {
@@ -380,7 +368,6 @@
 
 	/* check quirks before creating card */
 	dmi_check_system(byt_rt5640_quirk_table);
->>>>>>> e2304803
 
 	ret_val = devm_snd_soc_register_card(&pdev->dev, &byt_rt5640_card);
 
