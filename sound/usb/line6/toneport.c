// SPDX-License-Identifier: GPL-2.0-only
/*
 * Line 6 Linux USB driver
 *
 * Copyright (C) 2004-2010 Markus Grabner (grabner@icg.tugraz.at)
 *                         Emil Myhrman (emil.myhrman@gmail.com)
 */

#include <linux/wait.h>
#include <linux/usb.h>
#include <linux/slab.h>
#include <linux/module.h>
#include <linux/leds.h>
#include <sound/core.h>
#include <sound/control.h>

#include "capture.h"
#include "driver.h"
#include "playback.h"

enum line6_device_type {
	LINE6_GUITARPORT,
	LINE6_PODSTUDIO_GX,
	LINE6_PODSTUDIO_UX1,
	LINE6_PODSTUDIO_UX2,
	LINE6_TONEPORT_GX,
	LINE6_TONEPORT_UX1,
	LINE6_TONEPORT_UX2,
};

struct usb_line6_toneport;

struct toneport_led {
	struct led_classdev dev;
	char name[64];
	struct usb_line6_toneport *toneport;
	bool registered;
};

struct usb_line6_toneport {
	/* Generic Line 6 USB data */
	struct usb_line6 line6;

	/* Source selector */
	int source;

	/* Serial number of device */
	u32 serial_number;

	/* Firmware version (x 100) */
	u8 firmware_version;

	/* Device type */
	enum line6_device_type type;

	/* LED instances */
	struct toneport_led leds[2];
};

#define line6_to_toneport(x) container_of(x, struct usb_line6_toneport, line6)

static int toneport_send_cmd(struct usb_device *usbdev, int cmd1, int cmd2);

#define TONEPORT_PCM_DELAY 1

static struct snd_ratden toneport_ratden = {
	.num_min = 44100,
	.num_max = 44100,
	.num_step = 1,
	.den = 1
};

static struct line6_pcm_properties toneport_pcm_properties = {
	.playback_hw = {
				  .info = (SNDRV_PCM_INFO_MMAP |
					   SNDRV_PCM_INFO_INTERLEAVED |
					   SNDRV_PCM_INFO_BLOCK_TRANSFER |
					   SNDRV_PCM_INFO_MMAP_VALID |
					   SNDRV_PCM_INFO_PAUSE |
					   SNDRV_PCM_INFO_SYNC_START),
				  .formats = SNDRV_PCM_FMTBIT_S16_LE,
				  .rates = SNDRV_PCM_RATE_KNOT,
				  .rate_min = 44100,
				  .rate_max = 44100,
				  .channels_min = 2,
				  .channels_max = 2,
				  .buffer_bytes_max = 60000,
				  .period_bytes_min = 64,
				  .period_bytes_max = 8192,
				  .periods_min = 1,
				  .periods_max = 1024},
	.capture_hw = {
				 .info = (SNDRV_PCM_INFO_MMAP |
					  SNDRV_PCM_INFO_INTERLEAVED |
					  SNDRV_PCM_INFO_BLOCK_TRANSFER |
					  SNDRV_PCM_INFO_MMAP_VALID |
					  SNDRV_PCM_INFO_SYNC_START),
				 .formats = SNDRV_PCM_FMTBIT_S16_LE,
				 .rates = SNDRV_PCM_RATE_KNOT,
				 .rate_min = 44100,
				 .rate_max = 44100,
				 .channels_min = 2,
				 .channels_max = 2,
				 .buffer_bytes_max = 60000,
				 .period_bytes_min = 64,
				 .period_bytes_max = 8192,
				 .periods_min = 1,
				 .periods_max = 1024},
	.rates = {
			    .nrats = 1,
			    .rats = &toneport_ratden},
	.bytes_per_channel = 2
};

static const struct {
	const char *name;
	int code;
} toneport_source_info[] = {
	{"Microphone", 0x0a01},
	{"Line", 0x0801},
	{"Instrument", 0x0b01},
	{"Inst & Mic", 0x0901}
};

static int toneport_send_cmd(struct usb_device *usbdev, int cmd1, int cmd2)
{
	int ret;

	ret = usb_control_msg(usbdev, usb_sndctrlpipe(usbdev, 0), 0x67,
			      USB_TYPE_VENDOR | USB_RECIP_DEVICE | USB_DIR_OUT,
			      cmd1, cmd2, NULL, 0, LINE6_TIMEOUT * HZ);

	if (ret < 0) {
		dev_err(&usbdev->dev, "send failed (error %d)\n", ret);
		return ret;
	}

	return 0;
}

/* monitor info callback */
static int snd_toneport_monitor_info(struct snd_kcontrol *kcontrol,
				     struct snd_ctl_elem_info *uinfo)
{
	uinfo->type = SNDRV_CTL_ELEM_TYPE_INTEGER;
	uinfo->count = 1;
	uinfo->value.integer.min = 0;
	uinfo->value.integer.max = 256;
	return 0;
}

/* monitor get callback */
static int snd_toneport_monitor_get(struct snd_kcontrol *kcontrol,
				    struct snd_ctl_elem_value *ucontrol)
{
	struct snd_line6_pcm *line6pcm = snd_kcontrol_chip(kcontrol);

	ucontrol->value.integer.value[0] = line6pcm->volume_monitor;
	return 0;
}

/* monitor put callback */
static int snd_toneport_monitor_put(struct snd_kcontrol *kcontrol,
				    struct snd_ctl_elem_value *ucontrol)
{
	struct snd_line6_pcm *line6pcm = snd_kcontrol_chip(kcontrol);
	int err;

	if (ucontrol->value.integer.value[0] == line6pcm->volume_monitor)
		return 0;

	line6pcm->volume_monitor = ucontrol->value.integer.value[0];

	if (line6pcm->volume_monitor > 0) {
		err = line6_pcm_acquire(line6pcm, LINE6_STREAM_MONITOR, true);
		if (err < 0) {
			line6pcm->volume_monitor = 0;
			line6_pcm_release(line6pcm, LINE6_STREAM_MONITOR);
			return err;
		}
	} else {
		line6_pcm_release(line6pcm, LINE6_STREAM_MONITOR);
	}

	return 1;
}

/* source info callback */
static int snd_toneport_source_info(struct snd_kcontrol *kcontrol,
				    struct snd_ctl_elem_info *uinfo)
{
	const int size = ARRAY_SIZE(toneport_source_info);

	uinfo->type = SNDRV_CTL_ELEM_TYPE_ENUMERATED;
	uinfo->count = 1;
	uinfo->value.enumerated.items = size;

	if (uinfo->value.enumerated.item >= size)
		uinfo->value.enumerated.item = size - 1;

	strcpy(uinfo->value.enumerated.name,
	       toneport_source_info[uinfo->value.enumerated.item].name);

	return 0;
}

/* source get callback */
static int snd_toneport_source_get(struct snd_kcontrol *kcontrol,
				   struct snd_ctl_elem_value *ucontrol)
{
	struct snd_line6_pcm *line6pcm = snd_kcontrol_chip(kcontrol);
	struct usb_line6_toneport *toneport = line6_to_toneport(line6pcm->line6);

	ucontrol->value.enumerated.item[0] = toneport->source;
	return 0;
}

/* source put callback */
static int snd_toneport_source_put(struct snd_kcontrol *kcontrol,
				   struct snd_ctl_elem_value *ucontrol)
{
	struct snd_line6_pcm *line6pcm = snd_kcontrol_chip(kcontrol);
	struct usb_line6_toneport *toneport = line6_to_toneport(line6pcm->line6);
	unsigned int source;

	source = ucontrol->value.enumerated.item[0];
	if (source >= ARRAY_SIZE(toneport_source_info))
		return -EINVAL;
	if (source == toneport->source)
		return 0;

	toneport->source = source;
	toneport_send_cmd(toneport->line6.usbdev,
			  toneport_source_info[source].code, 0x0000);
	return 1;
}

static void toneport_startup(struct usb_line6 *line6)
{
	line6_pcm_acquire(line6->line6pcm, LINE6_STREAM_MONITOR, true);
}

/* control definition */
static const struct snd_kcontrol_new toneport_control_monitor = {
	.iface = SNDRV_CTL_ELEM_IFACE_MIXER,
	.name = "Monitor Playback Volume",
	.index = 0,
	.access = SNDRV_CTL_ELEM_ACCESS_READWRITE,
	.info = snd_toneport_monitor_info,
	.get = snd_toneport_monitor_get,
	.put = snd_toneport_monitor_put
};

/* source selector definition */
static const struct snd_kcontrol_new toneport_control_source = {
	.iface = SNDRV_CTL_ELEM_IFACE_MIXER,
	.name = "PCM Capture Source",
	.index = 0,
	.access = SNDRV_CTL_ELEM_ACCESS_READWRITE,
	.info = snd_toneport_source_info,
	.get = snd_toneport_source_get,
	.put = snd_toneport_source_put
};

/*
	For the led on Guitarport.
	Brightness goes from 0x00 to 0x26. Set a value above this to have led
	blink.
	(void cmd_0x02(byte red, byte green)
*/

static bool toneport_has_led(struct usb_line6_toneport *toneport)
{
	switch (toneport->type) {
	case LINE6_GUITARPORT:
	case LINE6_TONEPORT_GX:
	/* add your device here if you are missing support for the LEDs */
		return true;

	default:
		return false;
	}
}

static const char * const toneport_led_colors[2] = { "red", "green" };
static const int toneport_led_init_vals[2] = { 0x00, 0x26 };

static void toneport_update_led(struct usb_line6_toneport *toneport)
{
	toneport_send_cmd(toneport->line6.usbdev,
			  (toneport->leds[0].dev.brightness << 8) | 0x0002,
			  toneport->leds[1].dev.brightness);
}

static void toneport_led_brightness_set(struct led_classdev *led_cdev,
					enum led_brightness brightness)
{
	struct toneport_led *leds =
		container_of(led_cdev, struct toneport_led, dev);
	toneport_update_led(leds->toneport);
}

static int toneport_init_leds(struct usb_line6_toneport *toneport)
{
	struct device *dev = &toneport->line6.usbdev->dev;
	int i, err;

	for (i = 0; i < 2; i++) {
		struct toneport_led *led = &toneport->leds[i];
		struct led_classdev *leddev = &led->dev;

		led->toneport = toneport;
		snprintf(led->name, sizeof(led->name), "%s::%s",
			 dev_name(dev), toneport_led_colors[i]);
		leddev->name = led->name;
		leddev->brightness = toneport_led_init_vals[i];
		leddev->max_brightness = 0x26;
		leddev->brightness_set = toneport_led_brightness_set;
		err = led_classdev_register(dev, leddev);
		if (err)
			return err;
		led->registered = true;
	}

	return 0;
}

static void toneport_remove_leds(struct usb_line6_toneport *toneport)
{
	struct toneport_led *led;
	int i;

	for (i = 0; i < 2; i++) {
		led = &toneport->leds[i];
		if (!led->registered)
			break;
		led_classdev_unregister(&led->dev);
		led->registered = false;
	}
}

static bool toneport_has_source_select(struct usb_line6_toneport *toneport)
{
	switch (toneport->type) {
	case LINE6_TONEPORT_UX1:
	case LINE6_TONEPORT_UX2:
	case LINE6_PODSTUDIO_UX1:
	case LINE6_PODSTUDIO_UX2:
		return true;

	default:
		return false;
	}
}

/*
	Setup Toneport device.
*/
static int toneport_setup(struct usb_line6_toneport *toneport)
{
	u32 *ticks;
	struct usb_line6 *line6 = &toneport->line6;
	struct usb_device *usbdev = line6->usbdev;

	ticks = kmalloc(sizeof(*ticks), GFP_KERNEL);
	if (!ticks)
		return -ENOMEM;

	/* sync time on device with host: */
	/* note: 32-bit timestamps overflow in year 2106 */
	*ticks = (u32)ktime_get_real_seconds();
	line6_write_data(line6, 0x80c6, ticks, 4);
	kfree(ticks);

	/* enable device: */
	toneport_send_cmd(usbdev, 0x0301, 0x0000);

	/* initialize source select: */
	if (toneport_has_source_select(toneport))
		toneport_send_cmd(usbdev,
				  toneport_source_info[toneport->source].code,
				  0x0000);

	if (toneport_has_led(toneport))
		toneport_update_led(toneport);

	schedule_delayed_work(&toneport->line6.startup_work,
			      msecs_to_jiffies(TONEPORT_PCM_DELAY * 1000));
	return 0;
}

/*
	Toneport device disconnected.
*/
static void line6_toneport_disconnect(struct usb_line6 *line6)
{
<<<<<<< HEAD
	struct usb_line6_toneport *toneport =
		(struct usb_line6_toneport *)line6;
=======
	struct usb_line6_toneport *toneport = line6_to_toneport(line6);
>>>>>>> 6fb08f1a

	if (toneport_has_led(toneport))
		toneport_remove_leds(toneport);
}


/*
	 Try to init Toneport device.
*/
static int toneport_init(struct usb_line6 *line6,
			 const struct usb_device_id *id)
{
	int err;
	struct usb_line6_toneport *toneport = line6_to_toneport(line6);

	toneport->type = id->driver_info;

	line6->disconnect = line6_toneport_disconnect;
	line6->startup = toneport_startup;

	/* initialize PCM subsystem: */
	err = line6_init_pcm(line6, &toneport_pcm_properties);
	if (err < 0)
		return err;

	/* register monitor control: */
	err = snd_ctl_add(line6->card,
			  snd_ctl_new1(&toneport_control_monitor,
				       line6->line6pcm));
	if (err < 0)
		return err;

	/* register source select control: */
	if (toneport_has_source_select(toneport)) {
		err =
		    snd_ctl_add(line6->card,
				snd_ctl_new1(&toneport_control_source,
					     line6->line6pcm));
		if (err < 0)
			return err;
	}

	line6_read_serial_number(line6, &toneport->serial_number);
	line6_read_data(line6, 0x80c2, &toneport->firmware_version, 1);

	if (toneport_has_led(toneport)) {
		err = toneport_init_leds(toneport);
		if (err < 0)
			return err;
	}

	err = toneport_setup(toneport);
	if (err)
		return err;

	/* register audio system: */
	return snd_card_register(line6->card);
}

#ifdef CONFIG_PM
/*
	Resume Toneport device after reset.
*/
static int toneport_reset_resume(struct usb_interface *interface)
{
	int err;

	err = toneport_setup(usb_get_intfdata(interface));
	if (err)
		return err;
	return line6_resume(interface);
}
#endif

#define LINE6_DEVICE(prod) USB_DEVICE(0x0e41, prod)
#define LINE6_IF_NUM(prod, n) USB_DEVICE_INTERFACE_NUMBER(0x0e41, prod, n)

/* table of devices that work with this driver */
static const struct usb_device_id toneport_id_table[] = {
	{ LINE6_DEVICE(0x4750),    .driver_info = LINE6_GUITARPORT },
	{ LINE6_DEVICE(0x4153),    .driver_info = LINE6_PODSTUDIO_GX },
	{ LINE6_DEVICE(0x4150),    .driver_info = LINE6_PODSTUDIO_UX1 },
	{ LINE6_IF_NUM(0x4151, 0), .driver_info = LINE6_PODSTUDIO_UX2 },
	{ LINE6_DEVICE(0x4147),    .driver_info = LINE6_TONEPORT_GX },
	{ LINE6_DEVICE(0x4141),    .driver_info = LINE6_TONEPORT_UX1 },
	{ LINE6_IF_NUM(0x4142, 0), .driver_info = LINE6_TONEPORT_UX2 },
	{}
};

MODULE_DEVICE_TABLE(usb, toneport_id_table);

static const struct line6_properties toneport_properties_table[] = {
	[LINE6_GUITARPORT] = {
		.id = "GuitarPort",
		.name = "GuitarPort",
		.capabilities	= LINE6_CAP_PCM,
		.altsetting = 2,  /* 1..4 seem to be ok */
		/* no control channel */
		.ep_audio_r = 0x82,
		.ep_audio_w = 0x01,
	},
	[LINE6_PODSTUDIO_GX] = {
		.id = "PODStudioGX",
		.name = "POD Studio GX",
		.capabilities	= LINE6_CAP_PCM,
		.altsetting = 2,  /* 1..4 seem to be ok */
		/* no control channel */
		.ep_audio_r = 0x82,
		.ep_audio_w = 0x01,
	},
	[LINE6_PODSTUDIO_UX1] = {
		.id = "PODStudioUX1",
		.name = "POD Studio UX1",
		.capabilities	= LINE6_CAP_PCM,
		.altsetting = 2,  /* 1..4 seem to be ok */
		/* no control channel */
		.ep_audio_r = 0x82,
		.ep_audio_w = 0x01,
	},
	[LINE6_PODSTUDIO_UX2] = {
		.id = "PODStudioUX2",
		.name = "POD Studio UX2",
		.capabilities	= LINE6_CAP_PCM,
		.altsetting = 2,  /* defaults to 44.1kHz, 16-bit */
		/* no control channel */
		.ep_audio_r = 0x82,
		.ep_audio_w = 0x01,
	},
	[LINE6_TONEPORT_GX] = {
		.id = "TonePortGX",
		.name = "TonePort GX",
		.capabilities	= LINE6_CAP_PCM,
		.altsetting = 2,  /* 1..4 seem to be ok */
		/* no control channel */
		.ep_audio_r = 0x82,
		.ep_audio_w = 0x01,
	},
	[LINE6_TONEPORT_UX1] = {
		.id = "TonePortUX1",
		.name = "TonePort UX1",
		.capabilities	= LINE6_CAP_PCM,
		.altsetting = 2,  /* 1..4 seem to be ok */
		/* no control channel */
		.ep_audio_r = 0x82,
		.ep_audio_w = 0x01,
	},
	[LINE6_TONEPORT_UX2] = {
		.id = "TonePortUX2",
		.name = "TonePort UX2",
		.capabilities	= LINE6_CAP_PCM,
		.altsetting = 2,  /* defaults to 44.1kHz, 16-bit */
		/* no control channel */
		.ep_audio_r = 0x82,
		.ep_audio_w = 0x01,
	},
};

/*
	Probe USB device.
*/
static int toneport_probe(struct usb_interface *interface,
			  const struct usb_device_id *id)
{
	return line6_probe(interface, id, "Line6-TonePort",
			   &toneport_properties_table[id->driver_info],
			   toneport_init, sizeof(struct usb_line6_toneport));
}

static struct usb_driver toneport_driver = {
	.name = KBUILD_MODNAME,
	.probe = toneport_probe,
	.disconnect = line6_disconnect,
#ifdef CONFIG_PM
	.suspend = line6_suspend,
	.resume = line6_resume,
	.reset_resume = toneport_reset_resume,
#endif
	.id_table = toneport_id_table,
};

module_usb_driver(toneport_driver);

MODULE_DESCRIPTION("TonePort USB driver");
MODULE_LICENSE("GPL");<|MERGE_RESOLUTION|>--- conflicted
+++ resolved
@@ -394,12 +394,7 @@
 */
 static void line6_toneport_disconnect(struct usb_line6 *line6)
 {
-<<<<<<< HEAD
-	struct usb_line6_toneport *toneport =
-		(struct usb_line6_toneport *)line6;
-=======
 	struct usb_line6_toneport *toneport = line6_to_toneport(line6);
->>>>>>> 6fb08f1a
 
 	if (toneport_has_led(toneport))
 		toneport_remove_leds(toneport);
