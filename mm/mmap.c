--- conflicted
+++ resolved
@@ -2994,12 +2994,7 @@
 		return -ENOMEM;
 	}
 
-<<<<<<< HEAD
-=======
-	INIT_LIST_HEAD(&vma->anon_vma_chain);
-	vma->vm_mm = mm;
 	vma->vm_ops = &anon_vm_ops;
->>>>>>> ebd31990
 	vma->vm_start = addr;
 	vma->vm_end = addr + len;
 	vma->vm_pgoff = pgoff;
