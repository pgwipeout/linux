#!/bin/sh
# SPDX-License-Identifier: GPL-2.0
#
#  merge_config.sh - Takes a list of config fragment values, and merges
#  them one by one. Provides warnings on overridden values, and specified
#  values that did not make it to the resulting .config file (due to missed
#  dependencies or config symbol removal).
#
#  Portions reused from kconf_check and generate_cfg:
#  http://git.yoctoproject.org/cgit/cgit.cgi/yocto-kernel-tools/tree/tools/kconf_check
#  http://git.yoctoproject.org/cgit/cgit.cgi/yocto-kernel-tools/tree/tools/generate_cfg
#
#  Copyright (c) 2009-2010 Wind River Systems, Inc.
#  Copyright 2011 Linaro

clean_up() {
	rm -f $TMP_FILE
	rm -f $MERGE_FILE
	exit
}
trap clean_up HUP INT TERM

usage() {
	echo "Usage: $0 [OPTIONS] [CONFIG [...]]"
	echo "  -h    display this help text"
	echo "  -m    only merge the fragments, do not execute the make command"
	echo "  -n    use allnoconfig instead of alldefconfig"
	echo "  -r    list redundant entries when merging fragments"
	echo "  -y    make builtin have precedence over modules"
	echo "  -O    dir to put generated output files.  Consider setting \$KCONFIG_CONFIG instead."
	echo
	echo "Used prefix: '$CONFIG_PREFIX'. You can redefine it with \$CONFIG_ environment variable."
}

RUNMAKE=true
ALLTARGET=alldefconfig
WARNREDUN=false
BUILTIN=false
OUTPUT=.
CONFIG_PREFIX=${CONFIG_-CONFIG_}

while true; do
	case $1 in
	"-n")
		ALLTARGET=allnoconfig
		shift
		continue
		;;
	"-m")
		RUNMAKE=false
		shift
		continue
		;;
	"-h")
		usage
		exit
		;;
	"-r")
		WARNREDUN=true
		shift
		continue
		;;
	"-y")
		BUILTIN=true
		shift
		continue
		;;
	"-O")
		if [ -d $2 ];then
			OUTPUT=$(echo $2 | sed 's/\/*$//')
		else
			echo "output directory $2 does not exist" 1>&2
			exit 1
		fi
		shift 2
		continue
		;;
	*)
		break
		;;
	esac
done

if [ "$#" -lt 1 ] ; then
	usage
	exit
fi

if [ -z "$KCONFIG_CONFIG" ]; then
	if [ "$OUTPUT" != . ]; then
		KCONFIG_CONFIG=$(readlink -m -- "$OUTPUT/.config")
	else
		KCONFIG_CONFIG=.config
	fi
fi

INITFILE=$1
shift;

if [ ! -r "$INITFILE" ]; then
	echo "The base file '$INITFILE' does not exist.  Exit." >&2
	exit 1
fi

MERGE_LIST=$*
SED_CONFIG_EXP1="s/^\(${CONFIG_PREFIX}[a-zA-Z0-9_]*\)=.*/\1/p"
SED_CONFIG_EXP2="s/^# \(${CONFIG_PREFIX}[a-zA-Z0-9_]*\) is not set$/\1/p"

TMP_FILE=$(mktemp ./.tmp.config.XXXXXXXXXX)
MERGE_FILE=$(mktemp ./.merge_tmp.config.XXXXXXXXXX)

echo "Using $INITFILE as base"
cat $INITFILE > $TMP_FILE

# Merge files, printing warnings on overridden values
for ORIG_MERGE_FILE in $MERGE_LIST ; do
	echo "Merging $ORIG_MERGE_FILE"
	if [ ! -r "$ORIG_MERGE_FILE" ]; then
		echo "The merge file '$ORIG_MERGE_FILE' does not exist.  Exit." >&2
		exit 1
	fi
<<<<<<< HEAD
=======
	cat $ORIG_MERGE_FILE > $MERGE_FILE
>>>>>>> cf26057a
	CFG_LIST=$(sed -n -e "$SED_CONFIG_EXP1" -e "$SED_CONFIG_EXP2" $MERGE_FILE)

	for CFG in $CFG_LIST ; do
		grep -q -w $CFG $TMP_FILE || continue
		PREV_VAL=$(grep -w $CFG $TMP_FILE)
		NEW_VAL=$(grep -w $CFG $MERGE_FILE)
		BUILTIN_FLAG=false
		if [ "$BUILTIN" = "true" ] && [ "${NEW_VAL#CONFIG_*=}" = "m" ] && [ "${PREV_VAL#CONFIG_*=}" = "y" ]; then
			echo Previous  value: $PREV_VAL
			echo New value:       $NEW_VAL
			echo -y passed, will not demote y to m
			echo
			BUILTIN_FLAG=true
		elif [ "x$PREV_VAL" != "x$NEW_VAL" ] ; then
			echo Value of $CFG is redefined by fragment $ORIG_MERGE_FILE:
			echo Previous  value: $PREV_VAL
			echo New value:       $NEW_VAL
			echo
		elif [ "$WARNREDUN" = "true" ]; then
			echo Value of $CFG is redundant by fragment $ORIG_MERGE_FILE:
		fi
		if [ "$BUILTIN_FLAG" = "false" ]; then
			sed -i "/$CFG[ =]/d" $TMP_FILE
		else
			sed -i "/$CFG[ =]/d" $MERGE_FILE
		fi
	done
	cat $MERGE_FILE >> $TMP_FILE
done

if [ "$RUNMAKE" = "false" ]; then
	cp -T -- "$TMP_FILE" "$KCONFIG_CONFIG"
	echo "#"
	echo "# merged configuration written to $KCONFIG_CONFIG (needs make)"
	echo "#"
	clean_up
	exit
fi

# If we have an output dir, setup the O= argument, otherwise leave
# it blank, since O=. will create an unnecessary ./source softlink
OUTPUT_ARG=""
if [ "$OUTPUT" != "." ] ; then
	OUTPUT_ARG="O=$OUTPUT"
fi


# Use the merged file as the starting point for:
# alldefconfig: Fills in any missing symbols with Kconfig default
# allnoconfig: Fills in any missing symbols with # CONFIG_* is not set
make KCONFIG_ALLCONFIG=$TMP_FILE $OUTPUT_ARG $ALLTARGET


# Check all specified config values took (might have missed-dependency issues)
for CFG in $(sed -n -e "$SED_CONFIG_EXP1" -e "$SED_CONFIG_EXP2" $TMP_FILE); do

	REQUESTED_VAL=$(grep -w -e "$CFG" $TMP_FILE)
	ACTUAL_VAL=$(grep -w -e "$CFG" "$KCONFIG_CONFIG")
	if [ "x$REQUESTED_VAL" != "x$ACTUAL_VAL" ] ; then
		echo "Value requested for $CFG not in final .config"
		echo "Requested value:  $REQUESTED_VAL"
		echo "Actual value:     $ACTUAL_VAL"
		echo ""
	fi
done

clean_up<|MERGE_RESOLUTION|>--- conflicted
+++ resolved
@@ -119,10 +119,7 @@
 		echo "The merge file '$ORIG_MERGE_FILE' does not exist.  Exit." >&2
 		exit 1
 	fi
-<<<<<<< HEAD
-=======
 	cat $ORIG_MERGE_FILE > $MERGE_FILE
->>>>>>> cf26057a
 	CFG_LIST=$(sed -n -e "$SED_CONFIG_EXP1" -e "$SED_CONFIG_EXP2" $MERGE_FILE)
 
 	for CFG in $CFG_LIST ; do
