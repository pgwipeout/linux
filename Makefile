--- conflicted
+++ resolved
@@ -2,11 +2,7 @@
 VERSION = 5
 PATCHLEVEL = 4
 SUBLEVEL = 0
-<<<<<<< HEAD
-EXTRAVERSION =
-=======
 EXTRAVERSION = -rc1
->>>>>>> 434a5252
 NAME = Bobtail Squid
 
 # *DOCUMENTATION*
